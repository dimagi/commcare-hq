{% extends "app_manager/managed_app.html" %}
{% load xforms_extras %}
{% load hq_shared_tags %}
{% load i18n %}

{% block title %}{{ form.name|clean_trans:langs }}{% endblock %}

{% block head %}
    {{ block.super }}
    <link href="{% static 'hqwebapp/js/lib/select2/select2.css' %}" rel="stylesheet"/>
    <link rel="stylesheet" href="{% static 'syntaxhighlighter/styles/shCoreDefault.css' %}"/>
    <script src="{% static 'syntaxhighlighter/scripts/shCore.js' %}"></script>
    <script src="{% static 'syntaxhighlighter/scripts/shBrushXml.js' %}"></script>
    <style>
        .casexml ul {
            margin-left: 15px;
        }
        input[type="radio"]{
            margin: 3px 5px 5px 0px;
        }
        #xform-links ul {
            display: block;
        }
        #xform-links li {
            display: inline-block;
            border-left: 1px solid #DDD;
            padding: 0 5px;
        }
        #xform-links li:first-child {
            border-left: none;
            padding-left: 0;
        }
        #xform-links a {
            display: inline-block;
            border: 1px solid transparent;
            padding: 5px 10px;
            vertical-align: middle;

            border-radius: 15px;
            -moz-border-radius: 15px;
        }
        #xform-links a:hover {
            border: 1px solid #BBB;
            background: #EEE;
            text-decoration: none;
        }
        #xform-links a:active {
            border: 1px solid #BBB;
            background: #DDD;
            text-decoration: none;
        }
        #xform-links a.disabled {
            pointer-events: none;
            cursor: default;
            color: #888;
        }
        .bigdrop {
            width: 600px !important;
        }
    </style>
    {% if app.application_version == '2.0' %}
    <style>
        #open-referral-action,
        #update-referral-action,
        #close-referral-action,
        #referral-preload-action {
            display: none;
        }
        .indent {
            margin-left: 15px;
        }
    </style>
    {% endif %}
{% endblock %}

{% block js %}{{ block.super }}
    <script src="{% static 'hqwebapp/js/lib/select2/select2.js' %}"></script>
    <script src="{% static 'style/lib/knockout_plugins/knockout_mapping.ko.min.js' %}"></script>
    <script src="{% static 'style/ko/knockout_bindings.ko.js' %}"></script>
    <script src="{% static 'style/lib/jquery/plugins/jquery.caret-1.5.2.min.js' %}"></script>
    <script src="{% static 'hqwebapp/js/lib/backbone.js' %}"></script>

    {% if app.application_version == '2.0' %}
        <script src="{% static 'app_manager/js/case-knockout-bindings.js' %}"></script>
        <script src="{% static 'app_manager/js/case-config-utils.js' %}"></script>
        {% block js_extra %}
            <script src="{% static 'app_manager/js/case-config-ui-2.js' %}"></script>
        {% endblock %}
    {% else %}
        <script src="{% static 'app_manager/js/ejs.min.js' %}"></script>
        <script src="{% static 'app_manager/js/case-config-ui-1.js' %}"></script>
    {% endif %}
    <script src="{% static 'cloudcare/js/util.js' %}"></script>
    {% include 'app_manager/partials/form_designer_js.html' %}
{% endblock %}

{% block js-inline %}{{ block.super }}
    {% include "hqwebapp/ko/value-or-none-ui.html" %}
    {% if not is_user_registration %}
        {% include "app_manager/partials/nav_menu_media_js_common.html" %}
        {% include "app_manager/partials/nav_menu_media_js.html" with item=multimedia.menu %}
    {% endif %}
    {% if allow_form_workflow %}
        <script src="{% static 'app_manager/js/form_workflow.js' %}"></script>
    {% endif %}
    <script>
        $(function(){
            (function styleSourcePopup() {
                var $dialog = $(".xml-source");
                if ($dialog.hasClass('ui-dialog-content')) {
                    $dialog.dialog({
                        open: function () {
                            $dialog.dialog('option', 'height', $(window).height() -100);
                            $dialog.dialog('option', 'width', $(window).width() - 100);
                            $dialog.dialog('option', 'position', [50, 50]);
                        }
                    });
                } else {
                    window.setTimeout(styleSourcePopup, 1000);
                }
            }());
            (function doFileUploadCheck(){
                $("#xform_file_input").change(function(){
                    if ($(this).val()) {
                        $("#xform_file_submit").show();
                    } else {
                        $("#xform_file_submit").hide();
                    }
                }).trigger('change');
            }());
            (function configXFormSourceAjax(){
                $("#xform-source-opener").click(function(evt){
                    if (evt.shiftKey) {
                        $("#source-readonly").hide();
                        $("#source-edit").show();
                        $.get($(this).attr('href'), function (data) {
                            $("#xform-source-edit").text(data);
                        }, 'json');
                    } else {
                        $("#source-edit").hide();
                        $("#source-readonly").show();
                        $("#xform-source").text("Loading...");
                        $.get($(this).attr('href'), function (data) {
                            var brush = new SyntaxHighlighter.brushes.Xml();
                            brush.init({ toolbar: false });
                            // brush.getDiv seems to escape inconsistently, so I'm helping it out
                            data = data.replace(/&/g, '&amp;');
                            $("#xform-source").html(brush.getDiv(data));
                        }, 'json');
                    }
                });
            }());

        {% if not is_user_registration %}
            {% block case_management_js %}
                /* form_requires needs to be a knockout observable so that
                its value can be read by another UI (form filtering) */
                var form_requires = ko.observable({{ form.requires|JSON }});
            {% endblock %}

            {% if app.application_version == '2.0' %}
                {% if allow_form_filtering %}
                var putInRoot = {{ module.put_in_root|BOOL }};
                var formFilter = {{ form.form_filter|JSON }};
                var allOtherFormsRequireACase = {{ form.all_other_forms_require_a_case|BOOL }};
                var formFilterAllowed = ko.computed(function () {
                    return allOtherFormsRequireACase && form_requires() === 'case' && !putInRoot;
                });
                ko.applyBindings({
                        formFilter: ko.observable(formFilter),
                        formFilterAllowed: formFilterAllowed
                    },
                    $('#form-filter').get(0)
                );
                {% endif %}

                {% if allow_form_workflow %}
                    var labels = {};
                    labels[FormWorkflow.Values.DEFAULT] = "{% trans "Home Screen" %}";
                    labels[FormWorkflow.Values.ROOT] = "{% trans "Module Menu" %}";
                    labels[FormWorkflow.Values.MODULE] = "{% trans "Module:" %} {{ module.name|trans:langs }}";
                    labels[FormWorkflow.Values.PREVIOUS_SCREEN] = "{% trans "Previous Screen" %}";

                    var options = {
                        labels: labels,
                        workflow: '{{ form.post_form_workflow }}',
                    };
                {% endif %}

                {% if allow_form_workflow and request|toggle_enabled:"FORM_LINK_WORKFLOW"%}
                    labels[FormWorkflow.Values.FORM] = "{% trans "Link to other form" %}";
                    options.forms = {{ linkable_forms|JSON}}
                    options.formLinks = {{ form.form_links|JSON }}
                {% endif %}

                {% if allow_form_workflow %}
                    ko.applyBindings(new FormWorkflow(options), $('#form-workflow').get(0))
                {% endif %}

                ko.applyBindings({
                    auto_gps_capture: ko.observable({{ form.auto_gps_capture|JSON }})
                }, $('#auto-gps-capture').get(0));
                {% if request|toggle_enabled:'NO_VELLUM' %}
                ko.applyBindings({
                    no_vellum: ko.observable({{ form.no_vellum|JSON }})
                }, $('#no-vellum').get(0));
                {% endif %}

                gaTrackLink($('.breadcrumb .view-form'), 'App Builder', 'View Form', 'Breadcrumb');

            {% endif %}

            {% if allow_cloudcare %}
                // tag the 'preview in cloudcare' button with the right url
                // unfortunately, has to be done in javascript
                var cloudCareUrl = getCloudCareUrl("{% url "cloudcare_main" domain '' %}", "{{ app.id }}", "{{ module.id }}", "{{ nav_form.id }}") + "?preview=true";
                $("#cloudcare-preview-url").attr("href", cloudCareUrl);
                $('#cloudcare-preview-url').click(function(e) {
                    ga_track_event('CloudCare', 'Click "Try in CloudCare"');
                    analytics.workflow("Clicked Try in CloudCare");
                });
            {% endif %}
        {% endif %}
        });
    </script>
    <script>
        $(function () {
            COMMCAREHQ.app_manager.setupValidation(
                '{% url "validate_form_for_build" domain app.id form.unique_id %}');
        });
    </script>

    {% include 'app_manager/partials/form_designer_js_inline_js.html' %}

    <script>
        $(function() {
            var loadedVellum = false;
            var FormRouter = Backbone.Router.extend({
                routes: {
                    "source": "showFormSource",
                    "view": "hideFormSource",
                },
                hideFormSource: function() {
                    $(".source-only").hide();
                    $(".view-only").show();
                    $(".hq-content.span10").removeClass("hq-flush-content");
                    $('.edit-form-li.active .edit-form-pencil').hide();
                },
                showFormSource: function() {
                    $(".source-only").show();
                    $(".view-only").hide();
                    $('.edit-form-li.active .edit-form-pencil').show();
                    $(".hq-content.span10").addClass("hq-flush-content");
                    if (!loadedVellum) {
                        require(["jquery", "jquery.vellum"], function ($) {
                            $(function () {
                                $('#formdesigner').vellum(VELLUM_OPTIONS);
                                loadedVellum = true;
                            });
                        });
                    }
                    analytics.track('Entered the Form Builder');
                },
            });

            var router = new FormRouter();
            var matched = Backbone.history.start({
                root: "{% url "view_form" domain app.id module.id form.id %}",
            });
            if (!matched) {
                router.navigate("view", { trigger: true, replace: true });
            }
            $('footer').addClass('fixed-footer');
        });
    </script>
{% endblock %}

{% block keyboard_shortcuts %}
    {% include 'app_manager/partials/form_designer_keyboard_shortcuts_js.html' %}
{% endblock %}

{% block form-view %}
    <div id="build_errors" class="view-only"></div>
    {% if not is_user_registration %}
        <div class="delete-me view-only">
            <form action="{% url "delete_form" domain app.id module.unique_id form.unique_id %}" method="post">
                <button type="submit" class="disable-on-submit btn btn-danger">
                    <i class="icon-trash"></i>
                    {% trans "Delete Form" %}
                </button>
            </form>
        </div>
    {% endif %}

<<<<<<< HEAD
    <h3 class="view-only">
        <i class="icon icon-file-alt"></i>
    {% if is_user_registration %}
        <span class="app-manager-title">{% trans "User Registration" %}</span>
    {% else %}
        <span class="app-manager-title variable-form_name">{{ form.name|html_trans:langs|safe }}</span>
    {% endif %}
    </h3>

    <div class="btn-group view-only">
=======
    <div class="btn-group">
>>>>>>> aba76e5f
        {% if not form.no_vellum %}
        <a id="edit_label" href="{% if is_user_registration %}
                                    {% url "user_registration_source" domain app.id %}
                                 {% else %}
                                    #source
                                 {% endif %}
                                 "
                                 class="btn btn-primary">
            <i class="icon-pencil"></i>
            {% trans "Edit" %}
        </a>
        {% else %}
        <button class="btn btn-primary disabled" disabled="disabled"
                title="{% trans "Your administrator has locked this form from edits through the form builder"|force_escape %}">
            <i class="icon-pencil"></i>
            {% trans "Edit" %}
        </button>
        {% endif %}
        {% if allow_cloudcare %}
            {% if form.source and not is_user_registration %}
            <a id="cloudcare-preview-url" href="#" target="_blank" class="btn">
                <i class="icon-play"></i>
                {% trans "Try in CloudCare" %}
            </a>
            {% endif %}
        {% endif %}
    </div>
<<<<<<< HEAD
    <hr class="view-only"/>
=======

    <br/><br/><br/>
>>>>>>> aba76e5f

    {% if is_user_registration %}
    <h4 class="view-only">{% trans "User Registration Properties" %}</h4>
    <div id="user_reg_home" class="config view-only"></div>
    {% else %}

    <div class="tabbable view-only">
        <ul class="nav nav-tabs">
            <li class="active">
                <a href="#form-settings" data-toggle="tab">{% trans "Settings" %}</a>
            </li>
            <li>
                <a id="case-configuration-tab" href="#case-configuration" data-toggle="tab">
                    {% trans "Case Management" %}
                </a>
            </li>
            {%  if form.form_type == 'module_form' and usercase_toggle_on %}
            <li>
                <a id="usercase-configuration-tab" href="#usercase-configuration" data-toggle="tab">
                    {% trans "User Case Management" %}
                </a>
            </li>
            {%  endif %}
            {% if form.form_type == 'advanced_form' and module.has_schedule %}
                 <li>
                     <a href="#visit-scheduler" data-toggle="tab">
                         {% trans "Visit Scheduler" %}
                     </a>
                 </li>
            {% endif %}
            <li>
                <a href="#advanced" data-toggle="tab">{% trans "Advanced" %}</a>
            </li>
        </ul>
        <div class="tab-content">
            {% if nav_form %}
                {% include "app_manager/partials/form_tab_settings.html" %}
            {% endif %}

            <div class="tab-pane" id="case-configuration">
                {% if form_errors or xform_validation_errored %}
                    <p class="alert alert-warning">
                        {% trans "There are errors in your form. Fix your form in order to view and edit Case Management." %}
                    </p>
                {% elif form.source %}
                    {% if app.application_version == '1.0' %}
                        <header class="clearfix">
                            <h4 class="pull-left">{% trans "Cases and Referrals" %}</h4>
                            <span class="hq-help-template"
                                  data-title="{% trans "Cases and Referrals" %}"
                                  data-content="{% trans "Cases give you a way to track patients, farms, etc. over time.  You can choose to save data from a form to the case, which will store the data locally on the phone to use later." %}"
                            ></span>
                        </header>
                        <div class="casexml" id="casexml_home">
                        </div>
                    {% else %}
                        <header class="clearfix">
                            <h4 class="pull-left">{% trans "Case Management" %}</h4>
                            <span class="hq-help-template"
                                data-title="{% trans "Case Management" %}"
                                data-content="{% trans "Cases give you a way to track patients, farms, etc. over time.  You can choose to save data from a form to the case, which will store the data locally on the phone to use later." %}"
                            ></span>
                        </header>
                        <div class="casexml" id="casexml_home">
                            {% block case_management_content %}
                                {% include 'app_manager/partials/case_config.html' %}
                            {% endblock %}
                        </div>
                    {% endif %}
                {% else %}
                    <p class="alert alert-warning">
                        {% trans "You have not created a form yet. Create a form in order to view and edit Case Management." %}
                    </p>
                {% endif %}
            </div>

            <div class="tab-pane" id="usercase-configuration">
                {% if form_errors or xform_validation_errored %}
                    <p class="alert alert-warning">
                        {% trans "There are errors in your form. Fix your form in order to view and edit Case Management." %}
                    </p>
                {% elif form.source %}
                    <header class="clearfix">
                        <h4 class="pull-left">{% trans "User Case Management" %}</h4>
                        <span class="hq-help-template"
                            data-title="{% trans "User Case Management" %}"
                            data-content="{% trans "The user case allows you to store data about the user in a case and use that data in forms." %}"
                        ></span>
                    </header>
                    <div class="casexml" id="usercasexml_home">
                        {% block usercase_management_content %}
                            {% include 'app_manager/partials/usercase_config.html' %}
                        {% endblock %}
                    </div>
                {% else %}
                    <p class="alert alert-warning">
                        {% trans "You have not created a form yet. Create a form in order to view and edit User Case Management." %}
                    </p>
                {% endif %}
            </div>

            {% if form.form_type == 'advanced_form' and module.has_schedule %}
                {% include "app_manager/partials/form_tab_visit_scheduler.html" %}
            {% endif %}
            {% include "app_manager/partials/form_tab_advanced.html" %}
        </div>
    </div>
    {% endif %}
    <div id="questions view-only"></div>

    {% if form.no_vellum %}
        <div class="alert alert-full alert-info source-only">
            <i class="icon-info-sign"></i>
            Your administrator has locked this form against editing.
        </div>
    {% else %}
        {% include 'app_manager/partials/form_designer_form_view.html' %}
    {% endif %}
{% endblock %}

{% block modals %}{{ block.super }}
{% include "app_manager/partials/nav_menu_media_modals.html" %}
{% endblock modals %}

{% block breadcrumbs %}
    {{ block.super }}
<<<<<<< HEAD
    {% include 'app_manager/partials/form_designer_breadcrumbs.html' %}
=======
    {% include 'app_manager/partials/module_view_breadcrumbs.html' %}
    <li>
        <span class="divider">&gt;</span>
        {% if is_user_registration %}
            <span class="app-manager-title">{% trans "User Registration" %}</span>
        {% else %}
        <a class="view-form" href="{% url "view_form" domain app.id module.id form.id %}">
            <span class="app-manager-title variable-form_name">{{ form.name|html_trans:langs|safe }}</span>
        </a>
        {% endif %}
    </li>
>>>>>>> aba76e5f
{% endblock %}<|MERGE_RESOLUTION|>--- conflicted
+++ resolved
@@ -292,20 +292,7 @@
         </div>
     {% endif %}
 
-<<<<<<< HEAD
-    <h3 class="view-only">
-        <i class="icon icon-file-alt"></i>
-    {% if is_user_registration %}
-        <span class="app-manager-title">{% trans "User Registration" %}</span>
-    {% else %}
-        <span class="app-manager-title variable-form_name">{{ form.name|html_trans:langs|safe }}</span>
-    {% endif %}
-    </h3>
-
     <div class="btn-group view-only">
-=======
-    <div class="btn-group">
->>>>>>> aba76e5f
         {% if not form.no_vellum %}
         <a id="edit_label" href="{% if is_user_registration %}
                                     {% url "user_registration_source" domain app.id %}
@@ -333,12 +320,10 @@
             {% endif %}
         {% endif %}
     </div>
-<<<<<<< HEAD
-    <hr class="view-only"/>
-=======
-
-    <br/><br/><br/>
->>>>>>> aba76e5f
+
+    <br class="view-only">
+    <br class="view-only">
+    <br class="view-only">
 
     {% if is_user_registration %}
     <h4 class="view-only">{% trans "User Registration Properties" %}</h4>
@@ -465,19 +450,16 @@
 
 {% block breadcrumbs %}
     {{ block.super }}
-<<<<<<< HEAD
-    {% include 'app_manager/partials/form_designer_breadcrumbs.html' %}
-=======
     {% include 'app_manager/partials/module_view_breadcrumbs.html' %}
     <li>
-        <span class="divider">&gt;</span>
+        <span class="divider">&gt;</span> 
         {% if is_user_registration %}
             <span class="app-manager-title">{% trans "User Registration" %}</span>
         {% else %}
-        <a class="view-form" href="{% url "view_form" domain app.id module.id form.id %}">
-            <span class="app-manager-title variable-form_name">{{ form.name|html_trans:langs|safe }}</span>
-        </a>
+            <a class="view-form" href="#view">
+                <span class="app-manager-title variable-form_name">{{ form.name|html_trans:langs|safe }}</span>
+            </a>
         {% endif %}
     </li>
->>>>>>> aba76e5f
+    <li class="source-only"><span class="divider">&gt;</span> <i class="icon-pencil"></i> Edit</li>
 {% endblock %}