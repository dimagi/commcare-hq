--- conflicted
+++ resolved
@@ -22,16 +22,13 @@
 {% endblock %}
 {% block js-inline %}{{ block.super }}
     {% include "hqwebapp/ko/value-or-none-ui.html" %}
-<<<<<<< HEAD
-    {% include "app_manager/partials/nav_menu_media_js.html" with item=module image_default="jr://file/commcare/image/module_name.png" audio_default="jr://file/commcare/audio/module_name.mp3" %}
-    {% if case_list_form_options %}
-    {% include "app_manager/partials/nav_menu_media_js.html" with item=module.case_list_form qualifier='case_list_form_' image_default="jr://file/commcare/image/case_list_form.png" audio_default="jr://file/commcare/audio/case_list_form.mp3" %}
-=======
     {% if multimedia %}
         {% include "app_manager/partials/nav_menu_media_js.html" %}
     {% else %}
         {% include "app_manager/partials/nav_menu_media_js.old.html" with item=module image_default="jr://file/commcare/image/module_name.png" audio_default="jr://file/commcare/audio/module_name.mp3" %}
->>>>>>> b4a45746
+    {% endif %}
+    {% if case_list_form_options %}
+        {% include "app_manager/partials/nav_menu_media_js.old.html" with item=module.case_list_form qualifier='case_list_form_' image_default="jr://file/commcare/image/case_list_form.png" audio_default="jr://file/commcare/audio/case_list_form.mp3" %}
     {% endif %}
     {% include 'hqwebapp/key_value_mapping.html' %}
     {% include 'app_manager/partials/graph_configuration_modal.html' %}
@@ -249,16 +246,11 @@
                         {% endif %}
                     </div>
                 </div>
-<<<<<<< HEAD
-
-                {% include "app_manager/partials/nav_menu_media.html" with item=module ICON_LABEL="Icon" AUDIO_LABEL="Audio" %}
-=======
                 {% if multimedia %}
                     {% include "app_manager/partials/nav_menu_media.html" %}
                 {% else %}
-                    {% include "app_manager/partials/nav_menu_media.old.html" with item=module %}
+                    {% include "app_manager/partials/nav_menu_media.old.html" with item=module ICON_LABEL="Icon" AUDIO_LABEL="Audio" %}
                 {% endif %}
->>>>>>> b4a45746
                 {% endblock %}
             </fieldset>
         </form>
