{% extends "app_manager/managed_app.html" %}
{% load xforms_extras %}
{% load hq_shared_tags %}
{% load i18n %}
{% block js %}{{ block.super }}
    <script src="{% static 'hqwebapp/js/knockout-bindings.js' %}"></script>
    <script src="{% static 'hqwebapp/js/lib/underscore-1.4.4.js' %}"></script>
    <script src="{% static 'hqwebapp/js/guidGenerator.js' %}"></script>
    <script src="{% static 'app_manager/js/lcs-merge.js' %}"></script>
    <script src="{% static 'app_manager/js/detail-screen-config.js' %}"></script>
{% endblock %}
{% block head %}{{ block.super }}
    <link rel="stylesheet" href="{% static 'app_manager/css/detail-screen-config.css' %}"/>
{% endblock %}
{% block js-inline %}{{ block.super }}
    {% include "hqwebapp/ko/value-or-none-ui.html" %}
    {% include "app_manager/partials/nav_menu_media_js.html" with item=module image_default="jr://file/commcare/image/module_name.png" audio_default="jr://file/commcare/audio/module_name.mp3" %}
    <script>
<<<<<<< HEAD
        {% if app.build_version >= '2.2' %}
=======
        {% if app.enable_multi_sort %}
>>>>>>> 4cc95236
            window.enableNewSort = true;
        {% else %}
            window.enableNewSort = false;
        {% endif %}

        $(function () {
            var $home = $("#detail-screen-config");
            var detailScreenConfig = DetailScreenConfig.init($home, {
                state: {
                    case_short: {{ module.details.0|JSON }},
                    case_long: {{ module.details.1|JSON }},
                    ref_short: {{ module.details.2|JSON }},
                    ref_long: {{ module.details.3|JSON }}
                },
                properties: {
                    'case': {{ case_properties|JSON }},
                    referral: ["id", "type", "date-due", "date-created"]
                },
                lang: {{ lang|JSON }},
                langs: {{ app.langs|JSON }},
                edit: {{ edit|JSON }},
                saveUrl: "{% url edit_module_detail_screens domain app.id module.id %}",
                applicationVersion: {{ app.application_version|JSON }}
            });

<<<<<<< HEAD
            var parsedSortRows = JSON.parse({{ sortElements|JSON }});
            for (var i=0; i < parsedSortRows.length; i++) {
                sortRows.addSortRow(
=======
            //todo: move this
            var parsedSortRows = JSON.parse({{ sortElements|JSON }});
            for (var i = 0; i < parsedSortRows.length; i++) {
                detailScreenConfig.sortRows.addSortRow(
>>>>>>> 4cc95236
                    parsedSortRows[i].field,
                    parsedSortRows[i].type,
                    parsedSortRows[i].direction
                );
            }
        });
        $(function () {
            $('#case_type').on('textchange', function () {
                var value = $(this).val();
                var valueNoSpaces = value.replace(/ /g, '_');
                if (value !== valueNoSpaces) {
                    $(this).val(valueNoSpaces);
                }
            });
        });
        $(function () {
            COMMCAREHQ.app_manager.module_view = {
                requires_case_details: ko.observable({{ module.requires_case_details|BOOL }})
            };
            ko.applyBindings(COMMCAREHQ.app_manager.module_view, $('#detail-screen-config-warning').get(0));
        });
    </script>
{% endblock %}

{% block form-view %}
    {% if edit %}
    <div class="delete-me">
        <form action="{% url delete_module domain app.id module.id %}" method="post">
            <button type="submit" class="disable-on-submit btn btn-danger">
                <i class="icon-trash"></i>
                {% trans "Delete Module" %}
            </button>
        </form>
    </div>
    {% endif %}

    <h3>
        <i class="icon-folder-open"></i>
        <span class="app-manager-title variable-module_name">{{ module.name|html_trans:langs|safe }}</span>
    </h3>

<div class="tabbable">
<ul class="nav nav-tabs" id="module-view-tabs">
    <li class="active"><a href="#module-settings" data-toggle="tab">{% trans "Settings" %}</a></li>
    <li><a href="#case-settings" data-toggle="tab">{% trans "Case Management" %}</a></li>
    <li>
        <a href="#detail-screen-config-tab" data-toggle="tab">
            {% trans "Case List" %}
        </a>
    </li>
</ul>
<div class="tab-content">
    <div class="tab-pane active" id="module-settings">
        <form class="form-horizontal save-button-form" action="{% url corehq.apps.app_manager.views.edit_module_attr domain app.id module.id 'all' %}">
            <div class="save-button-holder clearfix"></div>
            <fieldset>
                <div class="control-group">
                    <label class="control-label">{% trans "Module Name" %}</label>
                    <div class="controls">
                        {% if edit %}
                            {{ module.name|input_trans:langs|safe }}
                        {% else %}
                            {{ module.name|html_trans:langs|safe }}
                        {% endif %}
                    </div>
                </div>
                <div class="control-group">
                    <label class="control-label">
                        {% trans "Menu Mode" %}
                    </label>
                    <div class="controls">
                        {% if edit %}
                            <select type="text" name="put_in_root" data-value="{% if module.put_in_root %}true{% else %}false{% endif %}">
                                <option value="false">{% trans "Display module and then forms" %}</option>
                                <option value="true">{% trans "Display only forms" %}</option>
                            </select>
                        {% else %}
                            {% if not module.put_in_root %}
                                {% trans "Display module and then forms" %}
                            {% else %}
                                {% trans "Display only forms" %}
                            {% endif %}
                        {% endif %}
                    </div>
                </div>

                {% include "app_manager/partials/nav_menu_media.html" with item=module %}
            </fieldset>
        </form>
    </div>
    <div class="tab-pane" id="case-settings">
        <form class="form-horizontal save-button-form" action="{% url corehq.apps.app_manager.views.edit_module_attr domain app.id module.id 'all' %}">
            <div class="save-button-holder clearfix"></div>
            <fieldset>
                <legend>{% trans "Basic" %}</legend>
                <div class="control-group">
                    <label class="control-label">
                        {% trans "Case Type" %}
                        <span class="hq-help-template"
                              data-title="{% trans "Case Type" %}"
                              data-content="{% trans "e.g. &quot;pregnancy&quot;. The name for the type of case you are tracking. All cases you register in this module will have this case type, and only cases of this type will show in the case list. Modules with the same case type will have the same cases in their case lists." %}"
                                ></span>
                    </label>
                    <div class="controls">
                        {% if edit %}
                            <input class="code" type="text" id="case_type" name="case_type" value="{{ module.case_type }}"/>
                        {% else %}
                            <code>{{ module.case_type }}</code>
                        {% endif %}
                    </div>
                </div>
                <div class="control-group">
                    <label class="control-label">
                        {% trans "Label for Cases" %}
                        <span class="hq-help-template"
                              data-title="{% trans "Label for Cases" %}"
                              data-content="{% trans "This label will appear on Java Phones and newer versions of Android at the top of the case select screen." %}"
                        ></span>
                    </label>
                    <div class="controls">
                        {% if edit %}
                            <input type="text" name="case_label" value="{{ module.case_label|trans:langs }}" />
                        {% else %}
                            {{ module.case_label|trans:langs }}
                        {% endif %}
                    </div>
                </div>
                {% if app.application_version == '1.0' %}
                <div class="control-group">
                    <label class="control-label">
                        {% trans "Label for Referrals" %}
                    </label>
                    <div class="controls">
                        {% if edit %}
                            <input type="text" name="referral_label" value="{{ module.referral_label|trans:langs }}" />
                        {% else %}
                            {{ module.referral_label|trans:langs }}
                        {% endif %}
                    </div>
                </div>
                {% endif %}
            </fieldset>
            <fieldset>
                <legend>{% trans "Advanced" %}</legend>
                {% include 'app_manager/partials/case_list_setting.html' with LABEL="Case List Menu Item" DESC="Whether to have an item in the module's menu that lets you browse the case list without moving on to fill out a form." SLUG="case_list" case_list=module.case_list %}
                {% if app.application_version != '1.0' and request.project.survey_management_enabled %}
                    {% include 'app_manager/partials/case_list_setting.html' with LABEL="Task List" DESC="Whether to have an item in the module's menu that lets you see all of your delegated tasks. Only makes sense if you're using a delegation workflow." SLUG="task_list" case_list=module.task_list %}
                {% endif %}
            </fieldset>
        </form>
    </div>

    {% comment %}
    <div class="message" id="case-properties-warning">
        I can't find any properties for this module's case. To generate
        cases with properties, select "Updates a case" under a form's "Actions" and make a list of properties.
    </div>
    {% endcomment %}

    <div class="tab-pane" id="detail-screen-config-tab">
        <div class="alert alert-warning" id="detail-screen-config-warning"
             data-bind="visible: !requires_case_details()">
            {% blocktrans %}
                This module doesn't currently use a case list.
                Changes made here will have no effect until you use:
                <ol>
                    <li>forms that require a case or</li>
                    <li>select the <strong>Case List Menu Item</strong> setting.</li>
                </ol>
            {% endblocktrans %}
        </div>
        <div id="detail-screen-config-body">
<<<<<<< HEAD
            {% if app.build_version >= '2.2' %}
=======
            {% if app.enable_multi_sort %}
>>>>>>> 4cc95236
                <legend>
                    {% trans "Sort Properties" %}
                    <span style="font-size: 13px">
                        <span class="hq-help-template"
                              data-title="{% trans "Sort Properties" %}"
                              data-content=
                                  "{% blocktrans %}
                                      Properties in this list determine how
                                      cases are ordered in your case list. This
                                      is useful if for example you want higher
                                      priority cases to appear closer to the
                                      top of the list. The case list will sort
                                      by the first property, then the second,
                                      etc.
                                  {% endblocktrans %}" ></span>
                    </span>
                </legend>
                <div id="sorting-list" class="ui-sortable">
                    <table data-bind="visible: rowCount() > 0"
                           class="table table-condensed">
                        <thead>
                            <tr>
                                <th></th>
                                <th>{% trans "Property" %}</th>
                                <th>{% trans "Direction" %}</th>
                                <th>{% trans "Type" %}</th>
                                <th></th>
                            </tr>
                        </thead>
                        <tbody data-bind="foreach: sortRows, sortableList: sortRows">
                            <tr>
                                <td>
                                    <i class="grip
                                            icon-resize-vertical
                                            icon-blue"
                                       style="cursor: move"></i>
                                </td>

                                <td>
<<<<<<< HEAD
                                    <code data-bind="text: field"
                                          style="display: inline-block">
=======
                                    <code data-bind="text: field">
>>>>>>> 4cc95236
                                    </code>
                                </td>

                                <td>
                                    <select data-bind="value: direction">
<<<<<<< HEAD
                                        <option value='ascending'>
                                            {% trans 'Ascending' %}
                                        </option>
                                        <option value='descending'>
                                            {% trans 'Descending' %}
=======
                                        <option value="ascending">
                                            {% trans "Ascending" %}
                                        </option>
                                        <option value="descending">
                                            {% trans "Descending" %}
>>>>>>> 4cc95236
                                        </option>
                                    </select>
                                </td>

                                <td>
                                    <select data-bind="value: type">
<<<<<<< HEAD
                                        <option value='string'>
                                            {% trans 'Plain' %}
                                        </option>
                                        <option value='int'>
                                            {% trans 'Integer' %}
                                        </option>
                                        <option value='double'>
                                            {% trans 'Decimal' %}
=======
                                        <option value="string">
                                            {% trans "Plain" %}
                                        </option>
                                        <option value="int">
                                            {% trans "Integer" %}
                                        </option>
                                        <option value="double">
                                            {% trans "Decimal" %}
>>>>>>> 4cc95236
                                        </option>
                                    </select>
                                </td>

                                <td>
                                    <a data-bind="click: $root.removeSortRow">
                                        <i class="icon-remove icon-blue"></i>
                                    </a>
                                </td>
                            </tr>
                        </tbody>
                    </table>
                </div>
            {% endif %}

            <div id="detail-screen-config">
                <legend>
                    {% trans "Display Properties" %}
                </legend>
            </div>
        </div>
    </div>
</div>
</div>
{% endblock %}<|MERGE_RESOLUTION|>--- conflicted
+++ resolved
@@ -16,11 +16,7 @@
     {% include "hqwebapp/ko/value-or-none-ui.html" %}
     {% include "app_manager/partials/nav_menu_media_js.html" with item=module image_default="jr://file/commcare/image/module_name.png" audio_default="jr://file/commcare/audio/module_name.mp3" %}
     <script>
-<<<<<<< HEAD
-        {% if app.build_version >= '2.2' %}
-=======
         {% if app.enable_multi_sort %}
->>>>>>> 4cc95236
             window.enableNewSort = true;
         {% else %}
             window.enableNewSort = false;
@@ -46,16 +42,10 @@
                 applicationVersion: {{ app.application_version|JSON }}
             });
 
-<<<<<<< HEAD
-            var parsedSortRows = JSON.parse({{ sortElements|JSON }});
-            for (var i=0; i < parsedSortRows.length; i++) {
-                sortRows.addSortRow(
-=======
             //todo: move this
             var parsedSortRows = JSON.parse({{ sortElements|JSON }});
             for (var i = 0; i < parsedSortRows.length; i++) {
                 detailScreenConfig.sortRows.addSortRow(
->>>>>>> 4cc95236
                     parsedSortRows[i].field,
                     parsedSortRows[i].type,
                     parsedSortRows[i].direction
@@ -228,11 +218,7 @@
             {% endblocktrans %}
         </div>
         <div id="detail-screen-config-body">
-<<<<<<< HEAD
-            {% if app.build_version >= '2.2' %}
-=======
             {% if app.enable_multi_sort %}
->>>>>>> 4cc95236
                 <legend>
                     {% trans "Sort Properties" %}
                     <span style="font-size: 13px">
@@ -272,46 +258,23 @@
                                 </td>
 
                                 <td>
-<<<<<<< HEAD
-                                    <code data-bind="text: field"
-                                          style="display: inline-block">
-=======
                                     <code data-bind="text: field">
->>>>>>> 4cc95236
                                     </code>
                                 </td>
 
                                 <td>
                                     <select data-bind="value: direction">
-<<<<<<< HEAD
-                                        <option value='ascending'>
-                                            {% trans 'Ascending' %}
-                                        </option>
-                                        <option value='descending'>
-                                            {% trans 'Descending' %}
-=======
                                         <option value="ascending">
                                             {% trans "Ascending" %}
                                         </option>
                                         <option value="descending">
                                             {% trans "Descending" %}
->>>>>>> 4cc95236
                                         </option>
                                     </select>
                                 </td>
 
                                 <td>
                                     <select data-bind="value: type">
-<<<<<<< HEAD
-                                        <option value='string'>
-                                            {% trans 'Plain' %}
-                                        </option>
-                                        <option value='int'>
-                                            {% trans 'Integer' %}
-                                        </option>
-                                        <option value='double'>
-                                            {% trans 'Decimal' %}
-=======
                                         <option value="string">
                                             {% trans "Plain" %}
                                         </option>
@@ -320,7 +283,6 @@
                                         </option>
                                         <option value="double">
                                             {% trans "Decimal" %}
->>>>>>> 4cc95236
                                         </option>
                                     </select>
                                 </td>
