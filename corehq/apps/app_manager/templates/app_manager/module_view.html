{% extends "app_manager/managed_app.html" %}
{% load xforms_extras %}
{% load hq_shared_tags %}
{% load i18n %}
{% block js %}{{ block.super }}
    <script src="{% new_static 'hqwebapp/js/guidGenerator.js' %}"></script>
    <script src="{% new_static 'hqwebapp/js/key-value-mapping.js' %}"></script>
    <script src="{% new_static 'app_manager/js/graph-config.js' %}"></script>
    {% include "app_manager/partials/xpathValidator.html" %}
{% endblock %}
{% block js-inline %}{{ block.super }}
    {% include "app_manager/partials/nav_menu_media_js_common.html" %}
    {% include "app_manager/partials/nav_menu_media_js.html" with item=multimedia.menu %}
    {% include "app_manager/partials/nav_menu_media_js.html" with item=multimedia.case_list_menu_item qualifier='case_list-menu_item_' %}

    <script>
        if (window.toggles === undefined) {
            window.toggles = {};
        }
        if (window.feature_previews === undefined) {
            window.feature_previews = {};
        }
        window.feature_previews.ENUM_IMAGE = {{ request|feature_preview_enabled:"ENUM_IMAGE"|BOOL }};
        window.feature_previews.CALC_XPATHS = {{ request|feature_preview_enabled:"CALC_XPATHS"|BOOL }};
        window.toggles.MM_CASE_PROPERTIES = {{ request|toggle_enabled:"MM_CASE_PROPERTIES"|BOOL }};
        window.toggles.CASE_LIST_DISTANCE_SORT = {{ request|toggle_enabled:"CASE_LIST_DISTANCE_SORT"|BOOL }};
        window.toggles.GRAPH_CREATION = {{ request|toggle_enabled:"GRAPH_CREATION"|BOOL }};
        window.toggles.CASE_LIST_CUSTOM_XML = {{ request|toggle_enabled:"CASE_LIST_CUSTOM_XML"|BOOL }};
        window.toggles.CASE_LIST_TILE = {{ request|toggle_enabled:"CASE_LIST_TILE"|BOOL }};
        window.toggles.CASE_LIST_LOOKUP = {{ request|toggle_enabled:"CASE_LIST_LOOKUP"|BOOL }}
        window.toggles.FIXTURE_CASE_SELECTION = {{ request|toggle_enabled:"FIXTURE_CASE_SELECTION"|BOOL }}
    </script>
    <!-- detail-screen-config.js depends on the previews & toggles defined above. -->
    <script src="{% new_static 'app_manager/js/detail-screen-config.js' %}"></script>

    {% if request|toggle_enabled:"CASE_LIST_LOOKUP" %}
        {% for detail in details %}
            {% if detail.type == 'case' %}
                {% include "app_manager/partials/nav_menu_media_js.html" with item=multimedia.case_list_lookup qualifier='case-list-lookup'|add:detail.type %}
            {% else %}
                {% include "app_manager/partials/nav_menu_media_js.html" with item=multimedia.product_list_lookup qualifier='case-list-lookup'|add:detail.type %}
            {% endif %}
        {% endfor %}
    {% endif %}

    {% if case_list_form_options %}
        {% include "app_manager/partials/nav_menu_media_js.html" with item=multimedia.case_list_form qualifier='case_list_form_' %}
    {% endif %}
    {% include 'style/bootstrap3/partials/key_value_mapping.html' %}
    {% include 'app_manager/partials/graph_configuration_modal.html' %}

    <script>
        $(function () {
            var state = hqImport('app_manager/js/detail-screen-config.js').state;
            state.requires_case_details({{ module.requires_case_details|BOOL }});

            var details = {{ details|JSON }};
            var lang = {{ lang|JSON }};
            var langs = {{ app.langs|JSON }};
            var saveUrl = "{% url "edit_module_detail_screens" domain app.id module.id %}";
            var parentModules = {{ parent_modules|JSON }};
            var fixtures = {{ fixtures|JSON }};

            for (var i = 0; i < details.length; i++) {
                var detail = details[i];
                var detailScreenConfig = DetailScreenConfig.init({
                    state: {
                        type: detail.type,
                        short: detail.short,
                        long: detail.long
                    },
                    sortRows: detail.sort_elements,
                    model: detail.model,
                    properties: detail.properties,
                    lang: lang,
                    langs: langs,
                    saveUrl: saveUrl,
                    parentModules: parentModules,
                    childCaseTypes: detail.subcase_types,
                    fixtures: fixtures,
                    parentSelect: detail.parent_select,
                    fixtureSelect: detail.fixture_select,
<<<<<<< HEAD
                    contextVariables: COMMCAREHQ.app_manager.module_view,
                    multimedia: {{multimedia.object_map|JSON}}
=======
                    contextVariables: state
>>>>>>> 8d31a6b8
                });
                var $list_home = $("#" + detail.type + "-detail-screen-config-tab");
                $list_home.koApplyBindings(detailScreenConfig);

                if (detail.long !== undefined) {
                    var $detail_home = $("#" + detail.type + "-detail-screen-detail-config-tab");
                    $detail_home.koApplyBindings(detailScreenConfig);
                }
            }
        });
        $(function () {
            var showCaseTypeError = function(message) {
                var $caseTypeError = $('#case_type_error')
                $caseTypeError.css('display', 'block');
                $caseTypeError.text(message);
            }
            var hideCaseTypeError = function() {
                $('#case_type_error').css('display', 'none');
            }
            $('#case_type').on('textchange', function () {
                var value = $(this).val();
                var valueNoSpaces = value.replace(/ /g, '_');
                if (value !== valueNoSpaces) {
                    $(this).val(valueNoSpaces);
                }
                if (!valueNoSpaces.match(/^[\w-]+$/g)) {
                    $(this).closest('.form-group').addClass('has-error');
                    showCaseTypeError(
                        gettext("Case types can only include the characters a-z, 0-9, '-' and '_'")
                    );
                } else if (valueNoSpaces === 'commcare-user') {
                    $(this).closest('.form-group').addClass('has-error');
                    showCaseTypeError(
                        gettext("'commcare-user' is a reserved case type. Please change the case type")
                    );

                } else {
                    $(this).closest('.form-group').removeClass('has-error');
                    hideCaseTypeError();
                }
            });

            if ($('#case-list-form').length) {
                var CaseListForm = function (data, formOptions, allowed, now_allowed_reason) {
                    var self = this,
                        initialOption = data.form_id ? data.form_id : 'disabled',
                        formSet = !!data.form_id,
                        formMissing = formSet && !formOptions[data.form_id];

                    self.toggleState = function(active) {
                        active = active && allowed;
                        $('#case_list_form-label').toggle(active);
                        $('#case_list_media').toggle(active);
                    };

                    self.toggleMessage = function() {
                        self.messageVisible(!self.messageVisible());
                    };

                    self.buildOptstr = function(extra) {
                        self.caseListFormOptstr = _.map(formOptions, function (label, value) {
                            return {value: value, label: label};
                        });
                        if (extra) {
                            self.caseListFormOptstr.push({value: extra, label: '{% trans "Unknown Form (missing)" %}'});
                        }
                    };

                    self.allowed = allowed;
                    self.now_allowed_reason = now_allowed_reason;
                    self.formMissing = ko.observable(formMissing);
                    self.messageVisible = ko.observable(false);
                    self.caseListForm = ko.observable(data.form_id ? data.form_id : null);
                    self.caseListFormProxy = ko.observable(initialOption);
                    self.caseListFormDisplay = formOptions[initialOption];

                    self.caseListFormProxy.subscribe(function (form_id) {
                        var disabled = form_id === 'disabled' || !formOptions[form_id];
                        self.caseListForm(disabled ? null : form_id);
                        self.toggleState(!disabled);
                    });

                    if (formMissing) {
                        var removeOld = self.caseListFormProxy.subscribe(function (oldValue) {
                            if (formMissing && oldValue === initialOption) {
                                // remove the missing form from the options once the user select a real form
                                self.buildOptstr();
                                removeOld.dispose();
                                self.formMissing(false);
                            }
                        }, null, "beforeChange");
                    }

                    self.toggleState(formSet && !formMissing);
                    self.buildOptstr(formMissing ? data.form_id : false);
                };
                var caseListForm = new CaseListForm(
                    {{ module.case_list_form|JSON }},
                    {{ case_list_form_options|JSON }},
                    {{ case_list_form_not_allowed_reason.allow|JSON }},
                    {{ case_list_form_not_allowed_reason.message|JSON }}
                );
                $('#case-list-form').koApplyBindings(caseListForm);
                // Reset save button after bindings
                // see http://manage.dimagi.com/default.asp?145851
                var $form = $('#case-list-form').closest('form'),
                    $button = $form.find('.save-button-holder').data('button');
                $button.setStateWhenReady('saved');
            }
        });
        $(function () {
            var setupValidation = hqImport('app_manager/js/app_manager.js').setupValidation;
            setupValidation('{% url "validate_module_for_build" domain app.id module.id %}');
        });
    </script>
{% endblock %}

{% block form-view %}
    {% include 'app_manager/partials/module_view_heading.html' %}
<div class="tabbable">
<ul class="nav nav-tabs" id="module-view-tabs">
    {% block tab-headers %}
    <li class="active"><a href="#module-settings" data-toggle="tab">{% trans "Settings" %}</a></li>
    {% if module.module_type != 'shadow' %}
    <li><a href="#case-settings" data-toggle="tab">{% trans "Case Management" %}</a></li>
    {% endif %}
    {% for detail in details %}
    <li>
        <a href="#{{ detail.type }}-detail-screen-config-tab" data-toggle="tab">
            {{ detail.label }}
        </a>
    </li>
    {% if detail.long %}
    <li>
        <a href="#{{ detail.type }}-detail-screen-detail-config-tab" data-toggle="tab">
            {{ detail.detail_label }}
        </a>
    </li>
    {% endif %}
    {% endfor %}
    {% endblock %}{# endblock tab-headers #}
</ul>
<div class="spacer"></div>
<div class="tab-content">
    {% block tab-content %}
    <div class="tab-pane active" id="module-settings">
        <form class="form-horizontal save-button-form" action="{% url "corehq.apps.app_manager.views.edit_module_attr" domain app.id module.id 'all' %}">
            {% csrf_token %}
            <div class="save-button-holder clearfix"></div>
            <fieldset>
                <div class="form-group">
                    <label class="col-sm-2 control-label">{% trans "Module Name" %}</label>
                    <div class="col-sm-4">
                        {% input_trans module.name langs cssClass='form-control' %}
                    </div>
                </div>
                {% block settings_fields %}
                {% if module.module_type == 'shadow' %}
                <div class="form-group">
                    <label class="col-sm-2 control-label">
                        {% trans "Source Module" %}
                    </label>
                    <div class="col-sm-4">
                        <select type="text" name="source_module_id" data-value="{{ module.source_module_id}}" class="form-control">
                        <option value="">{% trans "None" %}</option>
                        {% for mod in app.modules %}
                            {% if mod.module_type == 'basic' %}
                                {% if mod.id != module.id %}
                                    <option value="{{mod.unique_id}}">{{ mod.name|trans:langs }}</option>
                                {% endif %}
                            {% endif %}
                        {% endfor %}
                        </select>
                    </div>
                </div>
                {% endif %}
                 <div class="form-group">
                    <label class="col-sm-2 control-label">
                        {% trans "Menu Mode" %}
                    </label>
                    <div class="col-sm-4">
                        <select type="text" name="put_in_root" class="form-control"
                                data-value="{% if module.put_in_root %}true{% else %}false{% endif %}">
                            <option value="false">{% trans "Display module and then forms" %}</option>
                            <option value="true">{% trans "Display only forms" %}</option>
                        </select>
                    </div>
                </div>
                {% include "app_manager/partials/module_filter.html" with value=module.module_filter %}
                {% include "app_manager/partials/nav_menu_media.html" with ICON_LABEL="Icon" AUDIO_LABEL="Audio" %}
                {% if child_module_enabled %}
                <div class="form-group">
                    <label class="col-sm-2 control-label">
                        {% trans "Parent Module" %}
                    </label>
                    <div class="col-sm-4">
                        <select type="text" name="root_module_id" data-value="{{ module.root_module_id}}" class="form-control">
                        <option value="">{% trans "No Parent" %}</option>
                        {% for mod in valid_parent_modules %}
                            <option value="{{mod.unique_id}}">{{ mod.name|trans:langs }}</option>
                        {% endfor %}
                        </select>
                    </div>
                </div>
                {% endif %}
                <div class="form-group">
                    <label class="col-sm-2 control-label" for="comment-id">{% trans "Comment" %}</label>
                    <div class="col-sm-4">
                        <textarea id="comment-id" name="comment" class="form-control">{{ module.comment }}</textarea>
                    </div>
                </div>
                {% endblock %}
            </fieldset>
        </form>
    </div>
    <div class="tab-pane" id="case-settings">
        <form class="form-horizontal save-button-form" action="{% url "corehq.apps.app_manager.views.edit_module_attr" domain app.id module.id 'all' %}">
            {% csrf_token %}
            <div class="save-button-holder clearfix"></div>
            <fieldset>
                <legend>{% trans "Basic" %}</legend>
                <div class="form-group">
                    <label class="col-sm-2 control-label">
                        {% trans "Case Type" %}
                        <span class="hq-help-template"
                              data-title="{% trans "Case Type" %}"

                              data-content="{% trans "The name for the type of case you are tracking (e.g. &quot;pregnancy&quot;, &quot;farm&quot;, &quot;household&quot;, etc.). All cases you register in this module will be this type of case, and only cases of this type will show in the case list. Other modules with the same case type will use the same set of cases." %}"
                                ></span>
                    </label>
                    <div class="col-sm-4">
                        <input class="code form-control" type="text" id="case_type" name="case_type" value="{{ module.case_type }}" />
                        <span class="help-block" id="case_type_error" style="display: none;">
                            {% trans "Case types can only include the characters a-z, 0-9, '-' and '_'" %}
                        </span>
                    </div>
                </div>
                <div class="form-group">
                    <label class="control-label col-sm-2">
                        {% trans "Label for Cases" %}
                        <span class="hq-help-template"
                              data-title="{% trans "Label for Cases" %}"
                              data-content="{% trans "This label will appear at the top of the phone's case select screen." %}"
                        ></span>
                    </label>
                    <div class="col-sm-4">
                        <input type="text" name="case_label" value="{{ module.case_label|trans:langs }}" class="form-control" />
                    </div>
                </div>
                {% if app.application_version == '1.0' %}
                <div class="form-group">
                    <label class="control-label col-sm-2">
                        {% trans "Label for Referrals" %}
                    </label>
                    <div class="col-sm-4">
                        <input type="text" name="referral_label" value="{{ module.referral_label|trans:langs }}" class="form-control" />
                    </div>
                </div>
                {% endif %}
            </fieldset>
            <fieldset>
                <legend>{% trans "Advanced" %}</legend>
                {% block case_management_advanced_fields %}
                {% include 'app_manager/partials/case_list_setting.html' with LABEL="Case List Menu Item" DESC="An item in the module's menu that lets you browse the case list without moving on to fill out a form." SLUG="case_list" case_list=module.case_list %}
                {% include 'app_manager/partials/case_list_form_setting.html' %}
                {% if app.application_version == '2.0' and module.module_type == 'basic' and request.project.survey_management_enabled %}
                    {% include 'app_manager/partials/case_list_setting.html' with LABEL="Task List" DESC="Whether to have an item in the module's menu that lets you see all of your delegated tasks. Only makes sense if you're using a delegation workflow." SLUG="task_list" case_list=module.task_list %}
                {% endif %}
                {% endblock case_management_advanced_fields %}
            </fieldset>
        </form>
    </div>

    {% for detail in details %}
    <div class="tab-pane" id="{{ detail.type }}-detail-screen-config-tab">
        {% include 'app_manager/partials/case_list.html' %}
    </div>
    {% if detail.long %}
    <div class="tab-pane" id="{{ detail.type }}-detail-screen-detail-config-tab">
        {% include 'app_manager/partials/case_detail.html' %}
    </div>
    {% endif %}
    {% endfor %}
    {% endblock %}{# endblock tab-content #}
</div>
</div>
{% endblock %}

{% block modals %}{{ block.super }}
{% include "app_manager/partials/nav_menu_media_modals.html" %}
{% endblock modals %}

{% block breadcrumbs %}
    {{ block.super }}
    {% include 'app_manager/partials/module_view_breadcrumbs.html' %}
{% endblock %}<|MERGE_RESOLUTION|>--- conflicted
+++ resolved
@@ -80,12 +80,8 @@
                     fixtures: fixtures,
                     parentSelect: detail.parent_select,
                     fixtureSelect: detail.fixture_select,
-<<<<<<< HEAD
-                    contextVariables: COMMCAREHQ.app_manager.module_view,
+                    contextVariables: state,
                     multimedia: {{multimedia.object_map|JSON}}
-=======
-                    contextVariables: state
->>>>>>> 8d31a6b8
                 });
                 var $list_home = $("#" + detail.type + "-detail-screen-config-tab");
                 $list_home.koApplyBindings(detailScreenConfig);
