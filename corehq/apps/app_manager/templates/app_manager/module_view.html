{% extends "app_manager/managed_app.html" %}
{% load xforms_extras %}
{% load hq_shared_tags %}
{% load i18n %}
{% block js %}{{ block.super }}
    <script src="{% static 'hqwebapp/js/knockout-bindings.js' %}"></script>
    <script src="{% static 'hqwebapp/js/lib/underscore-1.4.4.js' %}"></script>
    <script src="{% static 'hqwebapp/js/guidGenerator.js' %}"></script>
    <script src="{% static 'app_manager/js/lcs-merge.js' %}"></script>
    <script src="{% static 'hqwebapp/js/key-value-mapping.js' %}"></script>
    <script>
    window.FEATURE_enable_enum_image = {{ enable_enum_image|BOOL }};
    window.FEATURE_enable_calc_xpaths = {{ enable_calc_xpaths|BOOL }};
    window.FEATURE_mm_case_properties = {{ request|toggle_enabled:"MM_CASE_PROPERTIES"|BOOL }};
    </script>
    <script src="{% static 'app_manager/js/detail-screen-config.js' %}"></script>
{% endblock %}
{% block head %}{{ block.super }}
    <link rel="stylesheet" href="{% static 'app_manager/css/detail-screen-config.css' %}"/>
{% endblock %}
{% block js-inline %}{{ block.super }}
    {% include "hqwebapp/ko/value-or-none-ui.html" %}
    {% include "app_manager/partials/nav_menu_media_js.html" with item=module image_default="jr://file/commcare/image/module_name.png" audio_default="jr://file/commcare/audio/module_name.mp3" %}
    {% if case_list_form_options %}
    {% include "app_manager/partials/nav_menu_media_js.html" with item=module.case_list_form qualifier='case_list_form_' image_default="jr://file/commcare/image/case_list_form.png" audio_default="jr://file/commcare/audio/case_list_form.mp3" %}
    {% endif %}
    {% include 'hqwebapp/key_value_mapping.html' %}

    <script>
        {% if app.enable_multi_sort %}
            window.enableNewSort = true;
        {% else %}
            window.enableNewSort = false;
        {% endif %}

        $(function () {
            var details = {{ details|JSON }};
            for (var i = 0; i < details.length; i++) {
                var detail = details[i];
                var $detail_home = $("#" + detail.type + "-detail-screen-config");
                var detailScreenConfig = DetailScreenConfig.init($detail_home, {
                    state: {
                        type: detail.type,
                        short: detail.short,
                        long: detail.long
                    },
                    model: detail.model,
                    properties: detail.properties,
                    lang: {{ lang|JSON }},
                    langs: {{ app.langs|JSON }},
                    edit: {{ edit|JSON }},
                    saveUrl: "{% url "edit_module_detail_screens" domain app.id module.id %}",
                    parentModules: {{ parent_modules|JSON }},
                    parentSelect: detail.parent_select
                });

                if (detail.sort_elements) {
                    var parsedSortRows = JSON.parse(detail.sort_elements);
                    for (var j = 0; j < parsedSortRows.length; j++) {
                        detailScreenConfig.sortRows.addSortRow(
                                parsedSortRows[j].field,
                                parsedSortRows[j].type,
                                parsedSortRows[j].direction
                        );
                    }
                }
            }
        });
        $(function () {
            $('#case_type').on('textchange', function () {
                var value = $(this).val();
                var valueNoSpaces = value.replace(/ /g, '_');
                if (value !== valueNoSpaces) {
                    $(this).val(valueNoSpaces);
                }
                if (!valueNoSpaces.match(/^[\w-]+$/g)) {
                    $(this).closest('.control-group').addClass('error')
                    $('#case_type_error').css('display', 'inline');
                } else {
                    $(this).closest('.control-group').removeClass('error')
                    $('#case_type_error').css('display', 'none');
                }
            });

            if ($('#case-list-form').length) {
                var CaseListForm = function (data, formOptions, allowed) {
                    var self = this,
                        initialOption = data.form_id ? data.form_id : 'disabled',
                        formSet = !!data.form_id,
                        formMissing = formSet && !formOptions[data.form_id];

                    self.toggleState = function(active) {
                        active = active && allowed;
                        $('#case_list_form-label').toggle(active);
                        $('#case_list_media').toggle(active);
                    };

                    self.toggleMessage = function() {
                        self.messageVisible(!self.messageVisible());
                    };

                    self.buildOptstr = function(extra) {
                        self.caseListFormOptstr = _.map(formOptions, function (label, value) {
                            return {value: value, label: label};
                        });
                        if (extra) {
                            self.caseListFormOptstr.push({value: extra, label: '{% trans "Unknown Form (missing)" %}'});
                        }
                    };

                    self.allowed = allowed;
                    self.formMissing = ko.observable(formMissing);
                    self.messageVisible = ko.observable(false);
                    self.caseListForm = ko.observable(data.form_id ? data.form_id : null);
                    self.caseListFormProxy = ko.observable(initialOption);
                    self.caseListFormDisplay = formOptions[initialOption];

                    self.caseListFormProxy.subscribe(function (form_id) {
                        var disabled = form_id === 'disabled' || !formOptions[form_id];
                        self.caseListForm(disabled ? null : form_id);
                        self.toggleState(!disabled);
                    });

                    if (formMissing) {
                        var removeOld = self.caseListFormProxy.subscribe(function (oldValue) {
                            if (formMissing && oldValue === initialOption) {
                                // remove the missing form from the options once the user select a real form
                                self.buildOptstr();
                                removeOld.dispose();
                                self.formMissing(false);
                            }
                        }, null, "beforeChange");
                    }

                    self.toggleState(formSet && !formMissing);
                    self.buildOptstr(formMissing ? data.form_id : false);
                };
                var caseListForm = new CaseListForm(
                    {{ module.case_list_form|JSON }},
                    {{ case_list_form_options|JSON }},
                    {{ case_list_form_allowed|JSON }}
                );
                ko.applyBindings(caseListForm, $('#case-list-form').get(0));
            }
        });
        $(function () {
            COMMCAREHQ.app_manager.module_view = {
                requires_case_details: ko.observable({{ module.requires_case_details|BOOL }})
            };
            if ($('#detail-screen-config-warning').length) {
                ko.applyBindings(COMMCAREHQ.app_manager.module_view, $('#detail-screen-config-warning').get(0));
            }
        });
        $(function () {
            COMMCAREHQ.app_manager.setupValidation(
                '{% url "validate_module_for_build" domain app.id module.id %}');
        });
    </script>
{% endblock %}

{% block form-view %}
    <div id="build_errors"></div>
    {% if edit %}
    <div class="delete-me">
        <form action="{% url "delete_module" domain app.id module.unique_id %}" method="post">
            <button type="submit" class="disable-on-submit btn btn-danger">
                <i class="icon-trash"></i>
                {% trans "Delete Module" %}
            </button>
        </form>
    </div>
    {% endif %}

    <h3>
        <i class="icon-folder-open"></i>
        <span class="app-manager-title variable-module_name">{{ module.name|html_trans:langs|safe }}</span>
    </h3>

<div class="tabbable">
<ul class="nav nav-tabs" id="module-view-tabs">
    <li class="active"><a href="#module-settings" data-toggle="tab">{% trans "Settings" %}</a></li>
    <li><a href="#case-settings" data-toggle="tab">{% trans "Case Management" %}</a></li>
    {% for detail in details %}
    <li>
        <a href="#{{ detail.type }}-detail-screen-config-tab" data-toggle="tab">
            {{ detail.label }}
        </a>
    </li>
    {% endfor %}
</ul>
<div class="tab-content">
    <div class="tab-pane active" id="module-settings">
        <form class="form-horizontal save-button-form" action="{% url "corehq.apps.app_manager.views.edit_module_attr" domain app.id module.id 'all' %}">
            <div class="save-button-holder clearfix"></div>
            <fieldset>
                <div class="control-group">
                    <label class="control-label">{% trans "Module Name" %}</label>
                    <div class="controls">
                        {% if edit %}
                            {% input_trans module.name langs %}
                        {% else %}
                            {{ module.name|html_trans:langs|safe }}
                        {% endif %}
                    </div>
                </div>
                {% block settings_fields %}
                 <div class="control-group">
                    <label class="control-label">
                        {% trans "Menu Mode" %}
                    </label>
                    <div class="controls">
                        {% if edit %}
                            <select type="text" name="put_in_root" data-value="{% if module.put_in_root %}true{% else %}false{% endif %}">
                                <option value="false">{% trans "Display module and then forms" %}</option>
                                <option value="true">{% trans "Display only forms" %}</option>
                            </select>
                        {% else %}
                            {% if not module.put_in_root %}
                                {% trans "Display module and then forms" %}
                            {% else %}
                                {% trans "Display only forms" %}
                            {% endif %}
                        {% endif %}
                    </div>
                </div>
<<<<<<< HEAD

                {% include "app_manager/partials/nav_menu_media.html" with item=module ICON_LABEL="Icon" AUDIO_LABEL="Audio"%}
=======
                {% include "app_manager/partials/nav_menu_media.html" with item=module %}
>>>>>>> 9a49e6d6
                {% endblock %}
            </fieldset>
        </form>
    </div>
    <div class="tab-pane" id="case-settings">
        <form class="form-horizontal save-button-form" action="{% url "corehq.apps.app_manager.views.edit_module_attr" domain app.id module.id 'all' %}">
            <div class="save-button-holder clearfix"></div>
            <fieldset>
                <legend>{% trans "Basic" %}</legend>
                <div class="control-group">
                    <label class="control-label">
                        {% trans "Case Type" %}
                        <span class="hq-help-template"
                              data-title="{% trans "Case Type" %}"
                              data-content="{% trans "e.g. &quot;pregnancy&quot;. The name for the type of case you are tracking. All cases you register in this module will have this case type, and only cases of this type will show in the case list. Modules with the same case type will have the same cases in their case lists." %}"
                                ></span>
                    </label>
                    <div class="controls">
                        {% if edit %}
                            <input class="code" type="text" id="case_type" name="case_type" value="{{ module.case_type }}" />
                            <span class="help-inline" id="case_type_error" style="display: none;">
                                {% trans "Case types can only include the characters a-z, 0-9, and _" %}
                            </span>
                        {% else %}
                            <code>{{ module.case_type }}</code>
                        {% endif %}
                    </div>
                </div>
                <div class="control-group">
                    <label class="control-label">
                        {% trans "Label for Cases" %}
                        <span class="hq-help-template"
                              data-title="{% trans "Label for Cases" %}"
                              data-content="{% trans "This label will appear on Java Phones and newer versions of Android at the top of the case select screen." %}"
                        ></span>
                    </label>
                    <div class="controls">
                        {% if edit %}
                            <input type="text" name="case_label" value="{{ module.case_label|trans:langs }}" />
                        {% else %}
                            {{ module.case_label|trans:langs }}
                        {% endif %}
                    </div>
                </div>
                {% if app.application_version == '1.0' %}
                <div class="control-group">
                    <label class="control-label">
                        {% trans "Label for Referrals" %}
                    </label>
                    <div class="controls">
                        {% if edit %}
                            <input type="text" name="referral_label" value="{{ module.referral_label|trans:langs }}" />
                        {% else %}
                            {{ module.referral_label|trans:langs }}
                        {% endif %}
                    </div>
                </div>
                {% endif %}
            </fieldset>
            <fieldset>
                <legend>{% trans "Advanced" %}</legend>
                {% include 'app_manager/partials/case_list_setting.html' with LABEL="Case List Menu Item" DESC="Whether to have an item in the module's menu that lets you browse the case list without moving on to fill out a form." SLUG="case_list" case_list=module.case_list %}
                {% include 'app_manager/partials/case_list_form_setting.html' %}
                {% if app.application_version == '2.0' and module.module_type == 'basic' and request.project.survey_management_enabled %}
                    {% include 'app_manager/partials/case_list_setting.html' with LABEL="Task List" DESC="Whether to have an item in the module's menu that lets you see all of your delegated tasks. Only makes sense if you're using a delegation workflow." SLUG="task_list" case_list=module.task_list %}
                {% endif %}
            </fieldset>
        </form>
    </div>

    {% for detail in details %}
    <div class="tab-pane" id="{{ detail.type }}-detail-screen-config-tab">
        {% if detail.type == 'case' %}
        <div class="alert alert-warning" id="detail-screen-config-warning"
             data-bind="visible: !requires_case_details()">
            {% blocktrans %}
                This module doesn't currently use a case list.
                Changes made here will have no effect until you use:
                <ol>
                    <li>forms that require a case or</li>
                    <li>select the <strong>Case List Menu Item</strong> setting.</li>
                </ol>
            {% endblocktrans %}
        </div>
        {% endif %}
        <div id="{{ detail.type }}-detail-screen-config-body">
            <div id="{{ detail.type }}-detail-screen-sort">
            {% if app.enable_multi_sort %}
                <legend data-bind="visible: rowCount() > 0">
                    {% trans "Sort Properties" %}
                    <span style="font-size: 13px">
                        <span class="hq-help-template"
                              data-title="{% trans "Sort Properties" %}"
                              data-content=
                                  "{% blocktrans %}
                                      Properties in this list determine how
                                      cases are ordered in your case list. This
                                      is useful if for example you want higher
                                      priority cases to appear closer to the
                                      top of the list. The case list will sort
                                      by the first property, then the second,
                                      etc.
                                  {% endblocktrans %}" ></span>
                    </span>
                </legend>
                <div class="ui-sortable">
                    <table data-bind="visible: rowCount() > 0"
                           class="table table-condensed">
                        <thead>
                            <tr>
                                <th></th>
                                <th>{% trans "Property" %}</th>
                                <th>{% trans "Direction" %}</th>
                                <th>{% trans "Format" %}</th>
                                <th></th>
                            </tr>
                        </thead>
                        <tbody data-bind="foreach: sortRows, sortableList: sortRows">
                            <tr>
                                <td>
                                    <i class="grip
                                            icon-resize-vertical
                                            icon-blue"
                                       style="cursor: move"></i>
                                </td>

                                <td data-bind="html: fieldHtml">
                                </td>

                                <td>
                                    <select data-bind="value: direction">
                                        <option value="ascending"
                                                data-bind="text: ascendText">
                                        </option>
                                        <option value="descending"
                                                data-bind="text: descendText">
                                        </option>
                                    </select>
                                </td>

                                <td>
                                    <select data-bind="value: type">
                                        <option value="plain">
                                            {% trans "Plain" %}
                                        </option>
                                        <option value="date">
                                            {% trans "Date" %}
                                        </option>
                                        <option value="int">
                                            {% trans "Integer" %}
                                        </option>
                                        <option value="double">
                                            {% trans "Decimal" %}
                                        </option>
                                    </select>
                                </td>

                                <td>
                                    <a data-bind="click: $root.removeSortRow">
                                        <i class="icon-remove icon-blue"></i>
                                    </a>
                                </td>
                            </tr>
                        </tbody>
                    </table>
                </div>
            {% endif %}
            </div>
            <div id="{{ detail.type }}-detail-screen-config">
                <legend>
                    {% trans "Display Properties" %}
                </legend>
            </div>
            {% if detail.parent_select %}
            <div id="{{ detail.type }}-detail-screen-parent" data-bind="visible: moduleOptions().length">
                <legend>{% trans "Parent Child Selection" %}</legend>
                <label class="checkbox">
                    <input type="checkbox" data-bind="checked: active"/>
                    {% trans "Select Parent First" %}
                </label>
                <div data-bind="visible: active">
                    {% trans "Use Case List from module" %}
                    <select data-bind="optstr: moduleOptions, value: moduleId"></select>
                </div>
             </div>
            {% endif %}
        </div>
    </div>
    {% endfor %}
</div>
</div>
{% endblock %}<|MERGE_RESOLUTION|>--- conflicted
+++ resolved
@@ -223,12 +223,8 @@
                         {% endif %}
                     </div>
                 </div>
-<<<<<<< HEAD
-
-                {% include "app_manager/partials/nav_menu_media.html" with item=module ICON_LABEL="Icon" AUDIO_LABEL="Audio"%}
-=======
-                {% include "app_manager/partials/nav_menu_media.html" with item=module %}
->>>>>>> 9a49e6d6
+
+                {% include "app_manager/partials/nav_menu_media.html" with item=module ICON_LABEL="Icon" AUDIO_LABEL="Audio" %}
                 {% endblock %}
             </fieldset>
         </form>
