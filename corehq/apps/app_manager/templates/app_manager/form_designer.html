{% extends 'app_manager/managed_app.html'%}
{% load xforms_extras %}
{% load hq_shared_tags %}
{% load i18n %}
<<<<<<< HEAD
=======

{% block underscore %}
    <script src="{% static 'formdesigner/js/lib/underscore-1.3.1.js' %}"></script>
{% endblock %}
>>>>>>> a91d9de2

{% block js %}{{ block.super }}
    <script src="{% static 'formdesigner/js/lib/jquery.jstree.js' %}"></script>
    <script src="{% static 'formdesigner/js/lib/jquery.fancybox-1.3.4.pack.js' %}"></script>
    <script src="{% static 'formdesigner/js/lib/chosen.jquery.min.js' %}"></script>
    <script src="{% static 'formdesigner/js/lib/jquery-ui-timepicker-addon.js' %}"></script>
    <script src="{% static 'formdesigner/js/lib/sha1.js' %}"></script>
    <script src="{% static 'formdesigner/js/lib/diff_match_patch.js' %}"></script>
    <script src="{% static 'formdesigner/js/lib/xpath/lib/biginteger.js' %}"></script>
    <script src="{% static 'formdesigner/js/lib/xpath/lib/schemeNumber.js' %}"></script>
    <script src="{% static 'formdesigner/js/lib/xpath/models.js' %}"></script>
    <script src="{% static 'formdesigner/js/lib/xpath/xpath.js' %}"></script>
    <script src="{% static 'formdesigner/js/lib/XMLWriter-1.0.0.js' %}"></script>
    <script src="{% static 'formdesigner/js/ui.js' %}"></script>
    <script src="{% static 'formdesigner/js/util.js' %}"></script>
    <script src="{% static 'formdesigner/js/model.js' %}"></script>
    <script src="{% static 'formdesigner/js/controller.js' %}"></script>
    <script src="{% static 'formdesigner/js/widgets.js' %}"></script>
<<<<<<< HEAD
<script type="text/javascript" src="{% static 'hqwebapp/js/lib/underscore-1.4.4.js' %}"></script>
=======
>>>>>>> a91d9de2
{% endblock %}

{% block js-inline %}{{ block.super }}
    <script>
{#        var uploadUrl = "{{ STATIC_URL }}hqmedia/js";#}
{#        var lookupUrlsUrl = '{% url hqmedia_media_urls domain app.get_id %}';#}
{##}
{#        var searchUrl = '{% url hqmedia_search domain app.get_id %}';#}
{#        var chooseImageUrl = '{% url hqmedia_choose_media domain app.get_id %}';#}
        $(function () {

            $("#edit").hide();

{#        hqimage_uploader = new HQMediaUploader({#}
{#            uploadElem: '#hqmedia-upload-Image',#}
{#            fileFilters: new Array({description:"Images", extensions:"*.jpg;*.png;*.gif"}),#}
{#            uploadURL: '{% url hqmedia_handle_uploaded domain app.get_id %}',#}
{#            buttonImage: '{% static 'hqmedia/img/select_image_button.png' %}',#}
{#                onSuccess: function (event, data) {#}
{#            console.log(data);#}
{#        },#}
{#        singleFileUpload: true,#}
{#                uploadParams: {},#}
{#        modalClass: '.hqm-modal-image',#}
{#                mediaType: 'hquimage_',#}
{#                swfLocation: '{% static 'hqmedia/yui/uploader/uploader.swf' %}'#}
{#        });#}
{#        hqimage_uploader.render();#}
{##}
{#        hqaudio_uploader = new HQMediaUploader({#}
{#            uploadElem: '#hqmedia-upload-Audio',#}
{#            fileFilters: new Array({description:"Audio", extensions:"*.mp3"}),#}
{#            uploadURL: '{% url hqmedia_handle_uploaded domain app.get_id %}',#}
{#            buttonImage: '{% static 'hqmedia/img/select_audio_button.png' %}',#}
{#                onSuccess: function (event, data) {#}
{#            console.log(data);#}
{#        },#}
{#        singleFileUpload: true,#}
{#                uploadParams: {},#}
{#        modalClass: '.hqm-modal-audio',#}
{#                mediaType: 'hquaudio_',#}
{#                swfLocation: '{% static 'hqmedia/yui/uploader/uploader.swf' %}'#}
{#        });#}
{#        hqaudio_uploader.render();#}

            formdesigner.launch({
                rootElement: $("#formdesigner"),
                staticPrefix: '/static/formdesigner/',
                saveUrl: '{% url edit_form_attr domain app.id form.get_unique_id "xform" %}',
                patchUrl: '{% url patch_xform domain app.id form.get_unique_id %}',
                saveType: 'patch',
                form: {{ form.source|JSON }},
                langs: {{ app.langs|JSON }},
                formName: "{{ form.name|trans:app.langs }}",
                displayLanguage: {{ lang|JSON }}
            });
            formdesigner.on('form-saved', function (args) {
                var response = args.response;
                COMMCAREHQ.app_manager.updateDOM(response.update);
            });
        });
    </script>
{% endblock %}

{% block head %}
    {{ block.super }}

    <link href="{% static 'formdesigner/css/chosen.css' %}" rel="stylesheet" />
    <link rel="stylesheet" href="{% static 'formdesigner/css/jquery.fancybox-1.3.4.css' %}" media="screen" />
    <link href="{% static 'formdesigner/css/main.css' %}" rel="stylesheet" media="screen, projection" />

{% endblock %}

{% block form-view %}
    <div id="formdesigner" class="clearfix"></div>
{% endblock %}

{% block column_style %}hq-flush-content{% endblock %}

{% block breadcrumbs %}
    {{ block.super }}
    <li><span class="divider">&gt;</span> <i class="icon-file-alt"></i> {{ form.name|trans:app.langs }}</li>
{% endblock %}<|MERGE_RESOLUTION|>--- conflicted
+++ resolved
@@ -2,13 +2,10 @@
 {% load xforms_extras %}
 {% load hq_shared_tags %}
 {% load i18n %}
-<<<<<<< HEAD
-=======
 
 {% block underscore %}
     <script src="{% static 'formdesigner/js/lib/underscore-1.3.1.js' %}"></script>
 {% endblock %}
->>>>>>> a91d9de2
 
 {% block js %}{{ block.super }}
     <script src="{% static 'formdesigner/js/lib/jquery.jstree.js' %}"></script>
@@ -27,10 +24,6 @@
     <script src="{% static 'formdesigner/js/model.js' %}"></script>
     <script src="{% static 'formdesigner/js/controller.js' %}"></script>
     <script src="{% static 'formdesigner/js/widgets.js' %}"></script>
-<<<<<<< HEAD
-<script type="text/javascript" src="{% static 'hqwebapp/js/lib/underscore-1.4.4.js' %}"></script>
-=======
->>>>>>> a91d9de2
 {% endblock %}
 
 {% block js-inline %}{{ block.super }}
