--- conflicted
+++ resolved
@@ -31,13 +31,8 @@
   </style>
 {% endblock %}
 
-<<<<<<< HEAD
-{% block js %}{{ block.super }}
-=======
 {% block js %}
   {{ block.super }}
-  <script src="{% static 'moment/moment.js' %}"></script>
->>>>>>> b0cbdd08
   {# This is fine as an inline script; it'll be removed once form designer is migrated to RequireJS #}
   <script>
     /*
