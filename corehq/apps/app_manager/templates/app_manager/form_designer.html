{% extends 'app_manager/apps_base.html' %}
{% load compress %}
{% load hq_shared_tags %}
{% load i18n %}
{% load xforms_extras %}

{% block head %}
  {{ block.super }}
  {% if not vellum_debug %}
    <link
      href="{% static "app_manager/js/vellum/style.css" %}"
      type="text/css"
      rel="stylesheet"
    />
  {% elif vellum_debug == "dev-min" %}
    <link
      href="{% static 'formdesigner/_build/style.css' %}"
      type="text/css"
      rel="stylesheet"
    />
  {% endif %}
{% endblock %}

{% block stylesheets %}
  {{ block.super }}
  <style type="text/css">
    .hq-container {
      padding-bottom: 0;
      margin-bottom: 0;
    }
  </style>
{% endblock %}

{% js_entry_b3 "" %}

{% block js %}
  {{ block.super }}
<<<<<<< HEAD
  <!--
      jQuery UI needs to be included before Bootstrap's JavaScript, otherwise the two
      tooltip widgets conflict. The B3 base template takes care of that when you use the
      @use_jquery_ui decorator, but app manager doesn't, so instead include only the pieces
      actually used in app manager (no tooltip).
  -->
  {% compress js %}
    <!-- this defines jquery ui ($.ui) so this MUST come first -->
    <script src="{% static 'jquery-ui/ui/version.js' %}"></script>

    <!-- all files originally in core.js, as that file now requires use of an AMD and it will be deprecated in 1.13 -->
    <script src="{% static 'jquery-ui/ui/data.js' %}"></script>
    <script src="{% static 'jquery-ui/ui/disable-selection.js' %}"></script>
    <script src="{% static 'jquery-ui/ui/focusable.js' %}"></script>
    <script src="{% static 'jquery-ui/ui/form.js' %}"></script>
    <script src="{% static 'jquery-ui/ui/ie.js' %}"></script>
    <script src="{% static 'jquery-ui/ui/keycode.js' %}"></script>
    <script src="{% static 'jquery-ui/ui/labels.js' %}"></script>
    <script src="{% static 'jquery-ui/ui/plugin.js' %}"></script>
    <script src="{% static 'jquery-ui/ui/safe-active-element.js' %}"></script>
    <script src="{% static 'jquery-ui/ui/safe-blur.js' %}"></script>
    <script src="{% static 'jquery-ui/ui/scroll-parent.js' %}"></script>
    <script src="{% static 'jquery-ui/ui/tabbable.js' %}"></script>
    <script src="{% static 'jquery-ui/ui/unique-id.js' %}"></script>

    <script src="{% static 'jquery-ui/ui/position.js' %}"></script>

    <script src="{% static 'jquery-ui/ui/widget.js' %}"></script>
    <script src="{% static 'jquery-ui/ui/widgets/mouse.js' %}"></script>
    <script src="{% static 'jquery-ui/ui/widgets/autocomplete.js' %}"></script>
    <script src="{% static 'jquery-ui/ui/widgets/draggable.js' %}"></script>
    <script src="{% static 'jquery-ui/ui/widgets/droppable.js' %}"></script>
    <script src="{% static 'jquery-ui/ui/widgets/menu.js' %}"></script>
    <script src="{% static 'jquery-ui/ui/widgets/sortable.js' %}"></script>
  {% endcompress %}

  {% include 'hqwebapp/includes/atwho.html' %}

  {% include 'hqwebapp/includes/ui_element_js.html' %}
  {% compress js %}
    <script src="{% static 'langcodes/js/langcodes.js' %}"></script>
    <script src="{% static 'jquery-textchange/jquery.textchange.js' %}"></script>
    <script src="{% static 'hqwebapp/js/select2_knockout_bindings.ko.js' %}"></script>
    <script src="{% static 'app_manager/js/section_changer.js' %}"></script>
    <script src="{% static 'app_manager/js/app_manager_utils.js' %}"></script>
    <script src="{% static 'app_manager/js/preview_app.js' %}"></script>
    <script src="{% static 'app_manager/js/menu.js' %}"></script>
    <script src="{% static 'app_manager/js/app_manager.js' %}"></script><!-- depends on menu.js -->
    <script src="{% static 'hqwebapp/js/bootstrap3/rollout_modal.js' %}"></script>
    <script src="{% static 'app_manager/js/custom_assertions.js' %}"></script>
  {% endcompress %}

  <script src="{% static 'moment/moment.js' %}"></script>
=======
>>>>>>> daea4b57
  {# This is fine as an inline script; it'll be removed once form designer is migrated to RequireJS #}
  <script>
    /*
        When r.js optimizes the bundle.js files, one thing it does is add a call to `define` the module.
        Since these bundles are used by both requirejs and non-requirejs pages, `define` needs to exist,
        so it's set up as a no-op in hqModules.js. But if `define` is defined, require.js returns early
        without doing anything. So, for form builder, where the HQ page doesn't use requirejs but vellum
        itself does, `define` gets changed from a no-op back to undefined so that require.js will re-define it.
    */
    define = undefined;
  </script>
  {% compress js %}
    <script src="{% static 'app_manager/js/forms/edit_form_details.js' %}"></script>
    <script src="{% static 'app_manager/js/forms/form_designer.js' %}"></script>
  {% endcompress %}
{% endblock %}

{% block title %}{# controlled by app_manager/js/form_designer.js #}{% endblock %}

{% block form-view %}
  {% initial_page_data 'CKEDITOR_BASEPATH' CKEDITOR_BASEPATH|static %}
  {% initial_page_data 'days_since_created' request.couch_user.days_since_created %}
  {% initial_page_data 'form_name' form.name|trans:langs %}
  {% initial_page_data 'form_comment' form.comment %}
  {% initial_page_data 'form_uses_cases' form.uses_cases %}
  {% initial_page_data 'is_registration_form' form.is_registration_form %}
  {% initial_page_data 'is_survey' module.is_surveys %}
  {% initial_page_data 'notification_options' notification_options %}
  {% initial_page_data 'requirejs_args' requirejs_args %}
  {% initial_page_data 'requirejs_url' requirejs_url|static %}
  {% initial_page_data 'vellum_debug' vellum_debug %}
  {% initial_page_data 'vellum_options' vellum_options %}
  {% registerurl 'edit_form_attr' app.domain app.id form.unique_id '---' %}
  {% initial_page_data 'requirejs_static_url' 'requirejs/require.js'|static %}

  <div id="formdesigner" class="clearfix loading"></div>

  <script type="text/html" id="js-fd-form-actions">
    <div class="pull-right">
      <!-- B5 TODO: Replace btn-form-action with bootstrap 5 utils after migration -->
      <a
        class="btn btn-form-action track-usage-link custom-button-style"
        href="{% url 'app_form_summary' domain app.id %}"
        data-category="App Builder"
        data-action="Form Action Link"
        data-label="App Summary"
      >
        <i class="fa-regular fa-rectangle-list"></i> {% trans 'App Summary' %}
      </a>
      <a
        class="btn btn-form-action track-usage-link custom-button-style"
        href="{% url 'view_form' domain app.id form.unique_id %}"
        data-category="App Builder"
        data-action="Form Action Link"
        data-label="Manage Case"
      >
        <i class="fa fa-cog"></i> {% trans 'Manage Case' %}
      </a>
    </div>
  </script>

  <script type="text/html" id="fd-hq-helptext-registration">
    <h4>
      {% blocktrans %}
        This is a <i class="fcc fcc-app-createform"></i> Registration Form.
      {% endblocktrans %}
    </h4>
    <p>
      {% blocktrans %} Users will fill it out when they need to
      <strong>add</strong> a new item to the application. {% endblocktrans %}
    </p>
  </script>

  <script type="text/html" id="fd-hq-helptext-close">
    close form
  </script>

  <script type="text/html" id="fd-hq-helptext-followup">
    <h4>
      {% blocktrans %}This is a <i class="fcc fcc-app-updateform"></i> Followup
      Form.{% endblocktrans %}
    </h4>
    <p>
      {% blocktrans %} Users will fill it out when they need to
      <strong>update</strong> an item that has already been added to the
      application. {% endblocktrans %}
    </p>
  </script>

  <script type="text/html" id="fd-hq-helptext-survey">
    <h4>
      {% blocktrans %}
        This is a <i class="fa-regular fa-file"></i> Survey.
      {%endblocktrans %}
    </h4>
    <p>
      {% blocktrans %} It's useful for asking questions once, for information
      that you won't need to follow up on later. {% endblocktrans %}
    </p>
  </script>

  <script type="text/html" id="fd-hq-edit-formname-button">
    <a href="#edit-form-name-modal" class="link-edit-form" data-toggle="modal">
      <i class="fa fa-pencil"></i>
    </a>
  </script>
{% endblock %}

{% block column_style %}hq-flush-content{% endblock %}

{% block modals %}
  {{ block.super }}
  <div class="modal fade" id="edit-form-name-modal">
    <div class="modal-dialog">
      <div class="modal-content">
        <div class="modal-header">
          <button type="button" class="close" data-dismiss="modal">
            <span aria-hidden="true">&times;</span>
          </button>
          <h4 class="modal-title">{% trans "Edit Form Details" %}</h4>
        </div>
        <form
          name="update-form-data"
          class="form-horizontal"
          data-bind="submit:update"
        >
          <div class="modal-body">
            <div class="form-group">
              <div class="col-sm-3">
                <label for="update-form-name" class="control-label">
                  {% trans "Form Name" %}
                </label>
              </div>
              <div class="col-sm-9">
                <input
                  type="text"
                  data-bind="value: name"
                  class="form-control"
                />
              </div>
            </div>
            <div class="form-group">
              <div class="col-sm-3">
                <label for="update-form-name" class="control-label">
                  {% trans "Comment" %}
                </label>
              </div>
              <div class="col-sm-9">
                <textarea
                  rows="5"
                  data-bind="value: comment"
                  class="form-control vertical-resize"
                ></textarea>
              </div>
            </div>
          </div>
          <div class="modal-footer">
            <a href="#" data-dismiss="modal" class="btn btn-default"
              >{% trans "Cancel" %}</a
            >
            <button type="submit" class="btn btn-primary disable-on-submit">
              {% trans "Save" %}
            </button>
          </div>
        </form>
      </div>
    </div>
  </div>
{% endblock %}

{% block footer %}
{% endblock %}<|MERGE_RESOLUTION|>--- conflicted
+++ resolved
@@ -35,7 +35,6 @@
 
 {% block js %}
   {{ block.super }}
-<<<<<<< HEAD
   <!--
       jQuery UI needs to be included before Bootstrap's JavaScript, otherwise the two
       tooltip widgets conflict. The B3 base template takes care of that when you use the
@@ -88,9 +87,6 @@
     <script src="{% static 'app_manager/js/custom_assertions.js' %}"></script>
   {% endcompress %}
 
-  <script src="{% static 'moment/moment.js' %}"></script>
-=======
->>>>>>> daea4b57
   {# This is fine as an inline script; it'll be removed once form designer is migrated to RequireJS #}
   <script>
     /*
