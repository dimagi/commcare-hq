{% load i18n %}
{% load hq_shared_tags %}

<script type="text/html" id="remove-subcase-modal-template">
    <div class="modal-dialog">
        <div class="modal-content">
            <div class="modal-header">
                <a href="#" class="close" data-dismiss="modal">×</a>
                <h4 class="modal-title">{% trans "Remove Child Case?" %}</h4>
            </div>
            <div class="modal-body">
                <p>{% trans "Are you sure you want to remove this Child Case?" %}</p>
            </div>
            <div class="modal-footer">
                <a href="#" class="btn btn-default" data-dismiss="modal">{% trans "Cancel" %}</a>
                <a class="btn btn-danger" href="#" data-bind="click: $parent.removeSubCase" data-dismiss="modal">
                    {% trans "Remove Child Case" %}
                </a>
            </div>
        </div>
    </div>
</script>

<script type="text/html" id="case-config:case-transaction">
    {% if add_ons.conditional_form_actions %}
    <div class="panel panel-appmanager" data-bind="visible: allow.condition()">
        <div class="panel-heading">
            <h4 class="panel-title panel-title-nolink">
                {% trans "Open Case Condition" %}
            </h4>
        </div>
        <div class="panel-body">
            <div data-bind="template: {
                                name: 'case-config:condition',
                                data: {condition: condition, config: $data}
                            }"></div>
        </div>
    </div>
    {% endif %}
    <div data-bind="if: allow.case_preload()">
        <div class="panel panel-appmanager case-properties wide-select2s"
             data-bind="template: 'case-config:case-transaction:case-properties'"></div>
    </div>
    <div data-bind="if: !allow.case_preload()">
        <div class="panel panel-appmanager"
             data-bind="template: 'case-config:case-transaction:case-properties'"></div>
    </div>
    <div class="panel panel-appmanager">
        <div class="panel-heading">
            <h4 class="panel-title panel-title-nolink">
                {% trans "Close Condition" %}
            </h4>
        </div>
        <div class="panel-body">
            <label>
                <input type="checkbox" data-bind="checked: close_case"/>
                {% trans "Close this case when the form is complete" %}
            </label>
            {% if add_ons.conditional_form_actions %}
            <div data-bind="template: {
                name: 'case-config:condition',
                data: {condition: $data.close_condition, config: $data},
                if: $data.close_condition
            }"></div>
            {% endif %}
        </div>
    </div>
</script>

<div id="case-config-ko">


    <div class="refresh-form-questions-container" data-bind="template: 'case-config:refresh-form-questions'"></div>
    <div data-bind="saveButton: saveButton"></div>

    <p class="lead">
        {% if not add_ons.edit_form_actions %}
            {% if form.get_action_type == 'open' %}
                This is a <strong><i class="fcc fcc-app-createform"></i> Registration</strong> form. Use the Registration form to add new cases to your <strong><i class="fa fa-bars"></i> Case List</strong>.
            {% else %}
                This is a <strong><i class="fcc fcc-app-updateform"></i> Followup</strong> form. Use Followup forms to update cases in your <strong><i class="fa fa-bars"></i> Case List</strong>.
            {% endif %}
            <br />
        {% endif %}
        {% blocktrans %}
            <strong>Cases</strong> give you a way to track patients, farms, and other entities over time.
        {% endblocktrans %}
    </p>

    <div data-bind="with: caseConfigViewModel">
        {% if add_ons.edit_form_actions %}
        <div class="panel panel-appmanager">
            <div class="panel-heading">
                <h4 class="panel-title panel-title-nolink">
                    {% trans "Case Registration" %}
                </h4>
            </div>
            <div class="panel-body">
                <div class="container-fluid">
                    {% trans "This form registers a new case" as registers_case %}
                    {% trans "This form loads a case and may then update or close it" as updates_case %}
                    <select class="form-control" id="case-action-select" data-bind="
<<<<<<< HEAD
                        optstr: [{value: 'none', label: '{{ no_cases|escapejs }}'},
                                 {value: 'open', label: '{{ registers_case|escapejs }}'},
                                 {value: 'update', label: '{{ updates_case|escapejs }}'},
                                 {% if add_ons.subcases %}
                                    {value: 'open-other', label: '{{ different_module|escapejs }}'},
                                 {% endif %}
                                 ],
=======
                        optstr: [{value: 'open', label: '{{ registers_case|escapejs }}'},
                                 {value: 'update', label: '{{ updates_case|escapejs }}'}],
>>>>>>> d312dff1
                        value: actionType,
                        event: { change: function() { ga_track_event('Case Management', 'Form Level', 'Case Action'); } }
                    "></select>
              </div>
            </div>
        </div>

        {% endif %}
        {% if form.source %}
            <!--ko if: actionType() === 'update' -->
            <div data-bind="template: {name: 'case-config:case-transaction', data: case_transaction}"></div>
            <!--/ko-->
            <!--ko if: actionType() === 'open' -->
            <div data-bind="template: {name: 'case-config:case-transaction', data: case_transaction}"></div>
            <!--/ko-->
            {% if add_ons.subcases %}
                <!--ko if: actionType() !== 'none'-->
                <hr />
                <p class="lead">
                    {% blocktrans %}
                        <strong>Child Cases</strong> let you open other types of Cases for use in other Case Lists.
                    {% endblocktrans %}
                </p>
                <p>
                    {% blocktrans %}
                        When possible, they'll be linked to the current Case so you'll always know where they came from.
                        A great use of Child Cases is for tracking a newborn separately from its mother.
                    {% endblocktrans %}
                </p>

                <div data-bind="foreach: subcases">
                    <div class="panel panel-appmanager panel-case-actions">
                        <div class="panel-heading">
                            <h4 class="panel-title panel-title-nolink form-inline">
                                <i class="fa fa-check"></i>
                                {% trans "This Form opens a Child Case in the Case List" %}:&nbsp;
                                <span data-bind="text: $parent.getCaseTypeLabel(case_type())"></span>
                            </h4>
                        </div>
                        <a href="#"
                           class="case-action-remove btn btn-purple"
                           data-bind="openModal: 'remove-subcase-modal-template'">
                            <i class="fa fa-trash"></i>
                        </a>
                        <div class="panel-body">
                            <div class="panel panel-appmanager">
                                <div class="panel-heading">
                                    <h4 class="panel-title panel-title-nolink">
                                        {% trans "Case List Configuration" %}
                                    </h4>
                                </div>
                                <div class="panel-body form-inline">
                                    {% trans "This Form opens a Child Case in the Case List" %}&nbsp;
                                    <span class="form-group"
                                          data-bind="css: {'has-warning': !case_type()}">
                                        <select class="form-control" data-bind="
                                            options: $parent.caseTypes,
                                            optionsText: $parent.getCaseTypeLabel,
                                            value: case_type,
                                            optionsCaption: 'Choose a Module...'
                                        "></select>
                                        <span class="help-block" data-bind="visible: !case_type()">{% trans "Required" %}</span>
                                        {% if show_custom_ref %}
                                            <label>{% trans "Override reference id: " %}</label>
                                            <input type="text" class="form-control" data-bind="value: reference_id"/>
                                        {% endif %}
                                    </span>
                                </div>
                            </div>
                            <div data-bind="template: 'case-config:case-transaction'"></div>
                        </div>
                    </div>
                </div>

                <a href="#" class="btn btn-default" data-bind="click: addSubCase">
                    <i class="fa fa-plus"></i>
                    {% trans "Add a Child Case to open a case for a different Case List..." %}
                </a>
                <!--/ko-->
            {% endif %}
        {% endif %}
    </div>
</div><|MERGE_RESOLUTION|>--- conflicted
+++ resolved
@@ -100,18 +100,8 @@
                     {% trans "This form registers a new case" as registers_case %}
                     {% trans "This form loads a case and may then update or close it" as updates_case %}
                     <select class="form-control" id="case-action-select" data-bind="
-<<<<<<< HEAD
-                        optstr: [{value: 'none', label: '{{ no_cases|escapejs }}'},
-                                 {value: 'open', label: '{{ registers_case|escapejs }}'},
-                                 {value: 'update', label: '{{ updates_case|escapejs }}'},
-                                 {% if add_ons.subcases %}
-                                    {value: 'open-other', label: '{{ different_module|escapejs }}'},
-                                 {% endif %}
-                                 ],
-=======
                         optstr: [{value: 'open', label: '{{ registers_case|escapejs }}'},
                                  {value: 'update', label: '{{ updates_case|escapejs }}'}],
->>>>>>> d312dff1
                         value: actionType,
                         event: { change: function() { ga_track_event('Case Management', 'Form Level', 'Case Action'); } }
                     "></select>
