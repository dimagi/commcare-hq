--- conflicted
+++ resolved
@@ -261,8 +261,6 @@
         return []
     return [
         ("no_items_text", "list") + tuple(short_detail.no_items_text.get(lang, '') for lang in langs)
-<<<<<<< HEAD
-=======
     ]
 
 
@@ -273,7 +271,6 @@
         return []
     return [
         ("select_text", "list") + tuple(short_detail.select_text.get(lang, '') for lang in langs)
->>>>>>> bf24e9b1
     ]
 
 
