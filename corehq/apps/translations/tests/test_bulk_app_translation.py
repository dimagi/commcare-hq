import os
import tempfile
from collections import OrderedDict, defaultdict
from io import BytesIO

from django.test import SimpleTestCase

from unittest.mock import patch

from couchexport.export import export_raw
from couchexport.models import Format

from corehq.apps.app_manager.models import Application, Module, ReportAppConfig
from corehq.apps.app_manager.tests.app_factory import AppFactory
from corehq.apps.app_manager.tests.util import TestXmlMixin
from corehq.apps.translations.app_translations.download import (
    get_bulk_app_sheets_by_name,
    get_bulk_app_single_sheet_by_name,
    get_form_question_label_name_media,
    get_module_case_list_form_rows,
    get_module_case_list_menu_item_rows,
    get_module_detail_rows,
    get_module_search_command_rows,
    get_case_search_rows,
)
from corehq.apps.translations.app_translations.upload_app import (
    get_sheet_name_to_unique_id_map,
    process_bulk_app_translation_upload,
)
from corehq.apps.translations.app_translations.upload_form import (
    BulkAppTranslationFormUpdater,
)
from corehq.apps.translations.app_translations.upload_module import (
    BulkAppTranslationModuleUpdater,
)
from corehq.apps.translations.app_translations.utils import (
    get_bulk_app_sheet_headers,
    get_form_sheet_name,
    get_menu_row,
    get_module_sheet_name,
)
from corehq.apps.translations.const import (
    MODULES_AND_FORMS_SHEET_NAME,
    SINGLE_SHEET_NAME,
)
from corehq.apps.translations.generators import EligibleForTransifexChecker
from corehq.util.test_utils import flag_enabled
from corehq.util.workbook_json.excel import WorkbookJSONReader, get_workbook

EXCEL_HEADERS = (
    (MODULES_AND_FORMS_SHEET_NAME, ('Type', 'menu_or_form', 'default_en', 'image_en',
                                    'audio_en', 'unique_id')),
    ('menu1', ('case_property', 'list_or_detail', 'default_en')),
    ('menu1_form1', ('label', 'default_en', 'image_en', 'audio_en', 'video_en')),
    ('menu2', ('case_property', 'list_or_detail', 'default_en')),
    ('menu2_form1', ('label', 'default_en', 'image_en', 'audio_en', 'video_en')),
    ('menu3', ('case_property', 'list_or_detail', 'default_en')),
    ('menu3_form1', ('label', 'default_en', 'image_en', 'audio_en', 'video_en')),
    ('menu4', ('case_property', 'list_or_detail', 'default_en')),
    ('menu4_form1', ('label', 'default_en', 'image_en', 'audio_en', 'video_en')),
    ('menu5', ('case_property', 'list_or_detail', 'default_en')),
    ('menu6', ('case_property', 'list_or_detail', 'default_en')),
    ('menu6_form1', ('label', 'default_en', 'image_en', 'audio_en', 'video_en')),
)


EXCEL_DATA = (
    (MODULES_AND_FORMS_SHEET_NAME,
     (('Menu', 'menu1', 'Stethoscope', 'jr://file/commcare/image/module0.png', '',
       '58ce5c9cf6eda401526973773ef216e7980bc6cc'),
      ('Form',
       'menu1_form1',
       'Stethoscope Form',
       'jr://file/commcare/image/module0_form0.png',
       '',
       'c480ace490edc870ae952765e8dfacec33c69fec'),
      ('Menu', 'menu2', 'Register Series', '', '', 'b9c25abe21054632a3623199debd7cfa'),
      ('Form', 'menu2_form1', 'Registration Form', '', '', '280b1b06d1b442b9bba863453ba30bc3'),
      ('Menu', 'menu3', 'Followup Series', '', '', '217e1c8de3dd46f98c7d2806bc19b580'),
      ('Form', 'menu3_form1', 'Add Point to Series', '', '', 'a01b55fd2c1a483492c1166029946249'),
      ('Menu', 'menu4', 'Remove Point', '', '', '17195132472446ed94bd91ba19a2b379'),
      ('Form', 'menu4_form1', 'Remove Point', '', '', '98458acd899b4d5f87df042a7585e8bb'),
      ('Menu', 'menu5', 'Empty Reports Module', '', '', '703eb807ae584d1ba8bf9457d7ac7590'),
      ('Menu', 'menu6', 'Advanced Module', '', '', '7f75ed4c15be44509591f41b3d80746e'),
      ('Form', 'menu6_form1', 'Advanced Form', '', '', '2b9c856ba2ea4ec1ab8743af299c1627'),
      ('Form', 'menu6_form2', 'Shadow Form', '', '', 'c42e1a50123c43f2bd1e364f5fa61379'),
      )),
    ('menu1',
     (('case_list_menu_item_label', 'list', 'Steth List'),
      ('no_items_text', 'list', 'Empty List'),
      ('select_text', 'list', 'Continue'),
      ('name', 'list', 'Name'),
      ('name', 'detail', 'Name'))),
    ('menu1_form1',
     (('What_does_this_look_like-label', 'What does this look like?',
       'jr://file/commcare/image/data/What_does_this_look_like.png', '', ''),
      ('no_media-label', 'No media', '', '', ''),
      ('has_refs-label', 'Here is a ref <output value="/data/no_media"/> with some trailing text '
                         'and "bad" &lt; xml.', '', '', ''),
      ('submit_label', 'Submit', '', '', ''),
      ('submit_notification_label', '', '', '', ''))),
<<<<<<< HEAD
    ('menu2', (('no_items_text', 'list', 'List is empty.'), ('name', 'list', 'Name'), ('name', 'detail', 'Name'))),
=======
    ('menu2',
     (('no_items_text', 'list', 'List is empty.'),
      ('select_text', 'list', 'Continue'),
      ('name', 'list', 'Name'),
      ('name', 'detail', 'Name'))),
>>>>>>> bf24e9b1
    ('menu2_form1',
     (('name_of_series-label', 'Name of series', '', '', ''),
      ('submit_label', 'Submit', '', '', ''),
      ('submit_notification_label', '', '', '', ''))),
    ('menu3',
     (('no_items_text', 'list', 'List is empty.'),
      ('select_text', 'list', 'Continue'),
      ('name', 'list', 'Name'),
      ('Tab 0', 'detail', 'Name'),
      ('Tab 1', 'detail', 'Graph'),
      ('name', 'detail', 'Name'),
      ('line_graph (graph)', 'detail', 'Line Graph'),
      ('secondary-y-title (graph config)', 'detail', ''),
      ('x-title (graph config)', 'detail', 'xxx'),
      ('y-title (graph config)', 'detail', 'yyy'),
      ('x-name 0 (graph series config)', 'detail', 'xxx'),
      ('name 0 (graph series config)', 'detail', 'yyy'),
      ('graph annotation 1', 'detail', 'This is (2, 2)'))),
    ('menu3_form1',
     (('x-label', 'x', '', '' ''),
      ('y-label', 'y', '', '', ''),
      ('submit_label', 'Submit', '', '', ''),
      ('submit_notification_label', '', '', '', ''))),
    ('menu4',
     (('no_items_text', 'list', 'List is empty.'),
      ('select_text', 'list', 'Continue'),
      ('x', 'list', 'X'),
      ('y', 'list', 'Y'),
      ('x (ID Mapping Text)', 'detail', 'X Name'),
      ('1 (ID Mapping Value)', 'detail', 'one'),
      ('2 (ID Mapping Value)', 'detail', 'two'),
      ('3 (ID Mapping Value)', 'detail', 'three'))),
    ('menu4_form1',
     (('confirm_remove-label',
       'Swipe to remove the point at (<output value="instance(\'casedb\')/casedb/case[@case_id = '
       'instance(\'commcaresession\')/session/data/case_id]/x"/>  ,<output value="instance(\'casedb\')'
       '/casedb/case[@case_id = instance(\'commcaresession\')/session/data/case_id]/y"/>).', '', '', ''),
      ('submit_label', 'Submit', '', '', ''),
      ('submit_notification_label', '', '', '', ''))),
    ('menu5', ()),
    ('menu6',
     (('no_items_text', 'list', 'List is empty.'),
      ('select_text', 'list', 'Continue with Case(s)'),
      ('name', 'list', 'Name'),
      ('name', 'detail', 'Name'))),
    ('menu6_form1',
     (('this_form_does_nothing-label', 'This form does nothing.', '', '', ''),
      ('submit_label', 'Submit', '', '', ''),
      ('submit_notification_label', '', '', '', ''))),
)


class BulkAppTranslationTestBase(SimpleTestCase, TestXmlMixin):
    root = os.path.dirname(__file__)

    def upload_raw_excel_translations(self, app, excel_headers, excel_data, expected_messages=None, lang=None):
        """
        Prepares bulk app translation excel file and uploads it

        Structure of the xlsx file can be specified as following

        excel_headers:
         (("employee", ("id", "name", "gender")),
          ("building", ("id", "name", "address")))

        excel_data:
         (("employee", (("1", "cory", "m"),
                        ("2", "christian", "m"),
                        ("3", "amelia", "f"))),
          ("building", (("1", "dimagi", "585 mass ave."),
                        ("2", "old dimagi", "529 main st."))))
        """
        if not expected_messages:
            expected_messages = ["App Translations Updated!"]

        file = BytesIO()
        export_raw(excel_headers, excel_data, file, format=Format.XLS_2007)

        with tempfile.TemporaryFile(suffix='.xlsx') as f:
            f.write(file.getvalue())
            f.seek(0)
            workbook = get_workbook(f)
            assert workbook

            sheet_name_to_unique_id = get_sheet_name_to_unique_id_map(f, lang)
            messages = process_bulk_app_translation_upload(app, workbook, sheet_name_to_unique_id, lang=lang)

        self.assertSetEqual(
            {m[1] for m in messages}, set(expected_messages)
        )


class BulkAppTranslationUploadErrorTest(BulkAppTranslationTestBase):
    def setUp(self):
        """
        Instantiate an app from file_path + app.json
        """
        super(BulkAppTranslationUploadErrorTest, self).setUp()
        self.factory = AppFactory()
        module, form = self.factory.new_basic_module('orange', 'patient')
        self.lang = 'en'

    single_sheet_headers = (
        (SINGLE_SHEET_NAME, (
            "menu_or_form", "case_property", "list_or_detail", "label",
            "default_en", "image_en", "audio_en", "video_en", 'unique_id'
        )),
    )

    single_sheet_data = (
        (SINGLE_SHEET_NAME, (
            ("menu1", "", "", "", "orange module", "", "", "", "orange_module"),
            ("menu1", "name", "list", "", "Name", "", "", ""),
            ("menu1", "name", "detail", "", "Name", "", "", ""),
            ("menu1_form1", "", "", "", "orange form 0", "", "", "", "orange_form_0"),
            ("menu1_form1", "", "", "question1-label", "in english", "", "", "", ""),
            ("menu1_form9", "", "", "", "not a form", "", "", "", "not_a_form"),
            ("menu9", "" "", "", "not a menu", "", "", "", "not_a_menu"),
            ("not_a_form", "", "", "" "i am not a form", "", "", "", "also_not_a_form"),
        )),
    )

    multi_sheet_headers = (
        (MODULES_AND_FORMS_SHEET_NAME, (
            "Type", "menu_or_form", "default_en", "image_en", "audio_en", "unique_id"
        )),
        ("menu1", ("case_property", "list_or_detail", "default_en")),
        ("menu1_form1", ("label-bad", "default_en", "image_en", "audio_en", "video_en")),
        ("bad_sheet_name", ("label", "default_en", "image_en", "audio_en", "video_en")),
    )

    multi_sheet_data = (
        (MODULES_AND_FORMS_SHEET_NAME, (
         ("Menu", "menu1", "orange module", "", "", "orange_module"),
         ("Menu", "menu9", "not a menu", "", "", "not_a_menu"),
         ("Form", "menu1_form1", "orange form 0", "", "", "orange_form_0"),
         ("Form", "menu1_form9", "not a form", "", "", "not_a_form"),
         ("Form", "not_a_form", "i am not a form", "", "", "also_not_a_form"))),
        ("menu1", (
         ("name", "list", "Name"),
         ("name", "detail", "Name"))),
        ("menu1_form1", (
         ("question1-label", "in english", "", "", ""))),
        ("bad_sheet_name", (
         ("question1-label", "in english", "", "", ""))))

    def test_sheet_errors(self):
        expected_messages = [
            'Invalid menu in row "menu9", skipping row.',
            'Invalid form in row "menu1_form9", skipping row.',
            'Did not recognize "not_a_form", skipping row.',
            'App Translations Updated!',
        ]

        self.upload_raw_excel_translations(self.factory.app, self.single_sheet_headers,
                                           self.single_sheet_data,
                                           expected_messages=expected_messages,
                                           lang=self.lang)

        expected_messages += [
            'Skipping sheet menu1_form1: expected first columns to be label',
            'Skipping sheet "bad_sheet_name", could not recognize title',
        ]

        self.upload_raw_excel_translations(self.factory.app, self.multi_sheet_headers,
                                           self.multi_sheet_data,
                                           expected_messages=expected_messages)


class BulkAppTranslationTestBaseWithApp(BulkAppTranslationTestBase):

    def setUp(self):
        """
        Instantiate an app from file_path + app.json
        """
        super(BulkAppTranslationTestBaseWithApp, self).setUp()
        self.app = Application.wrap(self.get_json("app"))

    def upload_raw_excel_translations(self, excel_headers, excel_data, lang=None, expected_messages=None):
        super(BulkAppTranslationTestBaseWithApp, self).upload_raw_excel_translations(self.app,
            excel_headers, excel_data, expected_messages, lang)

    def assert_question_label(self, text, module_id, form_id, language, question_path):
        """
        assert that the given text is equal to the label of the given question.
        Return the label of the given question
        :param text:
        :param module_id: module index
        :param form_id: form index
        :param question_path: path to question (including "/data/")
        :return: the label of the question
        """
        form = self.app.get_module(module_id).get_form(form_id)
        labels = {}
        for lang in self.app.langs:
            for question in form.get_questions(
                    [lang], include_triggers=True, include_groups=True):
                labels[(question['value'], lang)] = question['label']

        self.assertEqual(
            labels[(question_path, language)],
            text
        )

    def assert_case_property_label(self, text, field, module_id, short_or_long, language):
        module = self.app.get_module(module_id)
        cols = module.case_details[short_or_long].columns
        col = next(col for col in cols if col.field == field)
        self.assertEqual(text, col.header.get(language, None))

    def assert_module_name(self, module_id, language, name):
        module = self.app.get_module(module_id)
        self.assertEqual(name, module.name.get(language, None))


class BulkAppTranslationBasicTest(BulkAppTranslationTestBaseWithApp):

    file_path = "data", "bulk_app_translation", "basic"

    multi_sheet_upload_headers = (
        (MODULES_AND_FORMS_SHEET_NAME, (
            "Type", "menu_or_form", "default_en", "default_fra", 'image_en', 'image_fra',
            'audio_en', 'audio_fra', "unique_id",
        )),
        ("menu1", (
            "case_property", "list_or_detail", "default_en", "default_fra"
        )),
        ("menu1_form1", (
            "label", "default_en", "default_fra", "image_en", "image_fra",
            "audio_en", "audio_fra", "video_en", "video_fra",
        ))
    )

    single_sheet_upload_headers = (
        (SINGLE_SHEET_NAME, (
            "menu_or_form", "case_property", "list_or_detail", "label",
            "default_en", "image_en", "audio_en", "video_en", "unique_id",
        )),
    )

    upload_headers_bad_column = (  # bad column is default-fra
        (MODULES_AND_FORMS_SHEET_NAME, (
            "Type", "menu_or_form", "default_en", "default-fra",
            "image_en", "image_fra", "audio_en", "audio_fra", "unique_id"
        )),
        ("menu1", (
            "case_property", "list_or_detail", "default_en", "default-fra"
        )),
        ("menu1_form1", (
            "label", "default_en", "default-fra", "image_en", "image_fra",
            "audio_en", "audio_fra", "video_en", "video_fra",
        ))
    )

    multi_sheet_upload_data = (
        (MODULES_AND_FORMS_SHEET_NAME, (
            ("Menu", "menu1", "My & awesome module", "", "", "", "", "",
             "8f4f7085a93506cba4295eab9beae8723c0cee2a"),
            ("Form", "menu1_form1", "My more & awesome form", "", "", "", "", "", "", "",
             "6c6c6315b3c514c616b6c57d48f7cf7c963f1714")
        )),
        ("menu1", (
            ("case_list_form_label", "list", "Register Mother", "Inscrivez-Mère"),
            ("case_list_menu_item_label", "list", "List Stethoscopes", "French List of Stethoscopes"),
            ("search_label", "list", "Find a Mother", "Mère!"),
            ("search_again_label", "list", "Find Another Mother", "Mère! Encore!"),
            ("title_label", "list", "Find a Mom", "Maman!"),
            ("description", "list", "More information", "Plus d'information"),
            ("select_text", "list", "Continue with case", "Continuer avec le cas"),
            ("no_items_text", "list", "Empty List", "Lista Vacía"),
            ("name", "list", "Name", "Nom"),
            ("Tab 0", "detail", "Name", "Nom"),
            ("Tab 1", "detail", "Other", "Autre"),
            ("name", "detail", "", "Nom"),
            ("other-prop (ID Mapping Text)", "detail", "Other Prop", ""),
            ("foo (ID Mapping Value)", "detail", "bar", "french bar"),
            ("baz (ID Mapping Value)", "detail", "quz", ""),
            ("mood (ID Mapping Text)", "detail", "Mood", ""),
            (". < 3 (ID Mapping Value)", "detail", ":(", ":--("),
            (". >= 3 (ID Mapping Value)", "detail", ":)", ":--)"),
            ("energy (ID Mapping Text)", "detail", "Energy", ""),
            (". < 3 (ID Mapping Value)", "detail",
             "jr://file/commcare/image/module1_list_icon_energy_high_english.jpg",
             "jr://file/commcare/image/module1_list_icon_energy_high_french.jpg"),
            (". >= 3 (ID Mapping Value)", "detail",
             "jr://file/commcare/image/module1_list_icon_energy_low_english.jpg",
             "jr://file/commcare/image/module1_list_icon_energy_low_french.jpg"),
            ('line_graph (graph)', 'detail', 'Velocity', ''),
            ('x-title (graph config)', 'detail', 'Time', ''),
            ('y-title (graph config)', 'detail', 'Speed', ''),
            ('name 0 (graph series config)', 'detail', 'Bird', ''),
            ('name 1 (graph series config)', 'detail', 'Cheetah', ''),
        )),
        ("menu1_form1", (
            ("question1-label", "in english", "it's in french", "", "", "", "", "", ""),
            ("question2-label", "one &lt; two", "un &lt; deux", "", "", "", "", "", ""),
            ("question2-item1-label", "item1", "item1", "", "", "", "", "", ""),
            ("question2-item2-label", "item2", "", "", "", "", "", "", ""),
            ("question3-label", "question3", "question3&#39;s label", "", "", "", "", "", ""),
            ("blank_value_node-label", "", "", "", "", "en-audio.mp3", "fra-audio.mp3", "", ""),
            ("question3/question4-label", 'question6: <output value="/data/question6"/>',
             'question6: <output value="/data/question6"/>', "", "", "", "", "", ""),
            ("question3/question5-label", "English Label", "English Label", "", "", "", "", "", ""),
            ("question7-label", 'question1: <output value="/data/question1"/> &lt; 5', "question7", "", "", "", "",
             "", ""),
            ('add_markdown-label', 'add_markdown: ~~new \\u0939\\u093f markdown~~',
             'add_markdown: ~~new \\u0939\\u093f markdown~~', '', '', '', '', '', ''),
            ('update_markdown-label', '## smaller_markdown', '## smaller_markdown', '', '', '', '', '', ''),
            ('remove_markdown-label', 'no longer markdown', 'just plain text', '', '', '', '', '', ''),
            ('vetoed_markdown-label', '*i just happen to like stars a lot*', '*i just happen to like stars a lot*',
             '', '', '', '', '', ''),
            ("submit_label", "new submit", "nouveau", "", "", "", "", "", ""),
            ("submit_notification_label", "new submit notification", "nouveau", "", "", "", "", "", ""),
        ))
    )

    single_sheet_upload_data = (
        (SINGLE_SHEET_NAME, (
            ("menu1", "", "", "", "My & awesome module", "", "", "", "8f4f7085a93506cba4295eab9beae8723c0cee2a"),
            ("menu1", "case_list_form_label", "list", "", "Register Mother", "", "", "", ""),
            ("menu1", "case_list_menu_item_label", "list", "",
             "List Stethoscopes", "French List of Stethoscopes", "", "", ""),
            ("menu1", "search_label", "list", "", "Find a Mother", "", "", "", ""),
            ("menu1", "search_again_label", "list", "", "Find Another Mother", "", "", "", ""),
            ("menu1", "title_label", "list", "Find a Mom", "Maman!", "", "", "", ""),
            ("menu1", "description", "list", "More information", "Plus d'information", "", "", "", ""),
<<<<<<< HEAD
=======
            ("menu1", "select_text", "list", "Continue with case", "Continuer avec le cas", "", "", "", ""),
>>>>>>> bf24e9b1
            ("menu1", "no_items_text", "list", "Empty List", "Lista Vacía", "", "", "", ""),
            ("menu1", "name", "list", "", "Name", "", "", "", ""),
            ("menu1", "Tab 0", "detail", "", "Name", "", "", "", ""),
            ("menu1", "Tab 1", "detail", "", "Other", "", "", "", ""),
            ("menu1", "name", "detail", "", "Name", "", "", "", ""),
            ("menu1", "other-prop (ID Mapping Text)", "detail", "", "Other Prop", "", "", "", ""),
            ("menu1", "foo (ID Mapping Value)", "detail", "", "bar", "", "", "", ""),
            ("menu1", "baz (ID Mapping Value)", "detail", "", "quz", "", "", "", ""),
            ("menu1", "mood (ID Mapping Text)", "detail", "", "Mood", "", "", "", ""),
            ("menu1", ". < 3 (ID Mapping Value)", "detail", "", ":(", "", "", "", ""),
            ("menu1", ". >= 3 (ID Mapping Value)", "detail", "", ":)", "", "", "", ""),
            ("menu1", "energy (ID Mapping Text)", "detail", "", "Energy", "", "", "", ""),
            ("menu1", ". < 3 (ID Mapping Value)", "detail", "",
             "jr://file/commcare/image/module1_list_icon_energy_high_english.jpg", "", "", "", ""),
            ("menu1", ". >= 3 (ID Mapping Value)", "detail", "",
             "jr://file/commcare/image/module1_list_icon_energy_low_english.jpg", "", "", "", ""),
            ("menu1", 'line_graph (graph)', 'detail', "", 'Velocity', "", "", "", ""),
            ("menu1", 'x-title (graph config)', 'detail', "", 'Time', "", "", "", ""),
            ("menu1", 'y-title (graph config)', 'detail', "", 'Speed', "", "", "", ""),
            ("menu1", 'name 0 (graph series config)', 'detail', "", 'Bird', "", "", "", ""),
            ("menu1", 'name 1 (graph series config)', 'detail', "", 'Cheetah', "", "", "", ""),
            ("menu1_form1", "", "", "", "My more & awesome form", "", "", "",
             "6c6c6315b3c514c616b6c57d48f7cf7c963f1714"),
            ("menu1_form1", "", "", "question1-label", "in english", "", "", "", ""),
            ("menu1_form1", "", "", "question2-label", "one &lt; two", "", "", "", ""),
            ("menu1_form1", "", "", "question2-item1-label", "item1", "", "", "", ""),
            ("menu1_form1", "", "", "question2-item2-label", "", "", "", "", ""),
            ("menu1_form1", "", "", "question3-label", "question3", "", "", "", ""),
            ("menu1_form1", "", "", "blank_value_node-label", "", "", "en-audio.mp3", "", ""),
            ("menu1_form1", "", "", "question3/question4-label",
             'question6: <output value="/data/question6"/>', "", "", "", ""),
            ("menu1_form1", "", "", "question3/question5-label", "English Label", "", "", "", ""),
            ("menu1_form1", "", "", "question7-label",
             'question1: <output value="/data/question1"/> &lt; 5', "", "", "", ""),
            ("menu1_form1", "", "", 'add_markdown-label',
             'add_markdown: ~~new \\u0939\\u093f markdown~~', "", "", "", ""),
            ("menu1_form1", "", "", 'update_markdown-label',
             '## smaller_markdown', "", "", "", ""),
            ("menu1_form1", "", "", 'remove_markdown-label',
             'no longer markdown', "", "", "", ""),
            ("menu1_form1", "", "", 'vetoed_markdown-label',
             '*i just happen to like stars a lot*', "", "", "", ""),
        )),
    )

    multi_sheet_upload_no_change_data = (
        (MODULES_AND_FORMS_SHEET_NAME,
         (('Module', 'menu1', 'My & awesome module', '', '', '', '', '',
           '8f4f7085a93506cba4295eab9beae8723c0cee2a'),
          ('Form', 'menu1_form1', 'My more & awesome form', '', '', '', '', '', '', '',
           '6c6c6315b3c514c616b6c57d48f7cf7c963f1714'))),
        ('menu1',
         (('name', 'list', 'Name', ''),
          ('name', 'detail', 'Name', ''),
          ('other-prop (ID Mapping Text)', 'detail', 'Other Prop', 'Autre Prop'),
          ('foo (ID Mapping Value)', 'detail', 'bar', ''),
          ('baz (ID Mapping Value)', 'detail', 'quz', ''),
          ('mood (ID Mapping Text)', 'detail', 'Other Prop', ''),
          ('. < 3 (ID Mapping Value)', 'detail', ':(', ':-('),
          ('. >= 3 (ID Mapping Value)', 'detail', ':)', ':-)'),
          ('energy (ID Mapping Text)', 'detail', 'Other Prop', ''),
          ('. < 3 (ID Mapping Value)', 'detail',
              'jr://file/commcare/image/module1_list_icon_energy_high.jpg',
              'jr://file/commcare/image/module1_list_icon_energy_high_french.jpg'),
          ('. >= 3 (ID Mapping Value)', 'detail',
              'jr://file/commcare/image/module1_list_icon_energy_low.jpg',
              'jr://file/commcare/image/module1_list_icon_energy_low_french.jpg'),
          ('line_graph (graph)', 'detail', 'Velocity', ''),
          ('x-title (graph config)', 'detail', 'Time', ''),
          ('y-title (graph config)', 'detail', 'Speed', ''),
          ('name 0 (graph series config)', 'detail', 'Bird', ''),
          ('name 1 (graph series config)', 'detail', 'Cheetah', ''))),
        ('menu1_form1',
         (('question1-label', 'question1', 'question1', '', '', '', '', '', ''),
          ('question2-label', 'question2', 'question2', '', '', '', '', '', ''),
          ('question2-item1-label', 'item1', 'item1', '', '', '', '', '', ''),
          ('question2-item2-label', 'item2', 'item2', '', '', '', '', '', ''),
          ('question3-label', 'question3', 'question3', '', '', '', '', '', ''),
          ('question3/question4-label', 'question4', 'question4', '', '', '', '', '', ''),
          ('question3/question5-label', 'question5', 'question5', '', '', '', '', '', ''),
          ('question7-label', 'question7', 'question7', '', '', '', '', '', ''),
          ('add_markdown-label', 'add_markdown', 'add_markdown', '', '', '', '', '', ''),
          ('update_markdown-label', '# update_markdown', '# update_markdown', '', '', '', '', '', ''),
          ('remove_markdown-label', '# remove_markdown', '# remove_markdown', '', '', '', '', '', ''),
          ('vetoed_markdown-label', '*i just happen to like stars*', '*i just happen to like stars*', '', '', '',
           '', '', ''),
          ))
    )

    single_sheet_upload_no_change_data = (
        (SINGLE_SHEET_NAME, (
            ('menu1', '', '', '', 'My & awesome module', '', '', '', "8f4f7085a93506cba4295eab9beae8723c0cee2a"),
            ('menu1', 'name', 'list', '', 'Name', '', '', '', ''),
            ('menu1', 'name', 'detail', '', 'Name', '', '', '', ''),
            ('menu1', 'other-prop (ID Mapping Text)', 'detail', '', 'Other Prop', '', '', '', ''),
            ('menu1', 'foo (ID Mapping Value)', 'detail', '', 'bar', '', '', '', ''),
            ('menu1', 'baz (ID Mapping Value)', 'detail', '', 'quz', '', '', '', ''),
            ('menu1', 'mood (ID Mapping Text)', 'detail', '', 'Other Prop', '', '', '', ''),
            ('menu1', '. < 3 (ID Mapping Value)', 'detail', '', ':(', '', '', '', ''),
            ('menu1', '. >= 3 (ID Mapping Value)', 'detail', '', ':)', '', '', '', ''),
            ('menu1', 'energy (ID Mapping Text)', 'detail', '', 'Other Prop', '', '', '', ''),
            ('menu1', '. < 3 (ID Mapping Value)', 'detail', '',
                'jr://file/commcare/image/module1_list_icon_energy_high.jpg', '', '', '', ''),
            ('menu1', '. >= 3 (ID Mapping Value)', 'detail', '',
                'jr://file/commcare/image/module1_list_icon_energy_low.jpg', '', '', '', ''),
            ('menu1', 'line_graph (graph)', 'detail', '', 'Velocity', '', '', '', ''),
            ('menu1', 'x-title (graph config)', 'detail', '', 'Time', '', '', '', ''),
            ('menu1', 'y-title (graph config)', 'detail', '', 'Speed', '', '', '', ''),
            ('menu1', 'name 0 (graph series config)', 'detail', '', 'Bird', '', '', '', ''),
            ('menu1', 'name 1 (graph series config)', 'detail', '', 'Cheetah', '', '', '', ''),
            ('menu1_form1', '', '', '', 'My more & awesome form', '', '', '',
             '6c6c6315b3c514c616b6c57d48f7cf7c963f1714'),
            ('menu1_form1', '', '', 'question1-label', 'question1', '', '', '', ''),
            ('menu1_form1', '', '', 'question2-label', 'question2', '', '', '', ''),
            ('menu1_form1', '', '', 'question2-item1-label', 'item1', '', '', '', ''),
            ('menu1_form1', '', '', 'question2-item2-label', 'item2', '', '', '', ''),
            ('menu1_form1', '', '', 'question3-label', 'question3', '', '', '', ''),
            ('menu1_form1', '', '', 'question3/question4-label', 'question4', '', '', '', ''),
            ('menu1_form1', '', '', 'question3/question5-label', 'question5', '', '', '', ''),
            ('menu1_form1', '', '', 'question7-label', 'question7', '', '', '', ''),
            ('menu1_form1', '', '', 'add_markdown-label', 'add_markdown', '', '', '', ''),
            ('menu1_form1', '', '', 'update_markdown-label', '# update_markdown', '', '', '', ''),
            ('menu1_form1', '', '', 'remove_markdown-label', '# remove_markdown', '', '', '', ''),
            ('menu1_form1', '', '', 'vetoed_markdown-label', '*i just happen to like stars*', '', '', '', ''),
        )),
    )

    upload_empty_translations = (
        (MODULES_AND_FORMS_SHEET_NAME,
         (('Menu', 'menu1', 'My & awesome module', '', '', '', '', '',
           '8f4f7085a93506cba4295eab9beae8723c0cee2a'),
          ('Form', 'menu1_form1', '', '', '', '', '', '', '', '', '6c6c6315b3c514c616b6c57d48f7cf7c963f1714'))),
        ('menu1',
         (('name', 'list', '', ''),
          ('name', 'detail', '', ''),
          ('other-prop (ID Mapping Text)', 'detail', 'Other Prop', 'Autre Prop'),
          ('foo (ID Mapping Value)', 'detail', 'bar', ''),
          ('baz (ID Mapping Value)', 'detail', 'quz', ''),
          ('mood (ID Mapping Text)', 'detail', 'Other Prop', ''),
          ('. < 3 (ID Mapping Value)', 'detail', ':(', ':-('),
          ('. >= 3 (ID Mapping Value)', 'detail', ':)', ':-)'),
          ('energy (ID Mapping Text)', 'detail', 'Other Prop', ''),
          ('. < 3 (ID Mapping Value)', 'detail',
           'jr://file/commcare/image/module1_list_icon_energy_high.jpg',
           'jr://file/commcare/image/module1_list_icon_energy_high_french.jpg'),
          ('. >= 3 (ID Mapping Value)', 'detail',
           'jr://file/commcare/image/module1_list_icon_energy_low.jpg',
           'jr://file/commcare/image/module1_list_icon_energy_low_french.jpg'),
          ('line_graph (graph)', 'detail', 'Velocity', ''),
          ('x-title (graph config)', 'detail', 'Time', ''),
          ('y-title (graph config)', 'detail', 'Speed', ''),
          ('name 0 (graph series config)', 'detail', 'Bird', ''),
          ('name 1 (graph series config)', 'detail', 'Cheetah', ''))),
        ('menu1_form1',
         (('question1-label', '', '', '', '', '', '', '', ''),
          ('question2-label', 'question2', 'question2', '', '', '', '', '', ''),
          ('question2-item1-label', 'item1', 'item1', '', '', '', '', '', ''),
          ('question2-item2-label', 'item2', 'item2', '', '', '', '', '', ''),
          ('question3-label', 'question3', 'question3', '', '', '', '', '', ''),
          ('question3/question4-label', 'question4', 'question4', '', '', '', '', '', ''),
          ('question3/question5-label', 'question5', 'question5', '', '', '', '', '', ''),
          ('question7-label', 'question7', 'question7', '', '', '', '', '', ''),
          ('add_markdown-label', 'add_markdown', 'add_markdown', '', '', '', '', '', ''),
          ('update_markdown-label', '# update_markdown', '# update_markdown', '', '', '', '', '', ''),
          ('remove_markdown-label', '# remove_markdown', '# remove_markdown', '', '', '', '', '', ''),
          ('vetoed_markdown-label', '*i just happen to like stars*', '*i just happen to like stars*', '',
           '', '', '', '', ''),
          ))
    )

    def test_set_up(self):
        self._shared_test_initial_set_up()

    def test_no_change_upload_multi_sheet(self):
        self.upload_raw_excel_translations(self.multi_sheet_upload_headers,
                                           self.multi_sheet_upload_no_change_data)
        self._shared_test_initial_set_up()

        # Languages not in the app should have their content cleared
        self.assert_module_name(0, "en", "My & awesome module")
        self.assert_module_name(0, "es", None)

    def test_no_change_upload_single_sheet(self):
        self.upload_raw_excel_translations(self.single_sheet_upload_headers,
                                           self.single_sheet_upload_no_change_data,
                                           lang='en')
        self._shared_test_initial_set_up()

        # Single sheet upload shouldn't attempt to clear anything
        self.assert_module_name(0, "en", "My & awesome module")
        self.assert_module_name(0, "es", "Mi cosa increíble")

    def _shared_test_initial_set_up(self):
        self.assert_question_label("question1", 0, 0, "en", "/data/question1")
        self.assert_case_property_label("Autre Prop", "other-prop", 0, "long", "fra")

    def _test_change_upload(self, langs):
        en = 'en' in langs
        fra = 'fra' in langs

        if en:
            self.assert_question_label("in english", 0, 0, "en", "/data/question1")
        if fra:
            self.assert_question_label("it's in french", 0, 0, "fra", "/data/question1")

        # Test that translations can be deleted.
        # Can only do this if translation multiple languages.
        if en and fra:
            self.assert_question_label("English Label", 0, 0, "fra", "/data/question3/question5")
            self.assert_case_property_label(None, "other-prop", 0, "long", "fra")
            self.assert_case_property_label(None, "name", 0, "long", "en")

        module = self.app.get_module(0)
        if en:
            self.assertEqual(
                module.case_details.long.tabs[0].header['en'],
                'Name'
            )
            self.assertEqual(
                module.case_list.label['en'],
                'List Stethoscopes'
            )
            self.assertEqual(
                module.case_details.long.columns[3].enum[0].value['en'],
                'jr://file/commcare/image/module1_list_icon_energy_high_english.jpg'
            )
        if fra:
            self.assertEqual(
                module.case_list.label['fra'],
                'French List of Stethoscopes'
            )
            self.assertEqual(
                module.case_details.long.tabs[1].header['fra'],
                'Autre'
            )
            self.assertEqual(
                module.case_details.long.columns[1].enum[0].value['fra'],
                'french bar'
            )
            self.assertEqual(
                module.case_details.short.columns[0].header['fra'],
                'Nom'
            )
            self.assertEqual(
                module.case_details.long.columns[2].enum[0].value['fra'],
                ':--('
            )

        # Test special characters and output refs
        if en:
            self.assert_question_label("one < two", 0, 0, "en", "/data/question2")
            self.assert_question_label("question6: ____", 0, 0, "en", "/data/question3/question4")
            self.assert_question_label("question1: ____ < 5", 0, 0, "en", "/data/question7")
            self.assert_question_label("", 0, 0, "en", "/data/blank_value_node")
        if fra:
            self.assert_question_label("un < deux", 0, 0, "fra", "/data/question2")
            self.assert_question_label("question3's label", 0, 0, "fra", "/data/question3")

        # Test markdown
        if en:
            self.assert_question_label("add_markdown: ~~new \\u0939\\u093f markdown~~", 0, 0,
                                       "en", "/data/add_markdown")
            self.assert_question_label("## smaller_markdown", 0, 0,
                                       "en", "/data/update_markdown")
            self.assert_question_label("no longer markdown", 0, 0,
                                       "en", "/data/remove_markdown")
            self.assert_question_label("*i just happen to like stars a lot*", 0, 0,
                                       "en", "/data/vetoed_markdown")

        # Validate entire form
        form = self.app.get_module(0).get_form(0)
        if en:
            if fra:
                self.assertXmlEqual(self.get_xml("change_upload_form"), form.render_xform())
            else:
                self.assertXmlEqual(self.get_xml("change_upload_form_en"), form.render_xform())

    def test_change_upload_multi_sheet(self):
        self.upload_raw_excel_translations(self.multi_sheet_upload_headers, self.multi_sheet_upload_data)
        self._test_change_upload(['en', 'fra'])

    def test_change_upload_single_sheet(self):
        self.upload_raw_excel_translations(self.single_sheet_upload_headers,
                                           self.single_sheet_upload_data, lang='en')
        self._test_change_upload(['en'])

    def test_missing_itext(self):
        self.app = Application.wrap(self.get_json("app_no_itext"))
        self.assert_question_label('question1', 0, 0, "en", "/data/question1")
        try:
            self.upload_raw_excel_translations(self.multi_sheet_upload_headers,
                                               self.multi_sheet_upload_no_change_data)
        except Exception as e:
            self.fail(e)

    def test_bad_column_name(self):
        self.upload_raw_excel_translations(
            self.upload_headers_bad_column,
            self.multi_sheet_upload_data,
            expected_messages=[
                'Sheet "{}" has fewer columns than expected. Sheet '
                'will be processed but the following translations will be '
                'unchanged: default_fra'.format(MODULES_AND_FORMS_SHEET_NAME),

                'Sheet "{}" has unrecognized columns. Sheet will '
                'be processed but will ignore the following columns: default-fra'.format(
                    MODULES_AND_FORMS_SHEET_NAME),

                'Sheet "menu1" has fewer columns than expected. Sheet '
                'will be processed but the following translations will be '
                'unchanged: default_fra',

                'Sheet "menu1" has unrecognized columns. Sheet will '
                'be processed but will ignore the following columns: default-fra',
                "You must provide at least one translation of the case property 'name'",

                'Sheet "menu1_form1" has fewer columns than expected. Sheet '
                'will be processed but the following translations will be '
                'unchanged: default_fra',

                'Sheet "menu1_form1" has unrecognized columns. Sheet will '
                'be processed but will ignore the following columns: default-fra',

                'App Translations Updated!'
            ]
        )

    def test_remove_description_from_case_property(self):
        row = {'case_property': 'words to keep (remove this)'}
        description = BulkAppTranslationModuleUpdater._remove_description_from_case_property(row)
        self.assertEqual(description, 'words to keep')

    def test_remove_description_from_case_property_multiple_parens(self):
        row = {'case_property': '(words (to) keep) (remove this)'}
        description = BulkAppTranslationModuleUpdater._remove_description_from_case_property(row)
        self.assertEqual(description, '(words (to) keep)')

    def test_empty_translations(self):
        # make the form a registration form
        self.app.modules[0].forms[0].actions.open_case.condition.type = 'always'
        self.upload_raw_excel_translations(
            self.upload_headers_bad_column,
            self.upload_empty_translations,
            expected_messages=[
                'Sheet "{}" has fewer columns than expected. Sheet '
                'will be processed but the following translations will be '
                'unchanged: default_fra'.format(MODULES_AND_FORMS_SHEET_NAME),

                'Sheet "{}" has unrecognized columns. Sheet will '
                'be processed but will ignore the following columns: default-fra'.format(
                    MODULES_AND_FORMS_SHEET_NAME),

                'Sheet "menu1" has fewer columns than expected. Sheet '
                'will be processed but the following translations will be '
                'unchanged: default_fra',

                'Sheet "menu1" has unrecognized columns. Sheet will '
                'be processed but will ignore the following columns: default-fra',
                "You must provide at least one translation of the case property 'name'",

                'Sheet "menu1_form1" has fewer columns than expected. Sheet '
                'will be processed but the following translations will be '
                'unchanged: default_fra',

                'Sheet "menu1_form1" has unrecognized columns. Sheet will '
                'be processed but will ignore the following columns: default-fra',

                "Error in menu1_form1: You must provide at least one translation for the label 'question1-label'.",

                'App Translations Updated!'
            ]
        )

    def test_form_submit_label_on_upload(self):
        form = self.app.get_module(0).get_form(0)
        form.submit_label = {'en': 'old label', 'fra': 'passé'}
        self.assertEqual(form.submit_label, {'en': 'old label', 'fra': 'passé'})

        # note changes on upload with new value
        self.upload_raw_excel_translations(self.multi_sheet_upload_headers, self.multi_sheet_upload_data)
        self.assertEqual(form.submit_label, {'en': 'new submit', 'fra': 'nouveau'})

    def test_submit_notification_label_on_upload(self):
        form = self.app.get_module(0).get_form(0)
        form.submit_notification_label = {'en': 'old submission label', 'fra': 'passé'}
        self.assertEqual(form.submit_notification_label, {'en': 'old submission label', 'fra': 'passé'})

        # note changes on upload with new value
        self.upload_raw_excel_translations(self.multi_sheet_upload_headers, self.multi_sheet_upload_data)
        self.assertEqual(form.submit_notification_label, {'en': 'new submit notification', 'fra': 'nouveau'})

    def test_case_search_labels_on_upload(self):
        module = self.app.get_module(0)

        # default values
        self.assertEqual(module.search_config.search_label.label, {'en': 'Search All Cases'})
        self.assertEqual(module.search_config.search_again_label.label, {'en': 'Search Again'})
        self.assertEqual(module.search_config.title_label, {})
        self.assertEqual(module.search_config.description, {})

        self.upload_raw_excel_translations(self.multi_sheet_upload_headers, self.multi_sheet_upload_data)

        self.assertEqual(module.search_config.search_label.label, {'en': 'Find a Mother', 'fra': 'Mère!'})
        self.assertEqual(module.search_config.search_again_label.label,
                         {'en': 'Find Another Mother', 'fra': 'Mère! Encore!'})
        self.assertEqual(module.search_config.title_label, {'en': 'Find a Mom', 'fra': 'Maman!'})
        self.assertEqual(module.search_config.description,
                         {'en': 'More information', 'fra': "Plus d'information"})


class BulkAppTranslationPartialsTest(BulkAppTranslationTestBase):

    multi_sheet_headers = (
        (MODULES_AND_FORMS_SHEET_NAME,
         ('Type', 'menu_or_form', 'default_en', 'image_en', 'audio_en', 'unique_id')),
        ('menu1',
         ('case_property', 'list_or_detail', 'default_en')),
        ('menu1_form1',
         ('label', 'default_en', 'image_en', 'audio_en', 'video_en'))
    )
    multi_sheet_upload = (
        (MODULES_AND_FORMS_SHEET_NAME,
         (('Menu', 'menu1', 'update_case module', '', '', 'update_case_module'),
          ('Form', 'menu1_form1', 'update_case form 0', '', '', 'update_case_form_0'))),
        ('menu1',
         (('name', 'list', 'Name'),
          ('yes', 'list', 'Yes'),
          ('yes', 'list', 'Yep'),
          ('no', 'list', 'No'),
          ('no', 'list', 'Nope'),
          ('name', 'detail', 'Name'),
          ('name', 'detail', 'Name'),
          ('name', 'detail', 'Name'))),
        ('menu1_form1', [])
    )

    def setUp(self):
        """
        Instantiate an app with AppFactory
        """
        super(BulkAppTranslationPartialsTest, self).setUp()

        factory = AppFactory(build_version='2.11.0')
        module1, form1 = factory.new_basic_module('update_case', 'person')
        factory.add_module_case_detail_column(module1, 'long', 'name', 'Name')
        factory.add_module_case_detail_column(module1, 'long', 'name', 'Name')
        factory.add_module_case_detail_column(module1, 'short', 'yes', 'Yes')
        factory.add_module_case_detail_column(module1, 'short', 'yes', 'Yep')
        factory.add_module_case_detail_column(module1, 'short', 'no', 'No')
        factory.add_module_case_detail_column(module1, 'short', 'no', 'Nope')
        self.app = factory.app


class MismatchedItextReferenceTest(BulkAppTranslationTestBaseWithApp):
    """
    Test the bulk app translation upload when the itext reference in a question
    in the xform body does not match the question's id/path.

    The upload is an unchanged download.
    """
    file_path = "data", "bulk_app_translation", "mismatched_ref"

    def test_unchanged_upload(self):
        headers = (
            (MODULES_AND_FORMS_SHEET_NAME, ('Type', 'menu_or_form', 'default_en', 'default_fra',
                                            'image_en', 'image_fra', 'audio_en', 'audio_fra', 'unique_id')),
            ('menu1', ('case_property', 'list_or_detail', 'default_en', 'default_fra')),
            ('menu1_form1', ('label', 'default_en', 'default_fra', 'image_en', 'image_fra',
                             'audio_en', 'audio_fra', 'video_en', 'video_fra')),
        )
        data = (
            (MODULES_AND_FORMS_SHEET_NAME,
             (('Menu', 'menu1', 'Untitled Module', '', '', '', '', '', 'ecdcc5bb280f043a23f39eca52369abaa9e49bf9'),
              ('Form', 'menu1_form1', 'Untitled Form', '', '', '', '', '',
               'e1af3f8e947dad9862a4d7c32f5490cfff9edfda'))),
            ('menu1',
             (('name', 'list', 'Name', ''),
              ('name', 'detail', 'Name', ''))),
            ('menu1_form1',
             (('foo-label', 'foo', 'foo', '', '', '', '', '', ''),
              ('question1/question2-label', 'question2', 'question2', '', '', '', '', '', ''),
              ('question1/question2-item1-label', 'item1', 'item1', '', '', '', '', '', ''),
              ('question1/question2-item2-label', 'item2', 'item2', '', '', '', '', '', ''),
              ('question1-label', 'question1', 'question1', '', '', '', '', '', ''),
              ('question1/question2-label2', 'bar', 'bar', '', '', '', '', '', ''))),
        )

        self.upload_raw_excel_translations(headers, data)
        self.assert_question_label("question2", 0, 0, "en", "/data/foo/question2")


class MovedModuleTest(BulkAppTranslationTestBaseWithApp):
    """
    Test the bulk app translation upload when the itext reference in a question
    in the xform body does not match the question's id/path.

    The upload is an unchanged download.
    """
    file_path = "data", "bulk_app_translation", "moved_module"

    def test_moved_module(self):
        self.upload_raw_excel_translations(EXCEL_HEADERS, EXCEL_DATA)
        self.assert_question_label("What does this look like?", 1, 0, "en", "/data/What_does_this_look_like")


class MovedFormTest(BulkAppTranslationTestBaseWithApp):
    """
    Test the bulk app translation upload when a form is moved to a
    different module, resulting in different expected headers.
    """
    file_path = "data", "bulk_app_translation", "moved_module"

    def test_moved_form(self):
        headers = (
            (MODULES_AND_FORMS_SHEET_NAME, ('Type', 'menu_or_form', 'default_en', 'image_en', 'audio_en', 'unique_id')),  # noqa: E501
            ('menu1', ('case_property', 'list_or_detail', 'default_en')),
            ('menu1_form1', ('label', 'default_en', 'image_en', 'audio_en', 'video_en')),
            # was menu6_form1:
            ('menu1_form2', ('label', 'default_en', 'image_en', 'audio_en', 'video_en')),
            ('menu2', ('case_property', 'list_or_detail', 'default_en')),
            ('menu2_form1', ('label', 'default_en', 'image_en', 'audio_en', 'video_en')),
            ('menu3', ('case_property', 'list_or_detail', 'default_en')),
            ('menu3_form1', ('label', 'default_en', 'image_en', 'audio_en', 'video_en')),
            ('menu4', ('case_property', 'list_or_detail', 'default_en')),
            ('menu4_form1', ('label', 'default_en', 'image_en', 'audio_en', 'video_en')),
            ('menu5', ('case_property', 'list_or_detail', 'default_en')),
            ('menu6', ('case_property', 'list_or_detail', 'default_en')),
        )
        data = (
            (MODULES_AND_FORMS_SHEET_NAME, (
                ('Menu', 'menu1', 'Stethoscope', 'jr://file/commcare/image/module0.png', '', '58ce5c9cf6eda401526973773ef216e7980bc6cc'),  # noqa: E501
                ('Form', 'menu1_form1', 'Stethoscope Form', 'jr://file/commcare/image/module0_form0.png', '', 'c480ace490edc870ae952765e8dfacec33c69fec'),  # noqa: E501
                # was menu6_form1:
                ('Form', 'menu1_form2', 'Advanced Form', '', '', '2b9c856ba2ea4ec1ab8743af299c1627'),
                # was menu6_form2:
                ('Form', 'menu1_form3', 'Shadow Form', '', '', 'c42e1a50123c43f2bd1e364f5fa61379'),
                ('Menu', 'menu2', 'Register Series', '', '', 'b9c25abe21054632a3623199debd7cfa'),
                ('Form', 'menu2_form1', 'Registration Form', '', '', '280b1b06d1b442b9bba863453ba30bc3'),
                ('Menu', 'menu3', 'Followup Series', '', '', '217e1c8de3dd46f98c7d2806bc19b580'),
                ('Form', 'menu3_form1', 'Add Point to Series', '', '', 'a01b55fd2c1a483492c1166029946249'),
                ('Menu', 'menu4', 'Remove Point', '', '', '17195132472446ed94bd91ba19a2b379'),
                ('Form', 'menu4_form1', 'Remove Point', '', '', '98458acd899b4d5f87df042a7585e8bb'),
                ('Menu', 'menu5', 'Empty Reports Module', '', '', '703eb807ae584d1ba8bf9457d7ac7590'),
                ('Menu', 'menu6', 'Advanced Module', '', '', '7f75ed4c15be44509591f41b3d80746e'),
            )),
            ('menu1', (
                ('case_list_menu_item_label', 'list', 'Steth List'),
                ('name', 'list', 'Name'),
                ('name', 'detail', 'Name')
            )),
            ('menu1_form1', (
                ('What_does_this_look_like-label', 'What does this look like?', 'jr://file/commcare/image/data/What_does_this_look_like.png', '', ''),  # noqa: E501
                ('no_media-label', 'No media', '', '', ''),
                ('has_refs-label', 'Here is a ref <output value="/data/no_media"/> with some trailing text and "bad" &lt; xml.', '', '', '')  # noqa: E501
            )),
            # was menu6_form1:
            ('menu1_form2', (
                ('this_form_does_nothing-label', 'This form does nothing.', '', '', ''),
            )),
            ('menu2', (
                ('name', 'list', 'Name'), ('name', 'detail', 'Name')
            )),
            ('menu2_form1', (
                ('name_of_series-label', 'Name of series', '', '', '')
            )),
            ('menu3', (
                ('name', 'list', 'Name'),
                ('Tab 0', 'detail', 'Name'),
                ('Tab 1', 'detail', 'Graph'),
                ('name', 'detail', 'Name'),
                ('line_graph (graph)', 'detail', 'Line Graph'),
                ('secondary-y-title (graph config)', 'detail', ''),
                ('x-title (graph config)', 'detail', 'xxx'),
                ('y-title (graph config)', 'detail', 'yyy'),
                ('x-name 0 (graph series config)', 'detail', 'xxx'),
                ('name 0 (graph series config)', 'detail', 'yyy'),
                ('graph annotation 1', 'detail', 'This is (2, 2)')
            )),
            ('menu3_form1', (
                ('x-label', 'x', '', '' ''),
                ('y-label', 'y', '', '', '')
            )),
            ('menu4', (
                ('x', 'list', 'X'),
                ('y', 'list', 'Y'),
                ('x (ID Mapping Text)', 'detail', 'X Name'),
                ('1 (ID Mapping Value)', 'detail', 'one'),
                ('2 (ID Mapping Value)', 'detail', 'two'),
                ('3 (ID Mapping Value)', 'detail', 'three')
            )),
            ('menu4_form1', (
                ('confirm_remove-label', 'Swipe to remove the point at (<output value="instance(\'casedb\')/casedb/case[@case_id = instance(\'commcaresession\')/session/data/case_id]/x"/>  ,<output value="instance(\'casedb\')/casedb/case[@case_id = instance(\'commcaresession\')/session/data/case_id]/y"/>).')  # noqa: E501
            )),
            ('menu5', ()),
            ('menu6', (
                ('name', 'list', 'Name'),
                ('name', 'detail', 'Name'),
            )),
        )
        expected_messages = [
            'App Translations Updated!',
        ]
        self.upload_raw_excel_translations(headers, data, expected_messages=expected_messages)


class BulkAppTranslationFormTest(BulkAppTranslationTestBaseWithApp):

    file_path = "data", "bulk_app_translation", "form_modifications"

    def test_removing_form_translations(self):
        headers = (
            (MODULES_AND_FORMS_SHEET_NAME, ('Type', 'menu_or_form', 'default_en', 'default_fra',
                                            'image_en', 'image_fra', 'audio_en', 'audio_fra', 'unique_id')),
            ('menu1', ('case_property', 'list_or_detail', 'default_en', 'default_fra')),
            ('menu1_form1', ('label', 'default_en', 'default_fra', 'image_en', 'image_fra',
                             'audio_en', 'audio_fra', 'video_en', 'video_fra')),
        )
        data = (
            (MODULES_AND_FORMS_SHEET_NAME,
             (('Menu', 'menu1', 'Untitled Module', '', '', '', '', '', '765f110eb62fd26240a6d8bcdccca91b246b96c9'),
              ('Form', 'menu1_form1', 'Untitled Form', '', '', '', '', '',
               'fffea2c32b7902a3efcb6b84c94e824820d11856'))),
            ('menu1',
             (('name', 'list', 'Name', ''),
              ('name', 'detail', 'Name', ''))),
            ('menu1_form1',
             (('question1-label', '', 'french', '', 'jr://file/commcare/image/data/question1.png', '', '', '', ''),
              ('question2-label', 'english', '', 'jr://file/commcare/image/data/question2.png', '', '', '',
               '', ''),
              ('question3-label', '', '', '', '', '', '', '', ''))),
        )

        self.upload_raw_excel_translations(headers, data)
        form = self.app.get_module(0).get_form(0)
        self.assertXmlEqual(self.get_xml("expected_form"), form.render_xform())


class BulkAppTranslationDownloadTest(SimpleTestCase, TestXmlMixin):
    root = os.path.dirname(__file__)
    file_path = ('data', 'bulk_app_translation', 'download')
    maxDiff = None

    excel_headers = EXCEL_HEADERS
    excel_data = EXCEL_DATA

    @classmethod
    def setUpClass(cls):
        super(BulkAppTranslationDownloadTest, cls).setUpClass()
        cls.app = Application.wrap(cls.get_json("app"))
        # Todo, refactor this into BulkAppTranslationTestBase.upload_raw_excel_translations
        file = BytesIO()
        export_raw(cls.excel_headers, cls.excel_data, file, format=Format.XLS_2007)

        with tempfile.TemporaryFile(suffix='.xlsx') as f:
            f.write(file.getvalue())
            f.seek(0)
            wb_reader = WorkbookJSONReader(f)
            cls.expected_workbook = [{'name': ws.title, 'rows': list(ws)}
                                     for ws in wb_reader.worksheets]

    def test_sheet_names(self):
        self.assertEqual(get_module_sheet_name(self.app.modules[0]), "menu1")
        self.assertEqual(get_form_sheet_name(self.app.modules[0].forms[0]), "menu1_form1")

    def test_sheet_headers(self):
        self.assertListEqual(get_bulk_app_sheet_headers(self.app), [
            [MODULES_AND_FORMS_SHEET_NAME, ['Type', 'menu_or_form', 'default_en',
             'image_en', 'audio_en', 'unique_id']],
            ['menu1', ['case_property', 'list_or_detail', 'default_en']],
            ['menu1_form1', ['label', 'default_en', 'image_en', 'audio_en', 'video_en']],
            ['menu2', ['case_property', 'list_or_detail', 'default_en']],
            ['menu2_form1', ['label', 'default_en', 'image_en', 'audio_en', 'video_en']],
            ['menu3', ['case_property', 'list_or_detail', 'default_en']],
            ['menu3_form1', ['label', 'default_en', 'image_en', 'audio_en', 'video_en']],
            ['menu4', ['case_property', 'list_or_detail', 'default_en']],
            ['menu4_form1', ['label', 'default_en', 'image_en', 'audio_en', 'video_en']],
            ['menu5', ['case_property', 'list_or_detail', 'default_en']],
            ['menu6', ['case_property', 'list_or_detail', 'default_en']],
            ['menu6_form1', ['label', 'default_en', 'image_en', 'audio_en', 'video_en']],
        ])

        self.assertEqual(get_bulk_app_sheet_headers(self.app, single_sheet=True, lang='fra'),
            ((SINGLE_SHEET_NAME, ('menu_or_form', 'case_property', 'list_or_detail', 'label',
                                  'default_fra', 'image_fra', 'audio_fra', 'video_fra', 'unique_id')),))

    def test_module_case_list_form_rows(self):
        app = AppFactory.case_list_form_app_factory().app
        self.assertEqual(get_module_case_list_form_rows(app.langs, app.modules[0]),
                         [('case_list_form_label', 'list', 'New Case')])

    def test_module_case_list_menu_item_rows(self):
        self.assertEqual(get_module_case_list_menu_item_rows(self.app.langs, self.app.modules[0]),
                         [('case_list_menu_item_label', 'list', 'Steth List')])

    @flag_enabled('USH_CASE_CLAIM_UPDATES')
    def test_module_search_labels_rows(self):
        app = AppFactory.case_claim_app_factory().app
        self.assertEqual(get_module_search_command_rows(app.langs, app.modules[0], app.domain),
                         [('search_label', 'list', 'Find a Mother'),
                          ('title_label', 'list', 'Find a Mom'),
                          ('description', 'list', 'More information'),
                          ('search_again_label', 'list', 'Find Another Mother')])

    @flag_enabled('USH_CASE_CLAIM_UPDATES')
    @flag_enabled('SPLIT_SCREEN_CASE_SEARCH')
    def test_module_split_screen_case_search_rows(self):
        app = AppFactory.case_claim_app_factory().app
        self.assertEqual(get_module_search_command_rows(app.langs, app.modules[0], app.domain),
                         [('search_label', 'list', 'Find a Mother'),
                          ('title_label', 'list', 'Find a Mom'),
                          ('description', 'list', 'More information')])

    @flag_enabled('SYNC_SEARCH_CASE_CLAIM')
    def test_module_case_search_rows(self):
        app = AppFactory.case_claim_app_factory().app
        self.assertEqual(get_case_search_rows(app.langs, app.modules[0], self.app.domain),
                         [('name', 'case_search_display', 'Name of Mother'),
                          ('name', 'case_search_hint', '')])

    @patch.object(Application, 'supports_empty_case_list_text', lambda: True)
    def test_module_detail_rows(self):
        self.assertListEqual(get_module_detail_rows(self.app.langs, self.app.modules[0]), [
            ('no_items_text', 'list', 'Empty List'),
            ('select_text', 'list', 'Continue'),
            ('name', 'list', 'Name'),
            ('name', 'detail', 'Name'),
        ])

    def test_form_rows(self):
        lang = self.app.langs[0]
        form = self.app.modules[0].forms[0]

        self.assertListEqual(get_menu_row([form.name.get(lang)],
                                          [form.icon_by_language(lang)],
                                          [form.audio_by_language(lang)]),
                             ['Stethoscope Form', 'jr://file/commcare/image/module0_form0.png', None])

        self.assertListEqual(get_form_question_label_name_media([lang], form), [
            ['What_does_this_look_like-label', 'What does this look like?',
             'jr://file/commcare/image/data/What_does_this_look_like.png', '', ''],
            ['no_media-label', 'No media',
             '', '', ''],
            ['has_refs-label',
             'Here is a ref <output value="/data/no_media"/> with some trailing text and "bad" &lt; xml.',
             '', '', ''],
            ['submit_label', 'Submit', '', '', ''],
            ['submit_notification_label', '', '', '', '']
        ])

    @patch.object(Application, 'supports_empty_case_list_text', lambda: True)
    def test_bulk_app_sheet_rows(self):
        actual_headers = get_bulk_app_sheet_headers(self.app)
        actual_sheets = get_bulk_app_sheets_by_name(self.app)

        actual_workbook = [
            {'name': title,
             'rows': [dict(zip(headers, row)) for row in actual_sheets[title]]}
            for title, headers in actual_headers
        ]

        for actual_sheet, expected_sheet in zip(actual_workbook,
                                                self.expected_workbook):
            self.assertEqual(actual_sheet, expected_sheet)
        self.assertEqual(actual_workbook, self.expected_workbook)

    def test_bulk_app_sheet_blacklisted(self):

        def blacklist_without_display_text(self):
            menu1_id = self.app.modules[0].unique_id
            return {self.app.domain: {self.app.id: {menu1_id: {'detail': {'name': {'': True}}}}}}

        with patch.object(EligibleForTransifexChecker, 'is_label_to_skip', lambda foo, bar, baz: False), \
                patch.object(EligibleForTransifexChecker, '_get_blacklist', blacklist_without_display_text):
            menu1_sheet = get_bulk_app_sheets_by_name(self.app, eligible_for_transifex_only=True)['menu1']
        self.assertNotIn(('name', 'detail', 'Name'), menu1_sheet)
        self.assertIn(('name', 'list', 'Name'), menu1_sheet)

    def test_bulk_app_sheet_blacklisted_text(self):

        def blacklist_with_display_text(self):
            menu1_id = self.app.modules[0].unique_id
            return {self.app.domain: {self.app.id: {menu1_id: {'detail': {'name': {'Name': True}}}}}}

        with patch.object(EligibleForTransifexChecker, 'is_label_to_skip', lambda foo, bar, baz: False), \
                patch.object(EligibleForTransifexChecker, '_get_blacklist', blacklist_with_display_text):
            menu1_sheet = get_bulk_app_sheets_by_name(self.app, eligible_for_transifex_only=True)['menu1']
        self.assertNotIn(('name', 'detail', 'Name'), menu1_sheet)
        self.assertIn(('name', 'list', 'Name'), menu1_sheet)

    def test_bulk_app_sheet_skipped_label(self):

        def get_labels_to_skip(self):
            menu1_form1_id = self.app.modules[0].forms[0].unique_id
            return defaultdict(set, {menu1_form1_id: {'What_does_this_look_like-label'}})

        with patch.object(EligibleForTransifexChecker, 'get_labels_to_skip', get_labels_to_skip), \
                patch.object(EligibleForTransifexChecker, '_get_blacklist', lambda self: {}):
            menu1_form1_sheet = get_bulk_app_sheets_by_name(self.app,
                                                            eligible_for_transifex_only=True)['menu1_form1']
        self.assertNotIn(['What_does_this_look_like-label', 'What does this look like?',
                          'jr://file/commcare/image/data/What_does_this_look_like.png', '', ''], menu1_form1_sheet)
        self.assertIn(['no_media-label', 'No media', '', '', ''], menu1_form1_sheet)

    def test_bulk_app_single_sheet_rows(self):
        sheet = get_bulk_app_single_sheet_by_name(self.app, self.app.langs[0])[SINGLE_SHEET_NAME]
        self.assertListEqual(sheet, [
            ['menu1', '', '', '', 'Stethoscope', 'jr://file/commcare/image/module0.png', None, '',
             '58ce5c9cf6eda401526973773ef216e7980bc6cc'],
            ['menu1', 'case_list_menu_item_label', 'list', '', 'Steth List', '', '', '', ''],
            ['menu1', 'select_text', 'list', '', 'Continue', '', '', '', ''],
            ['menu1', 'name', 'list', '', 'Name', '', '', '', ''],
            ['menu1', 'name', 'detail', '', 'Name', '', '', '', ''],

            ['menu1_form1', '', '', '', 'Stethoscope Form', 'jr://file/commcare/image/module0_form0.png', None, '',
             'c480ace490edc870ae952765e8dfacec33c69fec'],
            ['menu1_form1', '', '', 'What_does_this_look_like-label', 'What does this look like?',
             'jr://file/commcare/image/data/What_does_this_look_like.png', '', '', ''],
            ['menu1_form1', '', '', 'no_media-label', 'No media', '', '', '', ''],
            ['menu1_form1', '', '', 'has_refs-label',
             'Here is a ref <output value="/data/no_media"/> with some trailing text and "bad" &lt; xml.', '', '',
             '', ''],
            ['menu1_form1', '', '', 'submit_label', 'Submit', '', '', '', ''],
            ['menu1_form1', '', '', 'submit_notification_label', '', '', '', '', ''],

            ['menu2', '', '', '', 'Register Series', '', '', '', 'b9c25abe21054632a3623199debd7cfa'],
            ['menu2', 'select_text', 'list', '', 'Continue', '', '', '', ''],
            ['menu2', 'name', 'list', '', 'Name', '', '', '', ''],
            ['menu2', 'name', 'detail', '', 'Name', '', '', '', ''],

            ['menu2_form1', '', '', '', 'Registration Form', None, None, '', '280b1b06d1b442b9bba863453ba30bc3'],
            ['menu2_form1', '', '', 'name_of_series-label', 'Name of series', '', '', '', ''],
            ['menu2_form1', '', '', 'submit_label', 'Submit', '', '', '', ''],
            ['menu2_form1', '', '', 'submit_notification_label', '', '', '', '', ''],

            ['menu3', '', '', '', 'Followup Series', '', '', '', '217e1c8de3dd46f98c7d2806bc19b580'],
            ['menu3', 'select_text', 'list', '', 'Continue', '', '', '', ''],
            ['menu3', 'name', 'list', '', 'Name', '', '', '', ''],
            ['menu3', 'Tab 0', 'detail', '', 'Name', '', '', '', ''],
            ['menu3', 'Tab 1', 'detail', '', 'Graph', '', '', '', ''],
            ['menu3', 'name', 'detail', '', 'Name', '', '', '', ''],
            ['menu3', 'line_graph (graph)', 'detail', '', 'Line Graph', '', '', '', ''],
            ['menu3', 'secondary-y-title (graph config)', 'detail', '', '', '', '', '', ''],
            ['menu3', 'x-title (graph config)', 'detail', '', 'xxx', '', '', '', ''],
            ['menu3', 'y-title (graph config)', 'detail', '', 'yyy', '', '', '', ''],
            ['menu3', 'x-name 0 (graph series config)', 'detail', '', 'xxx', '', '', '', ''],
            ['menu3', 'name 0 (graph series config)', 'detail', '', 'yyy', '', '', '', ''],
            ['menu3', 'graph annotation 1', 'detail', '', 'This is (2, 2)', '', '', '', ''],

            ['menu3_form1', '', '', '', 'Add Point to Series', None, None, '', 'a01b55fd2c1a483492c1166029946249'],
            ['menu3_form1', '', '', 'x-label', 'x', '', '', '', ''],
            ['menu3_form1', '', '', 'y-label', 'y', '', '', '', ''],
            ['menu3_form1', '', '', 'submit_label', 'Submit', '', '', '', ''],
            ['menu3_form1', '', '', 'submit_notification_label', '', '', '', '', ''],

            ['menu4', '', '', '', 'Remove Point', '', '', '', '17195132472446ed94bd91ba19a2b379'],
            ['menu4', 'select_text', 'list', '', 'Continue', '', '', '', ''],
            ['menu4', 'x', 'list', '', 'X', '', '', '', ''],
            ['menu4', 'y', 'list', '', 'Y', '', '', '', ''],
            ['menu4', 'x (ID Mapping Text)', 'detail', '', 'X Name', '', '', '', ''],
            ['menu4', '1 (ID Mapping Value)', 'detail', '', 'one', '', '', '', ''],
            ['menu4', '2 (ID Mapping Value)', 'detail', '', 'two', '', '', '', ''],
            ['menu4', '3 (ID Mapping Value)', 'detail', '', 'three', '', '', '', ''],

            ['menu4_form1', '', '', '', 'Remove Point', None, None, '', '98458acd899b4d5f87df042a7585e8bb'],
            ['menu4_form1', '', '', 'confirm_remove-label', 'Swipe to remove the point at '
             '(<output value="instance(\'casedb\')/casedb/case[@case_id = instance(\'commcaresession\')/'
             'session/data/case_id]/x"/>  ,<output value="instance(\'casedb\')/casedb/case[@case_id = '
             'instance(\'commcaresession\')/session/data/case_id]/y"/>).', '', '', '', ''],
            ['menu4_form1', '', '', 'submit_label', 'Submit', '', '', '', ''],
            ['menu4_form1', '', '', 'submit_notification_label', '', '', '', '', ''],

            ['menu5', '', '', '', 'Empty Reports Module', '', '', '', '703eb807ae584d1ba8bf9457d7ac7590'],

            ['menu6', '', '', '', 'Advanced Module', None, None, '', '7f75ed4c15be44509591f41b3d80746e'],
            ['menu6', 'select_text', 'list', '', 'Continue with Case(s)', '', '', '', ''],
            ['menu6', 'name', 'list', '', 'Name', '', '', '', ''],
            ['menu6', 'name', 'detail', '', 'Name', '', '', '', ''],

            ['menu6_form1', '', '', '', 'Advanced Form', None, None, '', '2b9c856ba2ea4ec1ab8743af299c1627'],
            ['menu6_form1', '', '', 'this_form_does_nothing-label', 'This form does nothing.', '', '', '', ''],
            ['menu6_form1', '', '', 'submit_label', 'Submit', '', '', '', ''],
            ['menu6_form1', '', '', 'submit_notification_label', '', '', '', '', ''],
            ['menu6_form2', '', '', '', 'Shadow Form', '', '', '', 'c42e1a50123c43f2bd1e364f5fa61379']])

    def test_bulk_app_single_sheet_blacklisted(self):

        def blacklist_without_display_text(self):
            menu1_id = self.app.modules[0].unique_id
            return {self.app.domain: {self.app.id: {menu1_id: {'detail': {'name': {'': True}}}}}}

        with patch.object(EligibleForTransifexChecker, 'is_label_to_skip', lambda foo, bar, baz: False), \
                patch.object(EligibleForTransifexChecker, '_get_blacklist', blacklist_without_display_text):
            sheet = get_bulk_app_single_sheet_by_name(self.app, self.app.langs[0],
                                                      eligible_for_transifex_only=True)[SINGLE_SHEET_NAME]
        self.assertNotIn(['menu1', 'name', 'detail', '', 'Name', '', '', '', ''], sheet)
        self.assertIn(['menu1', 'name', 'list', '', 'Name', '', '', '', ''], sheet)

    def test_bulk_app_single_sheet_blacklisted_text(self):

        def blacklist_with_display_text(self):
            menu1_id = self.app.modules[0].unique_id
            return {self.app.domain: {self.app.id: {menu1_id: {'detail': {'name': {'Name': True}}}}}}

        with patch.object(EligibleForTransifexChecker, 'is_label_to_skip', lambda foo, bar, baz: False), \
                patch.object(EligibleForTransifexChecker, '_get_blacklist', blacklist_with_display_text):
            sheet = get_bulk_app_single_sheet_by_name(self.app, self.app.langs[0],
                                                      eligible_for_transifex_only=True)[SINGLE_SHEET_NAME]
        self.assertNotIn(['menu1', 'name', 'detail', '', 'Name', '', '', '', ''], sheet)
        self.assertIn(['menu1', 'name', 'list', '', 'Name', '', '', '', ''], sheet)

    def test_bulk_app_single_sheet_skipped_label(self):

        def get_labels_to_skip(self):
            menu1_form1_id = self.app.modules[0].forms[0].unique_id
            return defaultdict(set, {menu1_form1_id: {'What_does_this_look_like-label'}})

        with patch.object(EligibleForTransifexChecker, 'get_labels_to_skip', get_labels_to_skip), \
                patch.object(EligibleForTransifexChecker, '_get_blacklist', lambda self: {}):
            sheet = get_bulk_app_single_sheet_by_name(self.app, self.app.langs[0],
                                                      eligible_for_transifex_only=True)[SINGLE_SHEET_NAME]
        self.assertNotIn(['menu1_form1', '', '', 'What_does_this_look_like-label', 'What does this look like?',
             'jr://file/commcare/image/data/What_does_this_look_like.png', '', '', ''], sheet)
        self.assertIn(['menu1_form1', '', '', 'no_media-label', 'No media', '', '', '', ''], sheet)


class RenameLangTest(SimpleTestCase):

    def test_rename_lang_empty_form(self):
        app = Application.new_app('domain', "Untitled Application")
        module = app.add_module(Module.new_module('module', None))
        form1 = app.new_form(module.id, "Untitled Form", None)
        form1.source = '<source>'

        # form with no source
        form2 = app.new_form(module.id, "Empty form", None)

        app.rename_lang('en', 'fra')

        self.assertNotIn('en', module.name)
        self.assertIn('fra', module.name)

        self.assertNotIn('en', form1.name)
        self.assertIn('fra', form1.name)

        self.assertNotIn('en', form2.name)
        self.assertIn('fra', form2.name)


class AggregateMarkdownNodeTests(SimpleTestCase, TestXmlMixin):
    root = os.path.dirname(__file__)

    file_path = ('data', 'bulk_app_translation', 'aggregate')

    headers = (
        (MODULES_AND_FORMS_SHEET_NAME, (
            'Type', 'menu_or_form',
            'default_en', 'default_afr', 'default_fra',
            'image_en', 'image_afr', 'image_fra',
            'audio_en', 'audio_afr', 'audio_fra',
            'unique_id'
        )),
        ('menu1', (
            'case_property', 'list_or_detail', 'default_en', 'default_fra', 'default_fra'
        )),
        ('menu1_form1', (
            'label',
            'default_en', 'default_afr', 'default_fra',
            'audio_en', 'audio_afr', 'audio_fra',
            'image_en', 'image_afr', 'image_fra',
            'video_en', 'video_afr', 'video_fra',
        ))
    )
    data = (
        (MODULES_AND_FORMS_SHEET_NAME,
         (('Menu', 'menu1',
           'Untitled Module', 'Ongetitelde Module', 'Module Sans Titre',
           '', '', '',
           '', '', '',
           'deadbeef'),
          ('Form', 'menu1_form1',
           'Untitled Form', 'Ongetitelde Form', 'Formulaire Sans Titre',
           '', '', '',
           '', '', '',
           'c0ffee'))),

        ('menu1',
         (('name', 'list', 'Name', 'Naam', 'Nom'),
          ('name', 'detail', 'Name', 'Naam', 'Nom'))),

        ('menu1_form1',
         (('with_markdown-label',
           '*With* Markdown', '*Met* Markdown', '*Avec* le Markdown',
           '', '', '', '', '', '', '', '', ''),
          ('markdown_veto-label',
           '*Without* Markdown', '*Sonder* Markdown', '*Sans* le Markdown',
           '', '', '', '', '', '', '', '', ''))))

    def get_worksheet(self, title):
        string_io = BytesIO()
        export_raw(self.headers, self.data, string_io, format=Format.XLS_2007)
        string_io.seek(0)
        workbook = WorkbookJSONReader(string_io)  # __init__ will read string_io
        return workbook.worksheets_by_title[title]

    def setUp(self):
        self.app = Application.new_app('domain', "Untitled Application")
        self.app.langs = ['en', 'afr', 'fra']
        module1 = self.app.add_module(Module.new_module('module', None))
        form1 = self.app.new_form(module1.id, "Untitled Form", None)
        form1.source = self.get_xml('initial_xform').decode('utf-8')

        self.form1_worksheet = self.get_worksheet('menu1_form1')

    def test_markdown_node(self):
        """
        If one translation has a Markdown node, the label should be a Markdown label
        If Markdown is vetoed for one language, it should be vetoed for the label
        """
        sheet = self.form1_worksheet
        with patch('corehq.apps.translations.app_translations.upload_form.save_xform') as save_xform_patch:
            names_map = {}
            updater = BulkAppTranslationFormUpdater(self.app, sheet.worksheet.title, names_map)
            msgs = updater.update(sheet)
            self.assertEqual(msgs, [])
            expected_xform = self.get_xml('expected_xform').decode('utf-8')
            self.maxDiff = None
            self.assertEqual(save_xform_patch.call_args[0][2].decode('utf-8'), expected_xform)


class ReportModuleTest(BulkAppTranslationTestBase):
    headers = [
        ['Menus_and_forms', ['Type', 'menu_or_form', 'default_en', 'image_en', 'audio_en', 'unique_id']],
        ['menu1', ['case_property', 'list_or_detail', 'default_en']],
    ]

    def setUp(self):
        factory = AppFactory(build_version='2.43.0')
        module = factory.new_report_module('reports')
        module.report_configs = [
            ReportAppConfig(
                report_id='123abc',
                header={"en": "My Report"},
                localized_description={"en": "This report has data"},
                use_xpath_description=False,
                uuid='789ghi',
            ),
            ReportAppConfig(
                report_id='123abc',
                header={"en": "My Other Report"},
                localized_description={"en": "do not use this"},
                xpath_description="1 + 2",
                use_xpath_description=True,
                uuid='345cde',
            ),
        ]
        self.app = factory.app

    def test_download(self):
        actual_headers = get_bulk_app_sheet_headers(self.app)
        actual_sheets = get_bulk_app_sheets_by_name(self.app)

        self.assertEqual(actual_headers, self.headers)
        self.assertEqual(actual_sheets, OrderedDict({
            'Menus_and_forms': [['Menu', 'menu1', 'reports module', '', '', 'reports_module']],
            'menu1': [
                ('Report 0 Display Text', 'list', 'My Report'),
                ('Report 0 Description', 'list', 'This report has data'),
                ('Report 1 Display Text', 'list', 'My Other Report'),
            ]
        }))

    def test_upload(self):
        data = (
            ("Menus_and_forms", ('Menu', 'menu1', 'reports module', '', '', 'reports_module')),
            ("menu1", (('Report 0 Display Text', 'list', 'My Report has changed'),
                       ('Report 0 Description', 'list', 'This report still has data'),
                       ('Report 1 Display Text', 'list', 'My Other Report has also changed'),
                       ('Report 1 Description', 'list', 'You cannot update this'))),
        )
        messages = [
            "Found row for Report 1 Description, but this report uses an xpath description, "
            "which is not localizable. Description not updated.",
            "App Translations Updated!",
        ]
        self.upload_raw_excel_translations(self.app, self.headers, data, expected_messages=messages)
        module = self.app.get_module(0)
        self.assertEqual(module.report_configs[0].header, {"en": "My Report has changed"})
        self.assertEqual(module.report_configs[0].localized_description, {"en": "This report still has data"})
        self.assertEqual(module.report_configs[1].header, {"en": "My Other Report has also changed"})

    def test_upload_unexpected_reports(self):
        data = (
            ("Menus_and_forms", ('Menu', 'menu1', 'reports module', '', '', 'reports_module')),
            ("menu1", (('Report 0 Display Text', 'list', 'My Report has changed'),
                       ('Report 3 Display Text', 'list', 'This is not a real report'))),
        )
        messages = [
            "Expected 2 reports for menu 1 but found row for Report 3. No changes were made for menu 1.",
            "App Translations Updated!",
        ]
        self.upload_raw_excel_translations(self.app, self.headers, data, expected_messages=messages)
        module = self.app.get_module(0)
        self.assertEqual(module.report_configs[0].header, {"en": "My Report"})

    def test_upload_unexpected_rows(self):
        data = (
            ("Menus_and_forms", ('Menu', 'menu1', 'reports module', '', '', 'reports_module')),
            ("menu1", (('Report 0 Display Text', 'list', 'My Report has changed'),
                       ('some other thing', 'list', 'this is not report-related'))),
        )
        messages = [
            "Found unexpected row \"some other thing\" for menu 1. No changes were made for menu 1.",
            "App Translations Updated!",
        ]
        self.upload_raw_excel_translations(self.app, self.headers, data, expected_messages=messages)
        module = self.app.get_module(0)
        self.assertEqual(module.report_configs[0].header, {"en": "My Report"})<|MERGE_RESOLUTION|>--- conflicted
+++ resolved
@@ -99,15 +99,11 @@
                          'and "bad" &lt; xml.', '', '', ''),
       ('submit_label', 'Submit', '', '', ''),
       ('submit_notification_label', '', '', '', ''))),
-<<<<<<< HEAD
-    ('menu2', (('no_items_text', 'list', 'List is empty.'), ('name', 'list', 'Name'), ('name', 'detail', 'Name'))),
-=======
     ('menu2',
      (('no_items_text', 'list', 'List is empty.'),
       ('select_text', 'list', 'Continue'),
       ('name', 'list', 'Name'),
       ('name', 'detail', 'Name'))),
->>>>>>> bf24e9b1
     ('menu2_form1',
      (('name_of_series-label', 'Name of series', '', '', ''),
       ('submit_label', 'Submit', '', '', ''),
@@ -434,10 +430,7 @@
             ("menu1", "search_again_label", "list", "", "Find Another Mother", "", "", "", ""),
             ("menu1", "title_label", "list", "Find a Mom", "Maman!", "", "", "", ""),
             ("menu1", "description", "list", "More information", "Plus d'information", "", "", "", ""),
-<<<<<<< HEAD
-=======
             ("menu1", "select_text", "list", "Continue with case", "Continuer avec le cas", "", "", "", ""),
->>>>>>> bf24e9b1
             ("menu1", "no_items_text", "list", "Empty List", "Lista Vacía", "", "", "", ""),
             ("menu1", "name", "list", "", "Name", "", "", "", ""),
             ("menu1", "Tab 0", "detail", "", "Name", "", "", "", ""),
