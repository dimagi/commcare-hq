# coding=utf-8
from __future__ import absolute_import
from __future__ import unicode_literals

import io
import tempfile
from io import BytesIO

from couchexport.export import export_raw
from couchexport.models import Format
from django.test import SimpleTestCase
from mock import patch
from six.moves import zip

from corehq.apps.app_manager.models import Application, Module
from corehq.apps.app_manager.tests.app_factory import AppFactory
from corehq.apps.app_manager.tests.util import TestXmlMixin
from corehq.apps.translations.app_translations import (
    get_app_translation_workbook,
    get_bulk_app_sheet_headers,
    get_bulk_app_sheet_rows,
    get_bulk_multimedia_sheet_headers,
    get_bulk_multimedia_sheet_rows,
    get_form_question_rows,
    get_form_sheet_name,
    get_menu_row,
    get_module_case_list_form_rows,
    get_module_rows,
    get_module_sheet_name,
    get_modules_and_forms_row,
    get_unicode_dicts,
    process_bulk_app_translation_upload,
    update_form_translations,
<<<<<<< HEAD
=======
    get_unicode_dicts,
    read_uploaded_app_translation_file,
    _remove_description_from_case_property
>>>>>>> 9a0980bb
)
from corehq.apps.translations.const import MODULES_AND_FORMS_SHEET_NAME
from corehq.util.test_utils import flag_enabled
from corehq.util.workbook_json.excel import WorkbookJSONReader


class BulkAppTranslationTestBase(SimpleTestCase, TestXmlMixin):

    def setUp(self):
        """
        Instantiate an app from file_path + app.json
        """
        super(BulkAppTranslationTestBase, self).setUp()
        self.app = Application.wrap(self.get_json("app"))

    def upload_raw_excel_translations(self, excel_headers, excel_data, expected_messages=None):
        """
        Prepares bulk app translation excel file and uploads it

        Structure of the xlsx file can be specified as following

        excel_headers:
         (("employee", ("id", "name", "gender")),
          ("building", ("id", "name", "address")))

        excel_data:
         (("employee", (("1", "cory", "m"),
                        ("2", "christian", "m"),
                        ("3", "amelia", "f"))),
          ("building", (("1", "dimagi", "585 mass ave."),
                        ("2", "old dimagi", "529 main st."))))
        """
        if not expected_messages:
            expected_messages = ["App Translations Updated!"]

        file = BytesIO()
        export_raw(excel_headers, excel_data, file, format=Format.XLS_2007)

        with tempfile.TemporaryFile(suffix='.xlsx') as f:
            f.write(file.getvalue())
            f.seek(0)
            workbook, messages = get_app_translation_workbook(f)
            assert workbook, messages
            messages = process_bulk_app_translation_upload(self.app, workbook)

        self.assertListEqual(
            [m[1] for m in messages], expected_messages
        )

    def do_upload(self, name, expected_messages=None):
        """
        Upload the bulk app translation file at file_path + upload.xlsx

        Note: Use upload_raw_excel_translations() instead. It allows easy modifications
        and diffs of xlsx data.

        """
        if not expected_messages:
            expected_messages = ["App Translations Updated!"]
        with io.open(self.get_path(name, "xlsx"), 'rb') as f:
            workbook, messages = get_app_translation_workbook(f)
            assert workbook, messages
            messages = process_bulk_app_translation_upload(self.app, workbook)

        self.assertListEqual(
            [m[1] for m in messages], expected_messages
        )

    def assert_question_label(self, text, module_id, form_id, language, question_path):
        """
        assert that the given text is equal to the label of the given question.
        Return the label of the given question
        :param text:
        :param module_id: module index
        :param form_id: form index
        :param question_path: path to question (including "/data/")
        :return: the label of the question
        """
        form = self.app.get_module(module_id).get_form(form_id)
        labels = {}
        for lang in self.app.langs:
            for question in form.get_questions(
                    [lang], include_triggers=True, include_groups=True):
                labels[(question['value'], lang)] = question['label']

        self.assertEqual(
            labels[(question_path, language)],
            text
        )

    def assert_case_property_label(self, text, field, module_id, short_or_long, language):
        module = self.app.get_module(module_id)
        cols = module.case_details[short_or_long].columns
        col = next(col for col in cols if col.field == field)
        self.assertEqual(text, col.header.get(language, None))


class BulkAppTranslationBasicTest(BulkAppTranslationTestBase):

    file_path = "data", "bulk_app_translation", "basic"

    upload_headers = (
        (MODULES_AND_FORMS_SHEET_NAME, (
            "Type", "sheet_name", "default_en", "default_fra", 'icon_filepath_en', 'icon_filepath_fra', 'audio_filepath_en', 'audio_filepath_fra', "unique_id"
        )),
        ("module1", (
            "case_property", "list_or_detail", "default_en", "default_fra"
        )),
        ("module1_form1", (
            "label", "default_en", "default_fra", "audio_en", "audio_fra", "image_en", "image_fra", "video_en", "video_fra",
        ))
    )

    upload_headers_bad_column = (  # bad column is default-fra
        (MODULES_AND_FORMS_SHEET_NAME, (
            "Type", "sheet_name", "default_en", "default-fra",
            "icon_filepath_en", "icon_filepath_fra", "audio_filepath_en", "audio_filepath_fra", "unique_id"
        )),
        ("module1", (
            "case_property", "list_or_detail", "default_en", "default-fra"
        )),
        ("module1_form1", (
            "label", "default_en", "default-fra", "audio_en", "audio_fra",
            "image_en", "image_fra", "video_en", "video_fra",
        ))
    )

    upload_data = (
        (MODULES_AND_FORMS_SHEET_NAME, (
          ("Module", "module1", "My & awesome module", "", "", "", "", "", "8f4f7085a93506cba4295eab9beae8723c0cee2a"),
          ("Form", "module1_form1", "My more & awesome form", "", "", "", "", "", "", "", "93ea2a40df57d8f33b472f5b2b023882281722d4")
        )),
        ("module1", (
          ("case_list_form_label", "list", "Register Mother", "Inscrivez-Mère"),
          ("name", "list", "Name", "Nom"),
          ("Tab 0", "detail", "Name", "Nom"),
          ("Tab 1", "detail", "Other", "Autre"),
          ("name", "detail", "", "Nom"),
          ("other-prop (ID Mapping Text)", "detail", "Other Prop", ""),
          ("foo (ID Mapping Value)", "detail", "bar", "french bar"),
          ("baz (ID Mapping Value)", "detail", "quz", ""),
          ("mood (ID Mapping Text)", "detail", "Mood", ""),
          (". < 3 (ID Mapping Value)", "detail", ":(", ":--("),
          (". >= 3 (ID Mapping Value)", "detail", ":)", ":--)"),
          ("energy (ID Mapping Text)", "detail", "Energy", ""),
          (". < 3 (ID Mapping Value)", "detail",
              "jr://file/commcare/image/module1_list_icon_energy_high_english.jpg",
              "jr://file/commcare/image/module1_list_icon_energy_high_french.jpg"),
          (". >= 3 (ID Mapping Value)", "detail",
              "jr://file/commcare/image/module1_list_icon_energy_low_english.jpg",
              "jr://file/commcare/image/module1_list_icon_energy_low_french.jpg"),
        )),
        ("module1_form1", (
          ("question1-label", "in english", "it's in french", "", "", "", "", "", ""),
          ("question2-label", "one &lt; two", "un &lt; deux", "", "", "", "", "", ""),
          ("question2-item1-label", "item1", "item1", "", "", "", "", "", ""),
          ("question2-item2-label", "item2", "item2", "", "", "", "", "", ""),
          ("question3-label", "question3", "question3&#39;s label", "", "", "", "", "", ""),
          ("blank_value_node-label", "", "", "en-audio.mp3", "fra-audio.mp3", "", "", "", ""),
          ("question3/question4-label", 'question6: <output value="/data/question6"/>', 'question6: <output value="/data/question6"/>', "", "", "", "", "", ""),
          ("question3/question5-label", "English Label", "English Label", "", "", "", "", "", ""),
          ("question7-label", 'question1: <output value="/data/question1"/> &lt; 5', "question7", "", "", "", "", "", ""),
          ('add_markdown-label', 'add_markdown: ~~new \\u0939\\u093f markdown~~', 'add_markdown: ~~new \\u0939\\u093f markdown~~', '', '', '', '', '', ''),
          ('update_markdown-label', '## smaller_markdown', '## smaller_markdown', '', '', '', '', '', ''),
          ('vetoed_markdown-label', '*i just happen to like stars a lot*', '*i just happen to like stars a lot*', '', '', '', '', '', ''),
        ))
    )

    upload_no_change_headers = (
        (MODULES_AND_FORMS_SHEET_NAME, ('Type', 'sheet_name', 'default_en', 'default_fra',
                                        'icon_filepath_en', 'icon_filepath_fra', 'audio_filepath_en',
                                        'audio_filepath_fra', 'unique_id')),
        ('module1', ('case_property', 'list_or_detail', 'default_en', 'default_fra')),
        ('module1_form1', ('label', 'default_en', 'default_fra', 'audio_en', 'audio_fra', 'image_en', 'image_fra', 'video_en', 'video_fra'))
    )

    upload_no_change_data = (
        (MODULES_AND_FORMS_SHEET_NAME,
         (('Module', 'module1', 'My & awesome module', '', '', '', '', '', '8f4f7085a93506cba4295eab9beae8723c0cee2a'),
          ('Form', 'module1_form1', 'My more & awesome form', '', '', '', '', '', '', '', '93ea2a40df57d8f33b472f5b2b023882281722d4'))),
        ('module1',
         (('name', 'list', 'Name', ''),
          ('name', 'detail', 'Name', ''),
          ('other-prop (ID Mapping Text)', 'detail', 'Other Prop', 'Autre Prop'),
          ('foo (ID Mapping Value)', 'detail', 'bar', ''),
          ('baz (ID Mapping Value)', 'detail', 'quz', ''),
          ('mood (ID Mapping Text)', 'detail', 'Other Prop', ''),
          ('. < 3 (ID Mapping Value)', 'detail', ':(', ':-('),
          ('. >= 3 (ID Mapping Value)', 'detail', ':)', ':-)'),
          ('energy (ID Mapping Text)', 'detail', 'Other Prop', ''),
          ('. < 3 (ID Mapping Value)', 'detail',
              'jr://file/commcare/image/module1_list_icon_energy_high.jpg',
              'jr://file/commcare/image/module1_list_icon_energy_high_french.jpg'),
          ('. >= 3 (ID Mapping Value)', 'detail',
              'jr://file/commcare/image/module1_list_icon_energy_low.jpg',
              'jr://file/commcare/image/module1_list_icon_energy_low_french.jpg'))),
        ('module1_form1',
         (('question1-label', 'question1', 'question1', '', '', '', '', '', ''),
          ('question2-label', 'question2', 'question2', '', '', '', '', '', ''),
          ('question2-item1-label', 'item1', 'item1', '', '', '', '', '', ''),
          ('question2-item2-label', 'item2', 'item2', '', '', '', '', '', ''),
          ('question3-label', 'question3', 'question3', '', '', '', '', '', ''),
          ('question3/question4-label', 'question4', 'question4', '', '', '', '', '', ''),
          ('question3/question5-label', 'question5', 'question5', '', '', '', '', '', ''),
          ('question7-label', 'question7', 'question7', '', '', '', '', '', ''),
          ('add_markdown-label', 'add_markdown', 'add_markdown', '', '', '', '', '', ''),
          ('update_markdown-label', '# update_markdown', '# update_markdown', '', '', '', '', '', ''),
          ('vetoed_markdown-label', '*i just happen to like stars*', '*i just happen to like stars*', '', '', '', '', '', ''),
        ))
    )

    upload_empty_translations = (
        (MODULES_AND_FORMS_SHEET_NAME,
         (('Module', 'module1', 'My & awesome module', '', '', '', '', '',
           '8f4f7085a93506cba4295eab9beae8723c0cee2a'),
          ('Form', 'module1_form1', '', '', '', '', '', '', '', '', '93ea2a40df57d8f33b472f5b2b023882281722d4'))),
        ('module1',
         (('name', 'list', '', ''),
          ('name', 'detail', 'Name', ''),
          ('other-prop (ID Mapping Text)', 'detail', 'Other Prop', 'Autre Prop'),
          ('foo (ID Mapping Value)', 'detail', 'bar', ''),
          ('baz (ID Mapping Value)', 'detail', 'quz', ''),
          ('mood (ID Mapping Text)', 'detail', 'Other Prop', ''),
          ('. < 3 (ID Mapping Value)', 'detail', ':(', ':-('),
          ('. >= 3 (ID Mapping Value)', 'detail', ':)', ':-)'),
          ('energy (ID Mapping Text)', 'detail', 'Other Prop', ''),
          ('. < 3 (ID Mapping Value)', 'detail',
           'jr://file/commcare/image/module1_list_icon_energy_high.jpg',
           'jr://file/commcare/image/module1_list_icon_energy_high_french.jpg'),
          ('. >= 3 (ID Mapping Value)', 'detail',
           'jr://file/commcare/image/module1_list_icon_energy_low.jpg',
           'jr://file/commcare/image/module1_list_icon_energy_low_french.jpg'))),
        ('module1_form1',
         (('question1-label', '', '', '', '', '', '', '', ''),
          ('question2-label', 'question2', 'question2', '', '', '', '', '', ''),
          ('question2-item1-label', 'item1', 'item1', '', '', '', '', '', ''),
          ('question2-item2-label', 'item2', 'item2', '', '', '', '', '', ''),
          ('question3-label', 'question3', 'question3', '', '', '', '', '', ''),
          ('question3/question4-label', 'question4', 'question4', '', '', '', '', '', ''),
          ('question3/question5-label', 'question5', 'question5', '', '', '', '', '', ''),
          ('question7-label', 'question7', 'question7', '', '', '', '', '', ''),
          ('add_markdown-label', 'add_markdown', 'add_markdown', '', '', '', '', '', ''),
          ('update_markdown-label', '# update_markdown', '# update_markdown', '', '', '', '', '', ''),
          ('vetoed_markdown-label', '*i just happen to like stars*', '*i just happen to like stars*', '',
           '', '', '', '', ''),
          ))
    )

    def test_set_up(self):
        self._shared_test_initial_set_up()

    def test_no_change_upload(self):
        self.upload_raw_excel_translations(self.upload_no_change_headers, self.upload_no_change_data)
        self._shared_test_initial_set_up()

    def _shared_test_initial_set_up(self):
        self.assert_question_label("question1", 0, 0, "en", "/data/question1")
        self.assert_case_property_label("Autre Prop", "other-prop", 0, "long", "fra")

    def test_change_upload(self):
        self.upload_raw_excel_translations(self.upload_headers, self.upload_data)

        self.assert_question_label("in english", 0, 0, "en", "/data/question1")
        self.assert_question_label("it's in french", 0, 0, "fra", "/data/question1")

        # Test that translations can be deleted.
        self.assert_question_label("English Label", 0, 0, "fra", "/data/question3/question5")
        self.assert_case_property_label(None, "other-prop", 0, "long", "fra")
        self.assert_case_property_label(None, "name", 0, "long", "en")

        module = self.app.get_module(0)
        self.assertEqual(
            module.case_details.long.tabs[0].header['en'],
            'Name'
        )
        self.assertEqual(
            module.case_details.long.tabs[1].header['fra'],
            'Autre'
        )
        self.assertEqual(
            module.case_details.long.columns[1].enum[0].value['fra'],
            'french bar'
        )
        self.assertEqual(
            module.case_details.short.columns[0].header['fra'],
            'Nom'
        )
        self.assertEqual(
            module.case_details.long.columns[2].enum[0].value['fra'],
            ':--('
        )
        self.assertEqual(
            module.case_details.long.columns[3].enum[0].value['en'],
            'jr://file/commcare/image/module1_list_icon_energy_high_english.jpg'
        )

        # Test special characters and output refs
        self.assert_question_label("one < two", 0, 0, "en", "/data/question2")
        self.assert_question_label("un < deux", 0, 0, "fra", "/data/question2")
        self.assert_question_label("question3's label", 0, 0, "fra", "/data/question3")
        self.assert_question_label("question6: ____", 0, 0, "en", "/data/question3/question4")
        self.assert_question_label("question1: ____ < 5", 0, 0, "en", "/data/question7")
        self.assert_question_label("", 0, 0, "en", "/data/blank_value_node")

        # Test markdown
        self.assert_question_label("add_markdown: ~~new \\u0939\\u093f markdown~~", 0, 0, "en", "/data/add_markdown")
        self.assert_question_label("## smaller_markdown", 0, 0, "en", "/data/update_markdown")
        self.assert_question_label("*i just happen to like stars a lot*", 0, 0, "en", "/data/vetoed_markdown")
        form = self.app.get_module(0).get_form(0)
        self.assertXmlEqual(self.get_xml("change_upload_form"), form.render_xform())

    def test_missing_itext(self):
        self.app = Application.wrap(self.get_json("app_no_itext"))
        self.assert_question_label('question1', 0, 0, "en", "/data/question1")
        try:
            self.upload_raw_excel_translations(self.upload_no_change_headers, self.upload_no_change_data)
        except Exception as e:
            self.fail(e)

    def test_bad_column_name(self):
        self.upload_raw_excel_translations(
            self.upload_headers_bad_column,
            self.upload_data,
            expected_messages=[
                'Sheet "{}" has fewer columns than expected. Sheet '
                'will be processed but the following translations will be '
                'unchanged: default_fra'.format(MODULES_AND_FORMS_SHEET_NAME),

                'Sheet "{}" has unrecognized columns. Sheet will '
                'be processed but ignoring the following columns: default-fra'.format(
                    MODULES_AND_FORMS_SHEET_NAME),

                'Sheet "module1" has fewer columns than expected. Sheet '
                'will be processed but the following translations will be '
                'unchanged: default_fra',

                'Sheet "module1" has unrecognized columns. Sheet will '
                'be processed but ignoring the following columns: default-fra',
                "You must provide at least one translation of the case property 'name'",

                'Sheet "module1_form1" has fewer columns than expected. Sheet '
                'will be processed but the following translations will be '
                'unchanged: default_fra',

                'Sheet "module1_form1" has unrecognized columns. Sheet will '
                'be processed but ignoring the following columns: default-fra',

                'App Translations Updated!'
            ]
        )

    def test_remove_description_from_case_property(self):
        row = {'case_property': 'words to keep (remove this)'}
        description = _remove_description_from_case_property(row)
        self.assertEqual(description, 'words to keep')

    def test_remove_description_from_case_property_multiple_parens(self):
        row = {'case_property': '(words (to) keep) (remove this)'}
        description = _remove_description_from_case_property(row)
        self.assertEqual(description, '(words (to) keep)')

    def test_empty_translations(self):
        # make the form a registration form
        self.app.modules[0].forms[0].actions.open_case.condition.type = 'always'
        self.upload_raw_excel_translations(
            self.upload_headers_bad_column,
            self.upload_empty_translations,
            expected_messages=[
                'Sheet "{}" has fewer columns than expected. Sheet '
                'will be processed but the following translations will be '
                'unchanged: default_fra'.format(MODULES_AND_FORMS_SHEET_NAME),

                'Sheet "{}" has unrecognized columns. Sheet will '
                'be processed but ignoring the following columns: default-fra'.format(
                    MODULES_AND_FORMS_SHEET_NAME),

                'Sheet "module1" has fewer columns than expected. Sheet '
                'will be processed but the following translations will be '
                'unchanged: default_fra',

                'Sheet "module1" has unrecognized columns. Sheet will '
                'be processed but ignoring the following columns: default-fra',
                "You must provide at least one translation of the case property 'name'",

                'Sheet "module1_form1" has fewer columns than expected. Sheet '
                'will be processed but the following translations will be '
                'unchanged: default_fra',

                'Sheet "module1_form1" has unrecognized columns. Sheet will '
                'be processed but ignoring the following columns: default-fra',

                "You must provide at least one translation for the label 'question1-label' "
                "in sheet 'module1_form1'",

                'App Translations Updated!'
            ]
        )

    @flag_enabled('ICDS')
    def test_partial_case_list_translation_upload(self):
        # note this isn't a "partial" upload because this app only has one case list property
        module = self.app.get_module(0)
        self.assertEqual(
            module.case_details.short.columns[0].header, {'en': 'Name'}
        )
        translation_data = []
        # filter out the case lists translation from the upload
        for sheet in self.upload_no_change_data:
            if sheet[0] != 'module1':
                translation_data.append(sheet)
                continue

            mod1_sheet = []
            for translation in sheet[1]:
                if translation[1] == 'list':
                    continue
                mod1_sheet.append(translation)

            translation_data.append(['module1', mod1_sheet])
        self.upload_raw_excel_translations(self.upload_no_change_headers, translation_data)
        self.assertEqual(
            module.case_details.short.columns[0].header, {'en': 'Name'}
        )

    @flag_enabled('ICDS')
    def test_partial_case_detail_translation_upload(self):
        module = self.app.get_module(0)
        self.assertEqual(
            module.case_details.long.columns[0].header, {'en': 'Name', 'fra': ''}
        )
        self.assertEqual(
            module.case_details.long.columns[1].header, {'en': 'Other Prop', 'fra': 'Autre Prop'}
        )
        translation_data = []
        for sheet in self.upload_no_change_data:
            if sheet[0] != 'module1':
                translation_data.append(sheet)
                continue

            mod1_sheet = []
            for translation in sheet[1]:
                # translate name, and one prop, remove all other detail translations
                if translation[1] == 'detail':
                    if translation[0] == 'name':
                        new_trans = list(translation)
                        new_trans[2] = 'English Name'
                        new_trans[3] = 'French Name'
                        mod1_sheet.append(new_trans)
                    if translation[0] == 'other-prop (ID Mapping Text)':
                        mod1_sheet.append(
                            ('other-prop (ID Mapping Text)', 'detail', 'New Value!', 'Autre Prop'))
                    continue
                mod1_sheet.append(translation)

            translation_data.append(['module1', mod1_sheet])
        self.upload_raw_excel_translations(self.upload_no_change_headers, translation_data)
        self.assertEqual(
            module.case_details.long.columns[0].header, {'en': 'English Name', 'fra': 'French Name'}
        )
        self.assertEqual(
            module.case_details.long.columns[1].header, {'en': 'New Value!', 'fra': 'Autre Prop'}
        )

    @flag_enabled('ICDS')
    def test_partial_upload_id_mapping(self):
        module = self.app.get_module(0)
        self.assertEqual(
            module.case_details.long.columns[0].header, {'en': 'Name', 'fra': ''}
        )
        self.assertEqual(
            module.case_details.long.columns[1].header, {'en': 'Other Prop', 'fra': 'Autre Prop'}
        )
        translation_data = []
        for sheet in self.upload_no_change_data:
            if sheet[0] != 'module1':
                translation_data.append(sheet)
                continue

            mod1_sheet = []
            for translation in sheet[1]:
                if translation[0] == 'foo (ID Mapping Value)':
                    continue  # remove one of the id mapping values
                if translation[0] == 'baz (ID Mapping Value)':
                    mod1_sheet.append(('baz (ID Mapping Value)', 'detail', 'newbaz', ''))
                    continue  # modify one of the translations
                mod1_sheet.append(translation)

            translation_data.append(['module1', mod1_sheet])

        self.upload_raw_excel_translations(self.upload_no_change_headers, translation_data)
        self.assertEqual(
            module.case_details.long.columns[1].header, {'en': 'Other Prop', 'fra': 'Autre Prop'}
        )
        self.assertEqual(
            [(e.key, e.value) for e in module.case_details.long.columns[1].enum],
            [('foo', {'en': 'bar'}),
             ('baz', {'en': 'newbaz'})]
        )


class MismatchedItextReferenceTest(BulkAppTranslationTestBase):
    """
    Test the bulk app translation upload when the itext reference in a question
    in the xform body does not match the question's id/path.

    The upload is an unchanged download.
    """
    file_path = "data", "bulk_app_translation", "mismatched_ref"

    def test_unchanged_upload(self):
        self.do_upload("upload")
        self.assert_question_label("question2", 0, 0, "en", "/data/foo/question2")


class BulkAppTranslationFormTest(BulkAppTranslationTestBase):

    file_path = "data", "bulk_app_translation", "form_modifications"

    def test_removing_form_translations(self):
        self.do_upload("modifications")
        form = self.app.get_module(0).get_form(0)
        self.assertXmlEqual(self.get_xml("expected_form"), form.render_xform())


class BulkAppTranslationDownloadTest(SimpleTestCase, TestXmlMixin):

    file_path = ('data', 'bulk_app_translation', 'download')
    maxDiff = None

    excel_headers = (
        (MODULES_AND_FORMS_SHEET_NAME, ('Type', 'sheet_name', 'default_en', 'icon_filepath_en',
                                        'audio_filepath_en', 'unique_id')),
        ('module1', ('case_property', 'list_or_detail', 'default_en')),
        ('module1_form1', ('label', 'default_en', 'audio_en', 'image_en', 'video_en'))
    )

    excel_data = (
        (MODULES_AND_FORMS_SHEET_NAME,
         (('Module', 'module1', 'Stethoscope', 'jr://file/commcare/image/module0.png', '', '58ce5c9cf6eda401526973773ef216e7980bc6cc'),
          ('Form',
           'module1_form1',
           'Stethoscope Form',
           'jr://file/commcare/image/module0_form0.png',
           '',
           'c480ace490edc870ae952765e8dfacec33c69fec'))),
        ('module1', (('name', 'list', 'Name'), ('name', 'detail', 'Name'))),
        ('module1_form1',
         (('What_does_this_look_like-label', 'What does this look like?',
           'jr://file/commcare/image/data/What_does_this_look_like.png', '', ''),
          ('no_media-label', 'No media', '', '', ''),
          ('has_refs-label', 'Here is a ref <output value="/data/no_media"/> with some trailing text and "bad" &lt; xml.', '', '', '')))
    )

    @classmethod
    def setUpClass(cls):
        super(BulkAppTranslationDownloadTest, cls).setUpClass()
        cls.app = Application.wrap(cls.get_json("app"))
        # Todo, refactor this into BulkAppTranslationTestBase.upload_raw_excel_translations
        file = BytesIO()
        export_raw(cls.excel_headers, cls.excel_data, file, format=Format.XLS_2007)

        with tempfile.TemporaryFile(suffix='.xlsx') as f:
            f.write(file.getvalue())
            f.seek(0)
            wb_reader = WorkbookJSONReader(f)
            cls.expected_workbook = [{'name': ws.title, 'rows': list(ws)}
                                     for ws in wb_reader.worksheets]

    def test_sheet_names(self):
        self.assertEqual(get_module_sheet_name(self.app.modules[0]), "module1")
        self.assertEqual(get_form_sheet_name(self.app.modules[0].forms[0]), "module1_form1")

    def test_sheet_headers(self):
        self.assertListEqual(get_bulk_app_sheet_headers(self.app), [
            ['Modules_and_forms', ['Type', 'sheet_name', 'default_en',
             'icon_filepath_en', 'audio_filepath_en', 'unique_id']],
            ['module1', ['case_property', 'list_or_detail', 'default_en']],
            ['module1_form1', ['label', 'default_en', 'audio_en', 'image_en', 'video_en']]
        ])

        self.assertEqual(get_bulk_multimedia_sheet_headers('fra'),
            (('translations', ('menu or form', 'case_property', 'detail or label',
                               'fra', 'image', 'audio', 'video')),))

    def test_module_case_list_form_rows(self):
        app = AppFactory.case_list_form_app_factory().app
        self.assertEqual(get_module_case_list_form_rows(app.langs, app.modules[0]),
                         [('case_list_form_label', 'list', 'New Case')])

    def test_module_rows(self):
        self.assertListEqual(get_module_rows(self.app.langs, self.app.modules[0]), [
            ('name', 'list', 'Name'),
            ('name', 'detail', 'Name'),
        ])

    def test_form_rows(self):
        lang = self.app.langs[0]
        form = self.app.modules[0].forms[0]

        self.assertListEqual(get_menu_row([form.name.get(lang)],
                                          [form.icon_by_language(lang)],
                                          [form.audio_by_language(lang)]),
                             ['Stethoscope Form', 'jr://file/commcare/image/module0_form0.png', None])

        self.assertListEqual(get_form_question_rows([lang], form), [
            ['What_does_this_look_like-label', 'What does this look like?',
             'jr://file/commcare/image/data/What_does_this_look_like.png', '', ''],
            ['no_media-label', 'No media',
             '', '', ''],
            ['has_refs-label',
             'Here is a ref <output value="/data/no_media"/> with some trailing text and "bad" &lt; xml.',
             '', '', ''],
        ])

    def test_bulk_app_sheet_rows(self):
        actual_headers = get_bulk_app_sheet_headers(self.app)
        actual_rows = get_bulk_app_sheet_rows(self.app)

        actual_workbook = [
            {'name': title,
             'rows': [dict(zip(headers, row)) for row in actual_rows[title]]}
            for title, headers in actual_headers
        ]

        for actual_sheet, expected_sheet in zip(actual_workbook,
                                                self.expected_workbook):
            self.assertEqual(actual_sheet, expected_sheet)
        self.assertEqual(actual_workbook, self.expected_workbook)

    def test_bulk_multimedia_sheet_rows(self):
        self.assertListEqual(get_bulk_multimedia_sheet_rows(self.app.langs[0], self.app), [
            ['module1', '', '', 'Stethoscope', 'jr://file/commcare/image/module0.png', None],
            ['module1', 'name', 'list', 'Name'], ['module1', 'name', 'detail', 'Name'],
            ['module1_form1', '', '', 'Stethoscope Form', 'jr://file/commcare/image/module0_form0.png', None],
            ['module1_form1', '', 'What_does_this_look_like-label', 'What does this look like?',
             'jr://file/commcare/image/data/What_does_this_look_like.png', '', ''],
            ['module1_form1', '', 'no_media-label', 'No media', '', '', ''],
            ['module1_form1', '', 'has_refs-label',
             'Here is a ref <output value="/data/no_media"/> with some trailing text and "bad" &lt; xml.',
             '', '', ''],
        ])


class RenameLangTest(SimpleTestCase):

    def test_rename_lang_empty_form(self):
        app = Application.new_app('domain', "Untitled Application")
        module = app.add_module(Module.new_module('module', None))
        form1 = app.new_form(module.id, "Untitled Form", None)
        form1.source = '<source>'

        # form with no source
        form2 = app.new_form(module.id, "Empty form", None)

        app.rename_lang('en', 'fra')

        self.assertNotIn('en', module.name)
        self.assertIn('fra', module.name)

        self.assertNotIn('en', form1.name)
        self.assertIn('fra', form1.name)

        self.assertNotIn('en', form2.name)
        self.assertIn('fra', form2.name)


class AggregateMarkdownNodeTests(SimpleTestCase, TestXmlMixin):

    file_path = ('data', 'bulk_app_translation', 'aggregate')

    headers = (
        (MODULES_AND_FORMS_SHEET_NAME, (
            'Type', 'sheet_name',
            'default_en', 'default_afr', 'default_fra',
            'icon_filepath_en', 'icon_filepath_afr', 'icon_filepath_fra',
            'audio_filepath_en', 'audio_filepath_afr', 'audio_filepath_fra',
            'unique_id'
        )),
        ('module1', (
            'case_property', 'list_or_detail', 'default_en', 'default_fra', 'default_fra'
        )),
        ('module1_form1', (
            'label',
            'default_en', 'default_afr', 'default_fra',
            'audio_en', 'audio_afr', 'audio_fra',
            'image_en', 'image_afr', 'image_fra',
            'video_en', 'video_afr', 'video_fra',
        ))
    )
    data = (
        (MODULES_AND_FORMS_SHEET_NAME,
         (('Module', 'module1',
           'Untitled Module', 'Ongetitelde Module', 'Module Sans Titre',
           '', '', '',
           '', '', '',
           'deadbeef'),
          ('Form', 'module1_form1',
           'Untitled Form', 'Ongetitelde Form', 'Formulaire Sans Titre',
           '', '', '',
           '', '', '',
           'c0ffee'))),

        ('module1',
         (('name', 'list', 'Name', 'Naam', 'Nom'),
          ('name', 'detail', 'Name', 'Naam', 'Nom'))),

        ('module1_form1',
         (('with_markdown-label',
           '*With* Markdown', '*Met* Markdown', '*Avec* le Markdown',
           '', '', '', '', '', '', '', '', ''),
          ('markdown_veto-label',
           '*Without* Markdown', '*Sonder* Markdown', '*Sans* le Markdown',
           '', '', '', '', '', '', '', '', ''))))

    def get_worksheet(self, title):
        string_io = BytesIO()
        export_raw(self.headers, self.data, string_io, format=Format.XLS_2007)
        string_io.seek(0)
        workbook = WorkbookJSONReader(string_io)  # __init__ will read string_io
        return workbook.worksheets_by_title[title]

    def setUp(self):
        self.app = Application.new_app('domain', "Untitled Application")
        self.app.langs = ['en', 'afr', 'fra']
        module1 = self.app.add_module(Module.new_module('module', None))
        form1 = self.app.new_form(module1.id, "Untitled Form", None)
        form1.source = self.get_xml('initial_xform').decode('utf-8')

        self.form1_worksheet = self.get_worksheet('module1_form1')

    def test_markdown_node(self):
        """
        If one translation has a Markdown node, the label should be a Markdown label
        If Markdown is vetoed for one language, it should be vetoed for the label
        """
        missing_cols = set()
        sheet = self.form1_worksheet
        rows = get_unicode_dicts(sheet)
        with patch('corehq.apps.translations.app_translations.save_xform') as save_xform_patch:
            msgs = update_form_translations(sheet, rows, missing_cols, self.app)
            self.assertEqual(msgs, [])
            expected_xform = self.get_xml('expected_xform').decode('utf-8')
            self.maxDiff = None
            self.assertEqual(save_xform_patch.call_args[0][2].decode('utf-8'), expected_xform)<|MERGE_RESOLUTION|>--- conflicted
+++ resolved
@@ -31,12 +31,8 @@
     get_unicode_dicts,
     process_bulk_app_translation_upload,
     update_form_translations,
-<<<<<<< HEAD
-=======
-    get_unicode_dicts,
     read_uploaded_app_translation_file,
     _remove_description_from_case_property
->>>>>>> 9a0980bb
 )
 from corehq.apps.translations.const import MODULES_AND_FORMS_SHEET_NAME
 from corehq.util.test_utils import flag_enabled
