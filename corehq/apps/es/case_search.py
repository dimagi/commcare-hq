"""
CaseSearchES
------

.. code-block:: python

from corehq.apps.es import case_search as case_search_es

    q = (case_search_es.CaseSearchES()
         .domain('testproject')
"""

from copy import deepcopy
from datetime import datetime

from django.conf import settings

from memoized import memoized

from dimagi.utils.parsing import json_format_datetime

from corehq.apps.case_search.const import (
    CASE_PROPERTIES_PATH,
    GEOPOINT_VALUE,
    IDENTIFIER,
    INDEXED_ON,
    INDICES_PATH,
    REFERENCED_ID,
    RELEVANCE_SCORE,
    INDEXED_METADATA_BY_KEY,
    VALUE,
)
from corehq.apps.es.cases import CaseES, owner
from corehq.apps.es.transient_util import doc_adapter_from_cname
from corehq.util.dates import iso_string_to_datetime

from . import filters, queries
from .cases import case_adapter
from .client import BulkActionItem, ElasticDocumentAdapter, create_document_adapter
from .const import (
    HQ_CASE_SEARCH_INDEX_CANONICAL_NAME,
    HQ_CASE_SEARCH_INDEX_NAME,
    HQ_CASE_SEARCH_SECONDARY_INDEX_NAME,
)
from .index.analysis import PHONETIC_ANALYSIS
from .index.settings import IndexSettingsKey

PROPERTY_KEY = f'{CASE_PROPERTIES_PATH}.key.exact'
PROPERTY_VALUE = f'{CASE_PROPERTIES_PATH}.{VALUE}'
PROPERTY_VALUE_EXACT = f'{CASE_PROPERTIES_PATH}.{VALUE}.exact'
PROPERTY_GEOPOINT_VALUE = f'{CASE_PROPERTIES_PATH}.{GEOPOINT_VALUE}'


class CaseSearchES(CaseES):
    index = HQ_CASE_SEARCH_INDEX_CANONICAL_NAME

    @property
    def builtin_filters(self):
        return [
            blacklist_owner_id,
            external_id,
            indexed_on,
            case_property_missing,
            filters.geo_bounding_box,
            filters.geo_polygon,
            filters.geo_shape,  # Available in Elasticsearch 8+
            filters.geo_grid,  # Available in Elasticsearch 8+
        ] + super(CaseSearchES, self).builtin_filters

    def case_property_query(self, case_property_name, value, clause=queries.MUST, fuzzy=False):
        """
        Search for all cases where case property with name `case_property_name`` has text value `value`

        Usage: (CaseSearchES()
                .domain('swashbucklers')
                .case_property_query("name", "rebdeard", "must", fuzzy=True)
                .case_property_query("age", "15", "must")
                .case_property_query("has_parrot", "yes", "should")
                .case_property_query("is_pirate", "yes", "must_not"))

        Can be chained with regular filters . Running a set_query after this will destroy it.
        Clauses can be any of SHOULD, MUST, or MUST_NOT
        """
        return self.add_query(case_property_query(case_property_name, value, fuzzy), clause)

    def xpath_query(self, domain, xpath, fuzzy=False):
        """Search for cases using an XPath predicate expression.

        Enter an arbitrary XPath predicate in the context of the case. Also supports related case lookups.
        e.g you can do things like:

        - case properties: "first_name = 'dolores' and last_name = 'abernathy'"
        - date ranges: "first_came_online >= '2017-08-12' or died <= '2020-11-15"
        - numeric ranges: "age >= 100 and height < 1.25"
        - related cases: "mother/first_name = 'maeve' or parent/parent/host/age = 13"

        If fuzzy is true, all equality checks will be treated as fuzzy.
        """
        from corehq.apps.case_search.filter_dsl import build_filter_from_xpath, SearchFilterContext
        context = SearchFilterContext(domain, fuzzy=fuzzy)
        return self.filter(build_filter_from_xpath(xpath, context=context))

    def get_child_cases(self, case_ids, identifier):
        """Returns all cases that reference cases with ids: `case_ids`
        """
        if isinstance(case_ids, str):
            case_ids = [case_ids]

        return self.add_query(
            reverse_index_case_query(case_ids, identifier),
            queries.MUST,
        )

    def sort_by_case_property(self, case_property_name, desc=False, sort_type=None):
        sort_filter = filters.term(PROPERTY_KEY, case_property_name)
        if sort_type:
            sort_missing = '_last' if desc else '_first'
            return self.nested_sort(
                CASE_PROPERTIES_PATH, "{}.{}".format(VALUE, sort_type),
                sort_filter,
                desc,
                reset_sort=False,
                sort_missing=sort_missing
            )

        return self.nested_sort(
            CASE_PROPERTIES_PATH, "{}.{}".format(VALUE, 'numeric'),
            sort_filter,
            desc,
            reset_sort=True
        ).nested_sort(
            CASE_PROPERTIES_PATH, "{}.{}".format(VALUE, 'date'),
            sort_filter,
            desc,
            reset_sort=False
        ).nested_sort(
            CASE_PROPERTIES_PATH, "{}.{}".format(VALUE, 'exact'),
            sort_filter,
            desc,
            reset_sort=False
        )


class ElasticCaseSearch(ElasticDocumentAdapter):

    analysis = PHONETIC_ANALYSIS
    settings_key = IndexSettingsKey.CASE_SEARCH
    canonical_name = HQ_CASE_SEARCH_INDEX_CANONICAL_NAME

    @property
    def mapping(self):
        from .mappings.case_search_mapping import CASE_SEARCH_MAPPING
        return CASE_SEARCH_MAPPING

    @property
    def model_cls(self):
        from corehq.form_processor.models.cases import CommCareCase
        return CommCareCase

    def _from_dict(self, case):
        """
        Takes in a dict which is result of ``CommCareCase.to_json``
        and applies required transformation to make it suitable for ES.

        :param case: an instance of ``dict`` which is ``case.to_json()``
        """
        from corehq.pillows.case_search import _get_case_properties

        case_dict = deepcopy(case)
        doc = {
            desired_property: case_dict.get(desired_property)
            for desired_property in self.mapping['properties'].keys()
            if desired_property != CASE_PROPERTIES_PATH
        }
        doc[INDEXED_ON] = json_format_datetime(datetime.utcnow())
        doc['case_properties'] = _get_case_properties(case_dict)
        doc['_id'] = case_dict['_id']
        return super()._from_dict(doc)

    def _get_domain_from_doc(self, doc):
        """
        `doc` can be CommcCareCase instance or dict. This util method extracts domain from doc.
        This will fail hard if domain is not present in doc.
        """
        if isinstance(doc, dict):
            return doc["domain"]
        if hasattr(doc, 'domain'):
            return doc.domain

    def index(self, doc, refresh=False):
        """
        Selectively multiplexes writes to a sub index based on the domain of the doc.
        """
        sub_index_adapter = multiplex_to_adapter(self._get_domain_from_doc(doc))
        if sub_index_adapter:
            # If we get a valid sub index adapter then we multiplex writes
            doc_obj = BulkActionItem.index(doc)
            payload = [self._render_bulk_action(doc_obj), sub_index_adapter._render_bulk_action(doc_obj)]
            return self._bulk(payload, refresh=refresh, raise_errors=True)
        # If adapter is None then simply index the docs
        super().index(doc, refresh=refresh)

    def bulk(self, actions, refresh=False, raise_errors=True):
        """
        Iterates over the list of actions and multiplexes writes to a sub index based on the domain of the doc.
        """
        payload = []
        for action in actions:
            payload.append(self._render_bulk_action(action))
            adapter = multiplex_to_adapter(self._get_domain_from_doc(action.doc))
            if adapter:
                payload.append(adapter._render_bulk_action(action))
        return self._bulk(payload, refresh=refresh, raise_errors=raise_errors)


case_search_adapter = create_document_adapter(
    ElasticCaseSearch,
    HQ_CASE_SEARCH_INDEX_NAME,
    case_adapter.type,
    secondary=HQ_CASE_SEARCH_SECONDARY_INDEX_NAME,
)


<<<<<<< HEAD
def case_property_query(case_property_name, value, fuzzy=False, multivalue_mode=None):
=======
def multiplex_to_adapter(domain):
    """
    Reads `CASE_SEARCH_SUB_INDICES` from settings to see if we should multiplex writes for case_search index.
    Returns the appropriate adapter based on the domain passed.
    """
    multiplex_info = settings.CASE_SEARCH_SUB_INDICES
    domain_multiplex_settings = multiplex_info.get(domain, None)
    if domain_multiplex_settings and domain_multiplex_settings.get('multiplex_writes'):
        return doc_adapter_from_cname(domain_multiplex_settings['index_cname'])
    return None


def case_property_query(case_property_name, value, fuzzy=False, multivalue_mode=None,
                        fuzzy_prefix_length=None):
>>>>>>> 8ca137e5
    """
    Search for all cases where case property with name `case_property_name`` has text value `value`
    """
    if value is None:
        raise TypeError("You cannot pass 'None' as a case property value")
    if multivalue_mode not in ['and', 'or', None]:
        raise ValueError(" 'mode' must be one of: 'and', 'or', None")
    if value == '':
        return case_property_missing(case_property_name)
    if fuzzy:
        return _base_property_query(
            case_property_name,
            filters.OR(
                # fuzzy match. This portion of this query OR's together multi-word case
                # property values and doesn't respect multivalue_mode
                queries.fuzzy(value, PROPERTY_VALUE, fuzziness='AUTO', prefix_length=2),
                # non-fuzzy match. added to improve the score of exact matches
                queries.match(value, PROPERTY_VALUE, operator=multivalue_mode)
            ),
        )
    if not fuzzy and multivalue_mode in ['or', 'and']:
        return case_property_text_query(case_property_name, value, operator=multivalue_mode)
    return exact_case_property_text_query(case_property_name, value)


def exact_case_property_text_query(case_property_name, value):
    """Filter by case property.

    This performs an exact match on the value in the case property, including
    letter casing and punctuation.

    """
    return queries.nested(
        CASE_PROPERTIES_PATH,
        queries.filtered(
            queries.match_all(),
            filters.AND(
                filters.term(PROPERTY_KEY, case_property_name),
                filters.term(PROPERTY_VALUE_EXACT, value),
            )
        )
    )


def case_property_text_query(case_property_name, value, operator=None):
    """Filter by case_properties.key and do a text search in case_properties.value

    This does not do exact matches on the case property value. If the value has
    multiple words, they will be OR'd together in this query. You may want to
    use the `exact_case_property_text_query` instead.

    """
    return _base_property_query(
        case_property_name,
        queries.match(value, PROPERTY_VALUE, operator=operator)
    )


def sounds_like_text_query(case_property_name, value):
    return _base_property_query(
        case_property_name,
        queries.match(value, '{}.{}.phonetic'.format(CASE_PROPERTIES_PATH, VALUE))
    )


def case_property_starts_with(case_property_name, value):
    """Filter by case_properties.key and do a text search in case_properties.value that
       matches starting substring.

    """
    return queries.nested(
        CASE_PROPERTIES_PATH,
        filters.AND(
            filters.term(PROPERTY_KEY, case_property_name),
            filters.prefix(PROPERTY_VALUE_EXACT, value),
        )
    )


def case_property_numeric_range(case_property_name, gt=None, gte=None, lt=None, lte=None):
    kwargs = {'gt': gt, 'gte': gte, 'lt': lt, 'lte': lte}
    return _base_property_query(
        case_property_name,
        queries.range_query("{}.{}.numeric".format(CASE_PROPERTIES_PATH, VALUE), **kwargs)
    )


def case_property_date_range(case_property_name, gt=None, gte=None, lt=None, lte=None):
    kwargs = {'gt': gt, 'gte': gte, 'lt': lt, 'lte': lte}
    return _base_property_query(
        case_property_name,
        queries.date_range("{}.{}.date".format(CASE_PROPERTIES_PATH, VALUE), **kwargs)
    )


def reverse_index_case_query(case_ids, identifier=None):
    """Fetches related cases related by `identifier`.

    For example, in a regular parent/child relationship, given a list of parent
    case ids, this will return all the child cases which point to the parents
    with identifier `parent`.

    """
    if isinstance(case_ids, str):
        case_ids = [case_ids]

    if identifier is None:      # some old relationships don't have an identifier specified
        f = filters.term('{}.{}'.format(INDICES_PATH, REFERENCED_ID), list(case_ids)),
    else:
        f = filters.AND(
            filters.term('{}.{}'.format(INDICES_PATH, REFERENCED_ID), list(case_ids)),
            filters.term('{}.{}'.format(INDICES_PATH, IDENTIFIER), identifier),
        )
    return queries.nested(
        INDICES_PATH,
        queries.filtered(
            queries.match_all(),
            f
        )
    )


def _case_property_not_set(case_property_name):
    return filters.NOT(
        queries.nested(
            CASE_PROPERTIES_PATH,
            filters.term(PROPERTY_KEY, case_property_name),
        )
    )


def case_property_missing(case_property_name):
    """case_property_name isn't set or is the empty string"""
    return filters.OR(
        _case_property_not_set(case_property_name),
        exact_case_property_text_query(case_property_name, '')
    )


def case_property_geo_distance(geopoint_property_name, geopoint, **kwargs):
    return _base_property_query(
        geopoint_property_name,
        queries.geo_distance(PROPERTY_GEOPOINT_VALUE, geopoint, **kwargs)
    )


def _base_property_query(case_property_name, query):
    return queries.nested(
        CASE_PROPERTIES_PATH,
        queries.filtered(
            query,
            filters.term(PROPERTY_KEY, case_property_name)
        )
    )


def blacklist_owner_id(owner_id):
    return filters.NOT(owner(owner_id))


def external_id(external_id):
    return filters.term('external_id', external_id)


def indexed_on(gt=None, gte=None, lt=None, lte=None):
    return filters.date_range(INDEXED_ON, gt, gte, lt, lte)


def wrap_case_search_hit(hit, include_score=False):
    """Convert case search index hit to CommCareCase

    Nearly the opposite of
    `corehq.apps.es.case_search.ElasticCaseSearch._from_dict`.

    The "case_properties" list of key/value pairs is converted to a dict
    and assigned to `case_json`. 'Special' case properties are excluded
    from `case_json`, even if they were present in the original case's
    dynamic properties, except of the COMMCARE_CASE_COPY_PROPERTY_NAME
    property.

    All fields excluding "case_properties" and its contents are assigned
    as attributes on the case object if `CommCareCase` has a field
    with a matching name. Fields like "doc_type" and "@indexed_on" are
    ignored.

    Warning: `include_score=True` may cause
    the relevant user-defined properties to be overwritten.

    :returns: A `CommCareCase` instance.
    """
    from corehq.form_processor.models import CommCareCase

    data = hit.get("_source", hit)
    _VALUE = VALUE
    case = CommCareCase(
        case_id=data.get("_id", None),
        case_json={
            prop["key"]: prop[_VALUE]
            for prop in data.get(CASE_PROPERTIES_PATH, {})
            if prop["key"] not in INDEXED_METADATA_BY_KEY
        },
        indices=data.get("indices", []),
    )
    _CONVERSIONS = CONVERSIONS
    _setattr = setattr
    case_fields = _case_fields()
    for key, value in data.items():
        if key in case_fields:
            if value is not None and key in _CONVERSIONS:
                value = _CONVERSIONS[key](value)
            _setattr(case, key, value)
    if include_score:
        case.case_json[RELEVANCE_SCORE] = hit['_score']
    return case


@memoized
def _case_fields():
    from corehq.form_processor.models import CommCareCase
    fields = {f.attname for f in CommCareCase._meta.concrete_fields}
    fields.add("user_id")  # synonym for "modified_by"
    return fields


CONVERSIONS = {
    "closed_on": iso_string_to_datetime,
    "modified_on": iso_string_to_datetime,
    "opened_on": iso_string_to_datetime,
    "server_modified_on": iso_string_to_datetime,
    "closed_on": iso_string_to_datetime,
}<|MERGE_RESOLUTION|>--- conflicted
+++ resolved
@@ -221,9 +221,6 @@
 )
 
 
-<<<<<<< HEAD
-def case_property_query(case_property_name, value, fuzzy=False, multivalue_mode=None):
-=======
 def multiplex_to_adapter(domain):
     """
     Reads `CASE_SEARCH_SUB_INDICES` from settings to see if we should multiplex writes for case_search index.
@@ -236,9 +233,7 @@
     return None
 
 
-def case_property_query(case_property_name, value, fuzzy=False, multivalue_mode=None,
-                        fuzzy_prefix_length=None):
->>>>>>> 8ca137e5
+def case_property_query(case_property_name, value, fuzzy=False, multivalue_mode=None):
     """
     Search for all cases where case property with name `case_property_name`` has text value `value`
     """
