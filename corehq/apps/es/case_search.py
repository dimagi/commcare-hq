"""
CaseSearchES
------

.. code-block:: python

from corehq.apps.es import case_search as case_search_es

    q = (case_search_es.CaseSearchES()
         .domain('testproject')
"""

from copy import deepcopy
from datetime import date, datetime
from warnings import warn

from django.utils.dateparse import parse_date, parse_datetime
from django.utils.translation import gettext

from memoized import memoized

from dimagi.utils.parsing import json_format_datetime

from corehq.apps.case_search.const import (
    CASE_PROPERTIES_PATH,
    IDENTIFIER,
    INDEXED_ON,
    INDICES_PATH,
    REFERENCED_ID,
    RELEVANCE_SCORE,
    SPECIAL_CASE_PROPERTIES,
    SYSTEM_PROPERTIES,
    VALUE,
)
from corehq.apps.es.cases import CaseES, owner
from corehq.util.dates import iso_string_to_datetime

from . import filters, queries
from .cases import case_adapter
from .client import ElasticDocumentAdapter, create_document_adapter
from .const import (
    HQ_CASE_SEARCH_INDEX_CANONICAL_NAME,
    HQ_CASE_SEARCH_INDEX_NAME,
    HQ_CASE_SEARCH_SECONDARY_INDEX_NAME,
)
from .index.analysis import PHONETIC_ANALYSIS
from .index.settings import IndexSettingsKey

PROPERTY_KEY = "{}.key.exact".format(CASE_PROPERTIES_PATH)
PROPERTY_VALUE = '{}.{}'.format(CASE_PROPERTIES_PATH, VALUE)
PROPERTY_VALUE_EXACT = '{}.{}.exact'.format(CASE_PROPERTIES_PATH, VALUE)


class CaseSearchES(CaseES):
    index = HQ_CASE_SEARCH_INDEX_CANONICAL_NAME

    @property
    def builtin_filters(self):
        return [
            case_property_filter,
            blacklist_owner_id,
            external_id,
            indexed_on,
            case_property_missing,
        ] + super(CaseSearchES, self).builtin_filters

    def case_property_query(self, case_property_name, value, clause=queries.MUST, fuzzy=False):
        """
        Search for all cases where case property with name `case_property_name`` has text value `value`

        Usage: (CaseSearchES()
                .domain('swashbucklers')
                .case_property_query("name", "rebdeard", "must", fuzzy=True)
                .case_property_query("age", "15", "must")
                .case_property_query("has_parrot", "yes", "should")
                .case_property_query("is_pirate", "yes", "must_not"))

        Can be chained with regular filters . Running a set_query after this will destroy it.
        Clauses can be any of SHOULD, MUST, or MUST_NOT
        """
        return self.add_query(case_property_query(case_property_name, value, fuzzy), clause)

    def regexp_case_property_query(self, case_property_name, regex, clause=queries.MUST):
        """
        Search for all cases where case property `case_property_name` matches the regular expression in `regex`
        """
        return self.add_query(
            _base_property_query(case_property_name, queries.regexp(PROPERTY_VALUE, regex)),
            clause,
        )

    def numeric_range_case_property_query(self, case_property_name, gt=None,
                                          gte=None, lt=None, lte=None, clause=queries.MUST):
        """
        Search for all cases where case property `case_property_name` fulfills the range criteria.
        """
        return self.add_query(
            case_property_range_query(case_property_name, gt, gte, lt, lte),
            clause
        )

    def xpath_query(self, domain, xpath, fuzzy=False):
        """Search for cases using an XPath predicate expression.

        Enter an arbitrary XPath predicate in the context of the case. Also supports related case lookups.
        e.g you can do things like:

        - case properties: "first_name = 'dolores' and last_name = 'abernathy'"
        - date ranges: "first_came_online >= '2017-08-12' or died <= '2020-11-15"
        - numeric ranges: "age >= 100 and height < 1.25"
        - related cases: "mother/first_name = 'maeve' or parent/parent/host/age = 13"

        If fuzzy is true, all equality checks will be treated as fuzzy.
        """
        from corehq.apps.case_search.filter_dsl import build_filter_from_xpath
        return self.filter(build_filter_from_xpath(domain, xpath, fuzzy=fuzzy))

    def get_child_cases(self, case_ids, identifier):
        """Returns all cases that reference cases with ids: `case_ids`
        """
        if isinstance(case_ids, str):
            case_ids = [case_ids]

        return self.add_query(
            reverse_index_case_query(case_ids, identifier),
            queries.MUST,
        )

    def sort_by_case_property(self, case_property_name, desc=False):
        sort_filter = filters.term(PROPERTY_KEY, case_property_name)
        return self.nested_sort(
            CASE_PROPERTIES_PATH, "{}.{}".format(VALUE, 'numeric'),
            sort_filter,
            desc,
            reset_sort=True
        ).nested_sort(
            CASE_PROPERTIES_PATH, "{}.{}".format(VALUE, 'date'),
            sort_filter,
            desc,
            reset_sort=False
        ).nested_sort(
            CASE_PROPERTIES_PATH, "{}.{}".format(VALUE, 'exact'),
            sort_filter,
            desc,
            reset_sort=False
        )


class ElasticCaseSearch(ElasticDocumentAdapter):

    analysis = PHONETIC_ANALYSIS
    settings_key = IndexSettingsKey.CASE_SEARCH
    canonical_name = HQ_CASE_SEARCH_INDEX_CANONICAL_NAME

    @property
    def mapping(self):
        from .mappings.case_search_mapping import CASE_SEARCH_MAPPING
        return CASE_SEARCH_MAPPING

    @property
    def model_cls(self):
        from corehq.form_processor.models.cases import CommCareCase
        return CommCareCase

    def _from_dict(self, case):
        """
        Takes in a dict which is result of ``CommCareCase.to_json``
        and applies required transformation to make it suitable for ES.

        :param case: an instance of ``dict`` which is ``case.to_json()``
        """
        from corehq.pillows.case_search import _get_case_properties

        case_dict = deepcopy(case)
        doc = {
            desired_property: case_dict.get(desired_property)
            for desired_property in self.mapping['properties'].keys()
            if desired_property not in SYSTEM_PROPERTIES
        }
        doc[INDEXED_ON] = json_format_datetime(datetime.utcnow())
        doc['case_properties'] = _get_case_properties(case_dict)
        doc['_id'] = case_dict['_id']
        return super()._from_dict(doc)


case_search_adapter = create_document_adapter(
    ElasticCaseSearch,
    HQ_CASE_SEARCH_INDEX_NAME,
    case_adapter.type,
    secondary=HQ_CASE_SEARCH_SECONDARY_INDEX_NAME,
)


def case_property_filter(case_property_name, value):
    warn("Use the query versions of this function from the case_search module instead", DeprecationWarning)
    return filters.nested(
        CASE_PROPERTIES_PATH,
        filters.AND(
            filters.term(PROPERTY_KEY, case_property_name),
            filters.term(PROPERTY_VALUE, value),
        )
    )


def case_property_query(case_property_name, value, fuzzy=False, multivalue_mode=None):
    """
    Search for all cases where case property with name `case_property_name`` has text value `value`
    """
    if value is None:
        raise TypeError("You cannot pass 'None' as a case property value")
    if multivalue_mode not in ['and', 'or', None]:
        raise ValueError(" 'mode' must be one of: 'and', 'or', None")
    if value == '':
        return case_property_missing(case_property_name)
    if fuzzy:
        return _base_property_query(
            case_property_name,
            filters.OR(
                # fuzzy match. This portion of this query OR's together multi-word case
                # property values and doesn't respect multivalue_mode
                queries.fuzzy(value, PROPERTY_VALUE, fuzziness='AUTO'),
                # non-fuzzy match. added to improve the score of exact matches
                queries.match(value, PROPERTY_VALUE, operator=multivalue_mode)
            ),
        )
    if not fuzzy and multivalue_mode in ['or', 'and']:
        return case_property_text_query(case_property_name, value, operator=multivalue_mode)
    return exact_case_property_text_query(case_property_name, value)


def exact_case_property_text_query(case_property_name, value):
    """Filter by case property.

    This performs an exact match on the value in the case property, including
    letter casing and punctuation.

    """
    return queries.nested(
        CASE_PROPERTIES_PATH,
        queries.filtered(
            queries.match_all(),
            filters.AND(
                filters.term(PROPERTY_KEY, case_property_name),
                filters.term(PROPERTY_VALUE_EXACT, value),
            )
        )
    )


def case_property_text_query(case_property_name, value, operator=None):
    """Filter by case_properties.key and do a text search in case_properties.value

    This does not do exact matches on the case property value. If the value has
    multiple words, they will be OR'd together in this query. You may want to
    use the `exact_case_property_text_query` instead.

    """
    return _base_property_query(
        case_property_name,
        queries.match(value, PROPERTY_VALUE, operator=operator)
    )


def sounds_like_text_query(case_property_name, value):
    return _base_property_query(
        case_property_name,
        queries.match(value, '{}.{}.phonetic'.format(CASE_PROPERTIES_PATH, VALUE))
    )


def case_property_starts_with(case_property_name, value):
    """Filter by case_properties.key and do a text search in case_properties.value that
       matches starting substring.

    """
    return queries.nested(
        CASE_PROPERTIES_PATH,
        filters.AND(
            filters.term(PROPERTY_KEY, case_property_name),
            filters.prefix(PROPERTY_VALUE_EXACT, value),
        )
    )


def case_property_range_query(case_property_name, gt=None, gte=None, lt=None, lte=None):
    """Returns cases where case property `key` fall into the range provided.

    """
    kwargs = {'gt': gt, 'gte': gte, 'lt': lt, 'lte': lte}
    # if its a number, use it
    try:
        # numeric range
        kwargs = {key: float(value) for key, value in kwargs.items() if value is not None}
        return _base_property_query(
            case_property_name,
            queries.range_query("{}.{}.numeric".format(CASE_PROPERTIES_PATH, VALUE), **kwargs)
        )
    except (TypeError, ValueError):
        pass

    # if its a date or datetime, use it
    # date range
    kwargs = {
        key: value if isinstance(value, (date, datetime)) else _parse_date_or_datetime(value)
        for key, value in kwargs.items()
        if value is not None
    }
    if not kwargs:
        raise TypeError()       # Neither a date nor number was passed in

    return _base_property_query(
        case_property_name,
        queries.date_range("{}.{}.date".format(CASE_PROPERTIES_PATH, VALUE), **kwargs)
    )


def _parse_date_or_datetime(value):
    parsed_date = _parse_date(value)
    if parsed_date is not None:
        return parsed_date
    parsed_datetime = _parse_datetime(value)
    if parsed_datetime is not None:
        return parsed_datetime
    raise ValueError(gettext(f"{value} is not a correctly formatted date or datetime."))


def _parse_date(value):
    try:
        return parse_date(value)
    except ValueError:
        raise ValueError(gettext(f"{value} is an invalid date."))


def _parse_datetime(value):
    try:
        return parse_datetime(value)
    except ValueError:
        raise ValueError(gettext(f"{value} is an invalid datetime."))


def reverse_index_case_query(case_ids, identifier=None):
    """Fetches related cases related by `identifier`.

    For example, in a regular parent/child relationship, given a list of parent
    case ids, this will return all the child cases which point to the parents
    with identifier `parent`.

    """
    if isinstance(case_ids, str):
        case_ids = [case_ids]

    if identifier is None:      # some old relationships don't have an identifier specified
        f = filters.term('{}.{}'.format(INDICES_PATH, REFERENCED_ID), list(case_ids)),
    else:
        f = filters.AND(
            filters.term('{}.{}'.format(INDICES_PATH, REFERENCED_ID), list(case_ids)),
            filters.term('{}.{}'.format(INDICES_PATH, IDENTIFIER), identifier),
        )
    return queries.nested(
        INDICES_PATH,
        queries.filtered(
            queries.match_all(),
            f
        )
    )


def _case_property_not_set(case_property_name):
    return filters.NOT(
        queries.nested(
            CASE_PROPERTIES_PATH,
            filters.term(PROPERTY_KEY, case_property_name),
        )
    )


def case_property_missing(case_property_name):
    """case_property_name isn't set or is the empty string

    """
    return filters.OR(
        _case_property_not_set(case_property_name),
        exact_case_property_text_query(case_property_name, '')
    )


def case_property_geo_distance(geopoint_property_name, geopoint, **kwargs):
    return _base_property_query(
        geopoint_property_name,
        queries.geo_distance(f"{CASE_PROPERTIES_PATH}.geopoint_value", geopoint, **kwargs)
    )


def _base_property_query(case_property_name, query):
    return queries.nested(
        CASE_PROPERTIES_PATH,
        queries.filtered(
            query,
            filters.term(PROPERTY_KEY, case_property_name)
        )
    )


def blacklist_owner_id(owner_id):
    return filters.NOT(owner(owner_id))


def external_id(external_id):
    return filters.term('external_id', external_id)


def indexed_on(gt=None, gte=None, lt=None, lte=None):
    return filters.date_range(INDEXED_ON, gt, gte, lt, lte)


def wrap_case_search_hit(hit, include_score=False):
    """Convert case search index hit to CommCareCase

    Nearly the opposite of
    `corehq.apps.es.case_search.ElasticCaseSearch._from_dict`.

    The "case_properties" list of key/value pairs is converted to a dict
    and assigned to `case_json`. 'Special' case properties are excluded
    from `case_json`, even if they were present in the original case's
    dynamic properties, except of the COMMCARE_CASE_COPY_PROPERTY_NAME
    property.

    All fields excluding "case_properties" and its contents are assigned
    as attributes on the case object if `CommCareCase` has a field
    with a matching name. Fields like "doc_type" and "@indexed_on" are
    ignored.

    Warning: `include_score=True` may cause
    the relevant user-defined properties to be overwritten.

    :returns: A `CommCareCase` instance.
    """
    from corehq.form_processor.models import CommCareCase
<<<<<<< HEAD
    from corehq.apps.reports.filters.api import CaseCopier

    data = hit.get("_source", hit)
    ignore_props = [
        prop for prop in SPECIAL_CASE_PROPERTIES if prop != CaseCopier.COMMCARE_CASE_COPY_PROPERTY_NAME
    ]
=======

    data = hit.get("_source", hit)
>>>>>>> 4fac9e95
    _VALUE = VALUE
    case = CommCareCase(
        case_id=data.get("_id", None),
        case_json={
            prop["key"]: prop[_VALUE]
            for prop in data.get(CASE_PROPERTIES_PATH, {})
<<<<<<< HEAD
            if prop["key"] not in ignore_props
=======
            if prop["key"] not in SPECIAL_CASE_PROPERTIES
>>>>>>> 4fac9e95
        },
        indices=data.get("indices", []),
    )
    _CONVERSIONS = CONVERSIONS
    _setattr = setattr
    case_fields = _case_fields()
    for key, value in data.items():
        if key in case_fields:
            if value is not None and key in _CONVERSIONS:
                value = _CONVERSIONS[key](value)
            _setattr(case, key, value)
    if include_score:
        case.case_json[RELEVANCE_SCORE] = hit['_score']
    return case


@memoized
def _case_fields():
    from corehq.form_processor.models import CommCareCase
    fields = {f.attname for f in CommCareCase._meta.concrete_fields}
    fields.add("user_id")  # synonym for "modified_by"
    return fields


CONVERSIONS = {
    "closed_on": iso_string_to_datetime,
    "modified_on": iso_string_to_datetime,
    "opened_on": iso_string_to_datetime,
    "server_modified_on": iso_string_to_datetime,
    "closed_on": iso_string_to_datetime,
}<|MERGE_RESOLUTION|>--- conflicted
+++ resolved
@@ -436,28 +436,15 @@
     :returns: A `CommCareCase` instance.
     """
     from corehq.form_processor.models import CommCareCase
-<<<<<<< HEAD
-    from corehq.apps.reports.filters.api import CaseCopier
 
     data = hit.get("_source", hit)
-    ignore_props = [
-        prop for prop in SPECIAL_CASE_PROPERTIES if prop != CaseCopier.COMMCARE_CASE_COPY_PROPERTY_NAME
-    ]
-=======
-
-    data = hit.get("_source", hit)
->>>>>>> 4fac9e95
     _VALUE = VALUE
     case = CommCareCase(
         case_id=data.get("_id", None),
         case_json={
             prop["key"]: prop[_VALUE]
             for prop in data.get(CASE_PROPERTIES_PATH, {})
-<<<<<<< HEAD
-            if prop["key"] not in ignore_props
-=======
             if prop["key"] not in SPECIAL_CASE_PROPERTIES
->>>>>>> 4fac9e95
         },
         indices=data.get("indices", []),
     )
