import json
import time
from datetime import datetime, timedelta, timezone

from django.conf import settings
from django.core.management.base import CommandError
from django.db.backends.base.creation import TEST_DATABASE_PREFIX

from corehq.apps.es.exceptions import TaskError, TaskMissing
from corehq.util.es.elasticsearch import SerializationError
from corehq.util.json import CommCareJSONEncoder
from corehq.util.log import with_progress_bar

TASK_POLL_DELAY = 10  # number of seconds to sleep between polling for task info


class ElasticJSONSerializer(object):
    """Modified version of ``elasticsearch.serializer.JSONSerializer``
    that uses the CommCareJSONEncoder for serializing to JSON.
    """
    mimetype = 'application/json'

    def loads(self, s):
        try:
            return json.loads(s)
        except (ValueError, TypeError) as e:
            raise SerializationError(s, e)

    def dumps(self, data):
        # don't serialize strings
        if isinstance(data, str):
            return data
        try:
            return json.dumps(data, cls=CommCareJSONEncoder)
        except (ValueError, TypeError) as e:
            raise SerializationError(data, e)


def values_list(hits, *fields, **kwargs):
    """modeled after django's QuerySet.values_list"""
    flat = kwargs.pop('flat', False)
    if kwargs:
        raise TypeError('Unexpected keyword arguments to values_list: %s'
                        % (list(kwargs),))
    if flat and len(fields) > 1:
        raise TypeError("'flat' is not valid when values_list is called with more than one field.")
    if not fields:
        raise TypeError('must be called with at least one field')
    if flat:
        field, = fields
        return [hit.get(field) for hit in hits]
    else:
        return [tuple(hit.get(field) for field in fields) for hit in hits]


def flatten_field_dict(results, fields_property='fields'):
    """
    In ElasticSearch 1.3, the return format was changed such that field
    values are always returned as lists, where as previously they would
    be returned as scalars if the field had a single value, and returned
    as lists if the field had multiple values.
    This method restores the behavior of 0.90 .

    https://www.elastic.co/guide/en/elasticsearch/reference/1.3/_return_values.html
    """
    field_dict = results.get(fields_property, {})
    for key, val in field_dict.items():
        new_val = val
        if type(val) is list and len(val) == 1:
            new_val = val[0]
        field_dict[key] = new_val
    return field_dict


def es_format_datetime(val):
    """
    Takes a date or datetime object and converts it to a format ES can read
    (see DATE_FORMATS_ARR). Strings are returned unmodified.
    """
    if isinstance(val, str):
        return val
    elif isinstance(val, datetime) and val.microsecond and val.tzinfo:
        # We don't support microsec precision with timezones
        return val.astimezone(timezone.utc).replace(tzinfo=None).isoformat()
    else:
        return val.isoformat()


def check_task_progress(task_id, just_once=False):
    """
    A util to be used in management commands to check the state of a task in ES.
    If just_once is set to False it will continuoslly poll for task stats until task is completed.
    """
    from corehq.apps.es.client import manager

    node_id = task_id.split(':')[0]
    node_name = manager.get_node_info(node_id, metric="name")
    print(f"Looking for task with ID '{task_id}' running on '{node_name}'")
    progress_data = []
    while True:
        try:
            task_details = manager.get_task(task_id=task_id)
        except TaskMissing:
            if not just_once:
                return  # task completed ES 2
            raise CommandError(f"Task with id {task_id} not found")
        except TaskError as err:
            raise CommandError(f"Fetching task failed: {err}")

        status = task_details["status"]
        total = status["total"]
        if total:  # total can be 0 initially
            created, updated = status["created"], status["updated"]
            deleted, conflicts = status["deleted"], status["version_conflicts"]
            progress = created + updated + deleted + conflicts
            progress_percent = progress / total * 100

            running_time_nanos = task_details["running_time_in_nanos"]
            run_time = timedelta(microseconds=running_time_nanos / 1000)

            remaining_time_absolute = 'unknown'
            remaining_time_relative = ''
            if progress:
                progress_data.append({
                    "progress": progress,
                    "time": time.monotonic() * 1000000000
                })

                remaining = total - progress
                # estimate based on progress since beginning of task
                remaining_nanos_absolute = running_time_nanos / progress * remaining
                remaining_time_absolute = timedelta(microseconds=remaining_nanos_absolute / 1000)
                if len(progress_data) > 1:
                    # estimate based on last 12 loops of data
                    progress_nanos = progress_data[-1]["time"] - progress_data[0]["time"]
                    progress_diff = progress_data[-1]["progress"] - progress_data[0]["progress"]
                    progress_data = progress_data[-12:]  # truncate progress data
                    if progress_diff:
                        remaining_nanos = progress_nanos / progress_diff * remaining
                        remaining_time_relative = timedelta(microseconds=remaining_nanos / 1000)
                    else:
                        # avoid ZeroDivisionError
                        remaining_time_relative = ''

            print(f"Progress {progress_percent:.2f}% ({progress} / {total}). "
                  f"Elapsed time: {_format_timedelta(run_time)}. "
                  f"Estimated remaining time: "
                  f"(average since start = {_format_timedelta(remaining_time_absolute)}) "
                  f"(recent average = {_format_timedelta(remaining_time_relative)})  "
                  f"Task ID: {task_id}")
        if just_once:
            return
        if task_details.get("completed"):
            return  # task completed ES 5
        time.sleep(TASK_POLL_DELAY)


def _format_timedelta(td):
    out = str(td)
    return out.split(".")[0]


def sorted_mapping(mapping):
    """Return a recursively sorted Elastic mapping."""
    if isinstance(mapping, dict):
        mapping_ = {}
        for key, value in sorted(mapping.items(), key=mapping_sort_key):
            mapping_[key] = sorted_mapping(value)
        return mapping_
    if isinstance(mapping, (tuple, list)):
        return [sorted_mapping(item) for item in mapping]
    return mapping


def mapping_sort_key(item):
    key, value = item
    return 1 if key == "properties" else 0, key, value


def index_runtime_name(name):
    # transform the name if testing
    return f"{TEST_DATABASE_PREFIX}{name}" if settings.UNIT_TESTING else name


def get_es_reindex_setting_value(name, default):
    """
    :name: name of the multiplex or swap setting like ES_APPS_INDEX_MULTIPLEXED/ES_APPS_INDEX_SWAPPED
    :default: default value if the setting is not set in localsettings.py. Should be True or False
    Returns the default value of multiplexed/swapped settings if
    `ES_MULTIPLEX_TO_VERSION` is not set or is not set to desired version.
    """
    from corehq.apps.es.const import ES_REINDEX_LOG

    if ES_REINDEX_LOG[-1] != getattr(settings, 'ES_MULTIPLEX_TO_VERSION', None):
        return default
    return getattr(settings, name, default)


def get_user_domain_memberships(user):
<<<<<<< HEAD
    memberships = []
    if user['doc_type'] == 'CommCareUser':
        memberships.append(user['domain_membership'])
    elif user['doc_type'] == 'WebUser':
        for membership in user['domain_memberships']:
            memberships.append(membership)
    return memberships


def populate_user_domain_memberships():
    from corehq.apps.es.users import UserES, user_adapter
    common_dm = 'user_domain_memberships'
    mobile_dm = 'domain_membership'
    web_dm = 'domain_memberships'

    for user in with_progress_bar(UserES().scroll_ids_to_disk_and_iter_docs(), UserES().count()):
        update_common_dm = False
        if common_dm not in user:
            update_common_dm = True
        elif common_dm in user and mobile_dm in user and [user[mobile_dm]] != user[common_dm]:
            update_common_dm = True
        elif common_dm in user and web_dm in user and user[web_dm] != user[common_dm]:
            update_common_dm = True
        if update_common_dm:
            memberships = get_user_domain_memberships(user)
            user_adapter.update(
                user['_id'],
                {common_dm: memberships},
                refresh=True
            )
=======
    if user['doc_type'] == 'CommCareUser':
        return [user['domain_membership']]
    if user['doc_type'] == 'WebUser':
        return user['domain_memberships']
    return []
>>>>>>> ff1246f1
<|MERGE_RESOLUTION|>--- conflicted
+++ resolved
@@ -197,41 +197,8 @@
 
 
 def get_user_domain_memberships(user):
-<<<<<<< HEAD
-    memberships = []
-    if user['doc_type'] == 'CommCareUser':
-        memberships.append(user['domain_membership'])
-    elif user['doc_type'] == 'WebUser':
-        for membership in user['domain_memberships']:
-            memberships.append(membership)
-    return memberships
-
-
-def populate_user_domain_memberships():
-    from corehq.apps.es.users import UserES, user_adapter
-    common_dm = 'user_domain_memberships'
-    mobile_dm = 'domain_membership'
-    web_dm = 'domain_memberships'
-
-    for user in with_progress_bar(UserES().scroll_ids_to_disk_and_iter_docs(), UserES().count()):
-        update_common_dm = False
-        if common_dm not in user:
-            update_common_dm = True
-        elif common_dm in user and mobile_dm in user and [user[mobile_dm]] != user[common_dm]:
-            update_common_dm = True
-        elif common_dm in user and web_dm in user and user[web_dm] != user[common_dm]:
-            update_common_dm = True
-        if update_common_dm:
-            memberships = get_user_domain_memberships(user)
-            user_adapter.update(
-                user['_id'],
-                {common_dm: memberships},
-                refresh=True
-            )
-=======
     if user['doc_type'] == 'CommCareUser':
         return [user['domain_membership']]
     if user['doc_type'] == 'WebUser':
         return user['domain_memberships']
-    return []
->>>>>>> ff1246f1
+    return []