--- conflicted
+++ resolved
@@ -36,31 +36,6 @@
     def mapping(self):
         return get_adapter_mapping(self)
 
-<<<<<<< HEAD
-    def from_python(self, app):
-        """
-        Takes in an ``Application`` object or an app dict
-        and applies required transformation to make it suitable for ES.
-        The function is replica of ``transform_app_for_es`` with added support for user objects.
-        In future all references to  ``transform_app_for_es`` will be replaced by `from_python`
-
-        :param app: an instance of ``Application`` or ``dict`` which is ``Application.to_json()``
-
-        :raises TypeError: if object passes in not instance of ``ApplicationBase``
-        """
-        from corehq.apps.app_manager.models import ApplicationBase
-        from corehq.apps.app_manager.util import get_correct_app_class
-
-        if isinstance(app, dict):
-            app_obj = get_correct_app_class(app).wrap(app)
-        elif isinstance(app, ApplicationBase):
-            app_obj = app
-        else:
-            raise TypeError(f"Unknown type {type(app)}")
-        app_obj['@indexed_on'] = json_format_datetime(datetime.utcnow())
-        app_dict = app_obj.to_json()
-        return app_dict.pop('_id'), app_dict
-=======
     @property
     def model_cls(self):
         from corehq.apps.app_manager.models import ApplicationBase
@@ -69,7 +44,6 @@
     def _from_dict(self, app_dict):
         app_dict['@indexed_on'] = json_format_datetime(datetime.utcnow())
         return super()._from_dict(app_dict)
->>>>>>> c660f9b6
 
 
 app_adapter = create_document_adapter(
