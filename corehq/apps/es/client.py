--- conflicted
+++ resolved
@@ -1342,12 +1342,6 @@
     :returns: a document adapter instance.
     """
 
-<<<<<<< HEAD
-    doc_adapter = cls(index_runtime_name(index_name), type_)
-    if secondary is not None:
-        secondary_adapter = cls(index_runtime_name(secondary), type_)
-        doc_adapter = ElasticMultiplexAdapter(doc_adapter, secondary_adapter)
-=======
     def index_multiplexed(cls):
         key = f"ES_{cls.canonical_name.upper()}_INDEX_MULTIPLEXED"
         return getattr(settings, key)
@@ -1356,15 +1350,14 @@
         key = f"ES_{cls.canonical_name.upper()}_INDEX_SWAPPED"
         return getattr(settings, key)
 
-    doc_adapter = cls(runtime_name(index_name), type_)
+    doc_adapter = cls(index_runtime_name(index_name), type_)
 
     if secondary is not None and index_multiplexed(cls):
-        secondary_adapter = cls(runtime_name(secondary), type_)
+        secondary_adapter = cls(index_runtime_name(secondary), type_)
         if index_swapped(cls):
             doc_adapter = ElasticMultiplexAdapter(secondary_adapter, doc_adapter)
         else:
             doc_adapter = ElasticMultiplexAdapter(doc_adapter, secondary_adapter)
->>>>>>> 66d73faa
 
     return doc_adapter
 
