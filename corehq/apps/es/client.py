"""HQ Elasticsearch client logic (adapters)."""
import copy
import json
import logging
from enum import Enum
from functools import cached_property

from django.conf import settings

from memoized import memoized

from dimagi.utils.chunked import chunked

from corehq.apps.es.filters import term
from corehq.util.es.elasticsearch import (
    BulkIndexError,
    Elasticsearch,
    ElasticsearchException,
    NotFoundError,
    TransportError,
    bulk,
)
from corehq.util.global_request import get_request_domain
from corehq.util.metrics import (
    limit_domains,
    metrics_counter,
    metrics_histogram_timer,
)

from .const import (
    INDEX_CONF_REINDEX,
    INDEX_CONF_STANDARD,
    SCROLL_KEEPALIVE,
    SCROLL_SIZE,
)
from .exceptions import ESError, ESShardFailure, TaskError, TaskMissing
from .index.analysis import DEFAULT_ANALYSIS
from .utils import ElasticJSONSerializer, index_runtime_name

log = logging.getLogger(__name__)


class BaseAdapter:
    """Base adapter that includes methods common to all adapters."""

    def __init__(self):
        self._es = get_client()

    def info(self):
        """Return the Elasticsearch server info."""
        try:
            return self._es.info()
        except ElasticsearchException as exc:
            raise ESError("Elasticsearch is unavailable") from exc

    def ping(self):
        """Ping the Elasticsearch service."""
        try:
            return self._es.ping()
        except ElasticsearchException as exc:
            raise ESError("Elasticsearch is unavailable") from exc

    @property
    def elastic_major_version(self):
        return self.elastic_version[0]

    @cached_property
    def elastic_version(self):
        cluster_info = self.info()
        try:
            version = tuple(int(v) for v in cluster_info["version"]["number"].split("."))
        except (KeyError, ValueError):
            version = ()
        if version:
            return version
        raise ESError(f"invalid elasticsearch info: {cluster_info!r}")


class ElasticManageAdapter(BaseAdapter):

    def index_exists(self, index):
        """Check if ``index`` refers to a valid index identifier (index name or
        alias).

        :param index: ``str`` index name or alias
        :returns: ``bool``
        """
        self._validate_single_index(index)
        try:
            if self._es.indices.get(index, expand_wildcards="none"):
                return True
        except NotFoundError:
            pass
        return False

    def get_indices(self):
        """Return the cluster index information of active indices.

        :returns: ``dict``
        """
        return self._es.indices.get("_all")

    def get_aliases(self):
        """Return the cluster aliases information.

        :returns: ``dict`` with format ``{<alias>: [<index>, ...], ...}``
        """
        aliases = {}
        aliases_obj = self._es.indices.get_alias()
        for index, alias_info in aliases_obj.items():
            for alias in alias_info.get("aliases", {}):
                aliases.setdefault(alias, []).append(index)
        return aliases

    def cluster_health(self, index=None):
        """Return the Elasticsearch cluster health."""
        if index is not None:
            self._validate_single_index(index)
        return self._es.cluster.health(index)

    def cluster_routing(self, *, enabled):
        """Enable or disable cluster routing.

        :param enabled: ``bool`` whether to enable or disable routing
        """
        value = "all" if enabled else "none"
        self._cluster_put_settings({"cluster.routing.allocation.enable": value})

    def _cluster_put_settings(self, settings, transient=True, is_flat=True):
        set_type = "transient" if transient else "persistent"
        self._es.cluster.put_settings({set_type: settings}, flat_settings=is_flat)

    def get_node_info(self, node_id, metric):
        """Return a specific metric from the node info for an Elasticsearch node.

        :param node_id: ``str`` ID of the node
        :param metric: ``str`` name of the metric to fetch
        :returns: deserialized JSON (``dict``, ``list``, ``str``, etc)
        """
        return self._es.nodes.info(node_id, metric)["nodes"][node_id][metric]

    def get_task(self, task_id):
        """Return the details for an active task

        :param task_id: ``str`` ID of the task
        :returns: ``dict`` of task details
        :raises: ``TaskError`` or ``TaskMissing`` (subclass of ``TaskError``)
        """
<<<<<<< HEAD
        # TODO - Refactor this and reomove support for ES 2
        if self.elastic_major_version >= 5:
            try:
                task_details = self._es.tasks.get(task_id=task_id)
                task_info = task_details['task']
                task_info['completed'] = task_details['completed']
            except NotFoundError as e:
                # unknown task id provided
                raise TaskMissing(e)
            return task_info
        return self._parse_task_result(self._es.tasks.list(task_id=task_id,
                                                           detailed=True))
=======
        try:
            task_details = self._es.tasks.get(task_id=task_id)
            task_info = task_details['task']
            task_info['completed'] = task_details['completed']
        except NotFoundError as e:
            # unknown task id provided
            raise TaskMissing(e)
        return task_info
>>>>>>> f641f50b

    def cancel_task(self, task_id):
        """
        Cancells a running task in ES

        :param task_id: ``str`` ID of the task
        :returns: ``dict`` of task details
        :raises: ``TaskError`` or ``TaskMissing`` (subclass of ``TaskError``)
        """
        result = self._es.tasks.cancel(task_id)
        return self._parse_task_result(result)

    @staticmethod
    def _parse_task_result(result, *, _return_one=True):
        """Parse the ``tasks.list()`` output and return a dictionary of task
        details.

        :param result: Elasticsearch ``/_tasks`` response
        :param _return_one: ``bool`` (default ``True``) verify that there is
                            only one task result and return the details for that
                            task only.  Setting to ``False`` changes the return
                            value, returning a dictionary of one or more tasks,
                            keyed by their ``task_id`` (used for tests, but is
                            not necessarily a "for testing only" feature).
        :returns: ``dict``
        :raises: ``TaskError`` or ``TaskMissing`` (subclass of ``TaskError``)
        """
        tasks = {}
        for node_name, info in result.get("nodes", {}).items():
            for task_id, details in info.get("tasks", {}).items():
                tasks[task_id] = details
        if tasks:
            if not _return_one:
                return tasks
            if len(tasks) == 1:
                return list(tasks.values()).pop()
        try:
            failures = result["node_failures"]
            failure = failures.pop()
            if not failures and failure["type"] == "failed_node_exception":
                cause = failure["caused_by"]
                if cause["type"] == "resource_not_found_exception":
                    raise TaskMissing(cause)
        except (KeyError, IndexError):
            # task info format is not what we expected
            pass
        raise TaskError(result)

    def index_create(self, index, metadata=None):
        """Create a new index.

        :param index: ``str`` index name
        :param metadata: ``dict`` full index metadata (mappings, settings, etc)
        """
        self._validate_single_index(index)
        self._es.indices.create(index, metadata)

    def index_delete(self, index):
        """Delete an existing index.

        :param index: ``str`` index name
        """
        self._validate_single_index(index)
        self._es.indices.delete(index)

    def index_refresh(self, index):
        """Convenience method for refreshing a single index."""
        self.indices_refresh([index])

    def indices_refresh(self, indices):
        """Refresh a list of indices.

        :param indices: iterable of index names or aliases
        """
        if not isinstance(indices, (list, tuple, set)):
            raise ValueError(f"invalid list of indices: {indices}")
        for index in indices:
            self._validate_single_index(index)
        self._es.indices.refresh(",".join(indices), expand_wildcards="none")

    def indices_info(self):
        """Retrieve meta information about all the indices in the cluster. This will also return closed indices
        :returns: ``dict`` A dict with index name in keys and index meta information.
        """
        indices_info = self._es.cat.indices(format='json', bytes='b')
        filtered_indices_info = {}
        for info in indices_info:
            if info['index'].startswith('.'):
                # Elasticsearch system index, ignore
                continue
            filtered_indices_info[info['index']] = {
                'health': info['health'],
                'primary_shards': info['pri'],
                'replica_shards': info['rep'],
                'doc_count': info['docs.count'],
                'size_on_disk': info['store.size'],  # in bytes
            }
        return filtered_indices_info

    def index_flush(self, index):
        """Flush an index.

        :param index: ``str`` index name
        """
        self._validate_single_index(index)
        self._es.indices.flush(index, expand_wildcards="none")

    def index_close(self, index):
        """Close an index.

        :param index: ``str`` index name
        """
        self._validate_single_index(index)
        self._es.indices.close(index, expand_wildcards="none")

    def index_put_alias(self, index, name):
        """Assign an alias to an existing index. This uses the
        ``Elasticsearch.update_aliases()`` method to perform both 'remove' and
        'add' actions simultaneously, which is atomic on the server-side. This
        ensures that the alias is **only** assigned to one index at a time, and
        that (if present) an existing alias does not vanish momentarily.

        See: https://www.elastic.co/guide/en/elasticsearch/reference/current/indices-aliases.html

        :param index: ``str`` name of the index to be aliased
        :param name: ``str`` name of the alias to assign to ``index``
        """
        self._validate_single_index(index)
        self._validate_single_index(name)
        # remove the alias (if assigned) and (re)assign it in a single request
        self._es.indices.update_aliases({"actions": [
            {"remove": {"index": "_all", "alias": name}},
            {"add": {"index": index, "alias": name}},
        ]})

    def index_set_replicas(self, index, replicas):
        """Set the number of replicas for an index.

        :param index: ``str`` index for which to change the replicas
        :param replicas: ``int`` number of replicas
        """
        self._validate_single_index(index)
        settings = {"index.number_of_replicas": replicas}
        self._index_put_settings(index, settings)

    def index_configure_for_reindex(self, index):
        """Update an index with settings optimized for reindexing.

        :param index: ``str`` index for which to change the settings
        """
        self._validate_single_index(index)
        return self._index_put_settings(index, INDEX_CONF_REINDEX)

    def index_configure_for_standard_ops(self, index):
        """Update an index with settings optimized standard HQ performance.

        :param index: ``str`` index for which to change the settings
        """
        return self._index_put_settings(index, INDEX_CONF_STANDARD)

    def _index_put_settings(self, index, settings):
        self._validate_single_index(index)
        if not (list(settings) == ["index"]
                or all(key.startswith("index.") for key in settings)):
            raise ValueError(f"Invalid index settings: {settings}")
        return self._es.indices.put_settings(settings, index)

    def index_put_mapping(self, index, type_, mapping):
        """Update the mapping for a doc type on an index.

        :param index: ``str`` index where the mapping should be updated
        :param type_: ``str`` doc type to update on the index
        :param mapping: ``dict`` mapping for the provided doc type
        """
        self._validate_single_index(index)
        return self._es.indices.put_mapping(doc_type=type_, body=mapping, index=index,
                                            expand_wildcards="none")

    def index_get_mapping(self, index, type_):
        """Returns the current mapping for a doc type on an index.

        :param index: ``str`` index to fetch the mapping from
        :param type_: ``str`` doc type to fetch the mapping for
        :returns: mapping ``dict`` or ``None`` if index does not have a mapping
        """
        self._validate_single_index(index)
        response = self._es.indices.get_mapping(index, type_, expand_wildcards="none")
        try:
            index_data = response[index]
        except KeyError:
            return None  # index exists but does not have a mapping
        return index_data["mappings"][type_]

    def index_get_settings(self, index, values=None):
        """Returns the current settings for an index.

        :param index: ``str`` index to fetch settings for
        :param values: Optional collection of explicit settings to provide in
            the return value. If ``None`` (the default) all settings are
            returned.
        :returns: ``dict``
        :raises: ``KeyError`` (only if invalid ``values`` are provided)
        """
        self._validate_single_index(index)
        settings = self._es.indices.get_settings(
            index,
            expand_wildcards="none",
            # include_defaults=bool(values),  # unavailable in elasticsearch2
        )[index]["settings"]["index"]
        if values is None:
            return settings
        return {k: settings[k] for k in values}

    def index_validate_query(self, index, query, params={}):
        """Returns True if passed `query` is valid else will return false"""
        validation = self._es.indices.validate_query(body=query, index=index, params=params)
        return validation['valid']

    @staticmethod
    def _validate_single_index(index):
        """Verify that the provided index is a valid, single index

        - is non-zero
        - is not ``_all``
        - does not contain commas (``,``)
        - does not contain wildcards (i.e. asterisks, ``*``).

        See: https://www.elastic.co/guide/en/elasticsearch/reference/current/indices-get-index.html#get-index-api-path-params  # noqa: E501

        :param index: index name or alias
        """
        if not index:
            raise ValueError(f"invalid index: {index}")
        elif index == "_all":
            raise ValueError("refusing to operate on all indices")
        elif "," in index:
            raise ValueError(f"refusing to operate on multiple indices: {index}")
        elif "*" in index:
            raise ValueError(f"refusing to operate with index wildcards: {index}")

    def reindex(
            self, source, dest, wait_for_completion=False,
            refresh=False, batch_size=1000, requests_per_second=None,
    ):
        """
        Starts the reindex process in elastic search cluster

        :param source: ``str`` name of the source index
        :param dest: ``str`` name of the destination index
        :param wait_for_completion: ``bool`` would block the request until reindex is complete
        :param refresh: ``bool`` refreshes index
        :param requests_per_second: ``int`` throttles rate at which reindex issues batches of
                            index operations by padding each batch with a wait time.
        :param batch_size: ``int`` The size of the scroll batch used by the reindex process. larger
                           batches may process more quickly but risk errors if the documents are too
                           large. 1000 is the recommended maximum and elasticsearch default,
                           and can be reduced if you encounter scroll timeouts.
        :returns: None if wait_for_completion is True else would return task_id of reindex task
        """

        # More info on "op_type" and "version_type"
        # https://www.elastic.co/guide/en/elasticsearch/reference/5.6/docs-reindex.html

        reindex_body = {
            "source": {
                "index": source,
                "size": batch_size,
            },
            "dest": {
                "index": dest,
                "op_type": "create",
                "version_type": "external"
            },
            "conflicts": "proceed"
        }

        reindex_kwargs = {
            "wait_for_completion": wait_for_completion,
            "refresh": refresh,
        }

        if requests_per_second:
            reindex_kwargs["requests_per_second"] = requests_per_second

        reindex_info = self._es.reindex(reindex_body, **reindex_kwargs)
        if not wait_for_completion:
            return reindex_info['task']


class ElasticDocumentAdapter(BaseAdapter):
    """Base for subclassing document-specific adapters.

    Subclasses must define the following:

    - ``mapping``: attribute (``dict``)
    - ``from_python(...)``: classmethod for converting models into Elastic format
    """

    analysis = DEFAULT_ANALYSIS
    settings_key = None

    # Model class whose objects are to be saved in ES.
    # This variable be used in data transformation logic
    model_cls = None

    # Name of the index as referred in HQ world
    canonical_name = None

    def __init__(self, index_name, type_):
        """A document adapter for a single index.

        :param index_name: the name of the index that this adapter interacts with
        :param type_: the index ``_type`` for the mapping
        """
        super().__init__()
        self.index_name = index_name
        self.type = type_

    def export_adapter(self):
        """Get an instance of this document adapter configured for "export"
        queries (i.e. the low-level Elasticsearch client object is configured
        with longer request timeouts, etc).
        """
        adapter = copy.copy(self)
        adapter._es = get_client(for_export=True)
        return adapter

    def from_python(self, doc):
        """Transform a Python model object or model dict into the json-serializable (``dict``)
        format suitable for indexing in Elasticsearch.

        :param doc: document (instance of a Python model) or a dict representation of that model
        :returns: ``tuple`` of ``(doc_id, source_dict)`` suitable for being
                  indexed/updated/deleted in Elasticsearch
        """
        if isinstance(doc, self.model_cls):
            doc_dict = doc.to_json()
        elif isinstance(doc, dict):
            doc_dict = copy.copy(doc)
        else:
            raise TypeError(f"Unkown type {type(doc)}")
        return self._from_dict(doc_dict)

    def _from_dict(self, model_dict):
        """
        Transforms a model dict to a JSON serializable dict suitable for indexing in elasticsearch.
        """
        model_dict['doc_id'] = model_dict['_id']
        return model_dict.pop('_id'), model_dict

    def to_json(self, doc):
        """Convenience method that returns the full "from python" document
        (including the ``_id`` key, if present) as it would be returned by an
        adapter ``search`` result.

        This method is not used by the adapter itself, and is only present for
        other code which wishes to work with documents in a couch-like format.

        :param doc: document (instance of a Python model)
        """
        _id, source = self.from_python(doc)
        if _id is not None:
            source["_id"] = _id
        return source

    def exists(self, doc_id):
        """Check if a document exists for the provided ``doc_id``

        Equivalent to the legacy ``ElasticsearchInterface.doc_exists(...)``
        method.

        :param doc_id: ``str`` ID of the document to be checked
        :returns: ``bool``
        """
        return self._es.exists(self.index_name, self.type, doc_id)

    def get(self, doc_id, source_includes=None):
        """Return the document for the provided ``doc_id``

        Equivalent to the legacy ``ElasticsearchInterface.get_doc(...)`` method.

        :param doc_id: ``str`` ID of the document to be fetched
        :param source_includes: a list of fields to extract and return. If
                                ``None`` (the default), the entire document is
                                returned.
        :returns: ``dict``
        """
        kw = {"_source_include": source_includes} if source_includes else {}
        doc = self._es.get_source(self.index_name, self.type, doc_id, **kw)
        # TODO: standardize all result collections returned by this class.
        doc["_id"] = doc_id
        return doc

    def count(self, query):
        """Return the number of documents matched by the ``query``

        :param query: ``dict`` query body
        :returns: ``int``
        """
        query = self._prepare_count_query(query)
        return self._es.count(self.index_name, self.type, query).get("count")

    def _prepare_count_query(self, query):
        """TODO: move this logic to the calling class (the low-level adapter
        should not be performing this type of manipulation).
        """
        # pagination params are not required and not supported in ES count API
        query = query.copy()
        for extra in ["size", "sort", "from", "to", "_source"]:
            query.pop(extra, None)
        return query

    def get_docs(self, doc_ids):
        """Return multiple docs for the provided ``doc_ids``

        Equivalent to the legacy ``ElasticsearchInterface.get_bulk_docs(...)``
        method.

        :param doc_ids: iterable of document IDs (``str``'s)
        :returns: ``dict``
        """
        docs = []
        result = self._mget({"ids": doc_ids})
        # TODO: check for shard failures
        for doc_result in result["docs"]:
            if "error" in doc_result:
                raise ESError(doc_result["error"].get("reason", "multi-get error"))
            if doc_result["found"]:
                # TODO: standardize all result collections returned by this class.
                self._fix_hit(doc_result)
                docs.append(doc_result["_source"])
        return docs

    def iter_docs(self, doc_ids, chunk_size=100):
        """Return a generator which fetches documents in chunks.

        :param doc_ids: iterable of document IDs (``str`` s)
        :param chunk_size: ``int`` number of documents to fetch per query
        :yields: ``dict`` documents
        """
        # TODO: standardize all result collections returned by this class.
        for ids_chunk in chunked(doc_ids, chunk_size):
            yield from self.get_docs(ids_chunk)

    def _mget(self, query):
        """Perform an ``mget`` request and return the result.

        :param query: ``dict`` mget query
        """
        return self._es.mget(query, self.index_name, self.type, _source=True)

    def search(self, query, **kw):
        """Perform a query (search) and return the result.

        :param query: ``dict`` search query to execute
        :param kw: extra parameters passed directly to the
                     underlying ``elasticsearch.Elasticsearch.search()`` method.
        :returns: ``dict``
        """
        # TODO:
        # - standardize all result collections returned by this class.
        # - remove **kw and standardize which arguments HQ uses
        try:
            result = self._search(query, **kw)
            self._fix_hits_in_result(result)
            self._report_and_fail_on_shard_failures(result)
        except ElasticsearchException as exc:
            raise ESError(exc)
        return result

    def _search(self, query, **kw):
        """Perform a "low-level" search and return the raw result. This is
        split into a separate method for ease of testing the result format.
        """
        with metrics_histogram_timer(
                'commcare.elasticsearch.search.timing',
                timing_buckets=(1, 10),
                tags={
                    'index': self.canonical_name,
                    'domain': limit_domains(get_request_domain()),
                },
        ):
            return self._es.search(self.index_name, self.type, query, **kw)

    def scroll(self, query, scroll=SCROLL_KEEPALIVE, size=None):
        """Perfrom a scrolling search, yielding each doc until the entire context
        is exhausted.

        :param query: ``dict`` raw search query.
        :param scroll: ``str`` time value specifying how long the Elastic
                       cluster should keep the search context alive.
        :param size: ``int`` scroll size (number of documents per "scroll" page)
                     When set to ``None`` (the default), the default scroll size
                     is used.
        :yields: ``dict`` documents
        """
        # TODO: standardize all result collections returned by this class.
        try:
            for result in self._scroll(query, scroll, size):
                self._report_and_fail_on_shard_failures(result)
                self._fix_hits_in_result(result)
                for hit in result["hits"]["hits"]:
                    yield hit
        except ElasticsearchException as e:
            raise ESError(e)

    def _scroll(self, query, scroll, size):
        """Perform one or more scroll requests to completely exhaust a scrolling
        search context.

        :param query: ``dict`` search query to execute
        :param scroll: ``str`` duration to keep scroll context alive
        :param size: ``int`` scroll size (number of documents per "scroll" page)
        :yields: ``dict``s of Elasticsearch result objects

        Providing a query with ``size`` specified as well as the ``size``
        keyword argument is ambiguous, and Elastic docs do not say what happens
        when ``size`` is provided both as a GET parameter _as well as_ part of
        the query body. Real-world observations show that the GET parameter
        wins, but to avoid ambiguity, specifying both in this function will
        raise a ``ValueError``.

        Read before using:
        - Scroll queries are not designed for real-time user requests.
        - Using aggregations with scroll queries may yield non-aggregated
          results.
        - The most efficient way to perform a scroll request is to sort by
          ``_doc``.
        - Scroll request results reflect the state of the index at the time the
          initial ``search`` is requested. Changes to the index after that time
          will not be reflected for the duration of the search context.
        - Open scroll search contexts can keep old index segments alive longer,
          which may require more disk space and file descriptor limits.
        - An Elasticsearch cluster has a limited number of allowed concurrent
          search contexts. Versions 2.4 and 5.6 do not specify what the default
          maximum limit is, or how to configure it. Version 7.14 specifies the
          default is 500 concurrent search contexts.
        - See: https://www.elastic.co/guide/en/elasticsearch/reference/5.6/search-request-scroll.html
        """
        query = query.copy()
        query.setdefault("sort", "_doc")  # configure for efficiency if able
        kwargs = {"scroll": scroll}
        # validate/set default size
        size_qy = query.get("size")
        if size_qy is None:
            # Set a large scroll size if one is not already configured.
            # Observations on Elastic v2.4 show default (when not specified)
            # scroll size of 10.
            kwargs["size"] = SCROLL_SIZE if size is None else size
        elif size is not None:
            raise ValueError(f"ambiguous scroll size (specified in both query "
                             f"and arguments): query={size_qy}, arg={size}")
        result = self._search(query, **kwargs)
        scroll_id = result.get("_scroll_id")
        if scroll_id is None:
            return
        try:
            yield result
            while True:
                # Failure to add the `scroll` parameter here will cause the
                # scroll context to terminate immediately after this request,
                # resulting in this method fetching a maximum `size * 2`
                # documents.
                # see: https://stackoverflow.com/a/63911571
                result = self._es.scroll(scroll_id=scroll_id, scroll=scroll)
                scroll_id = result.get("_scroll_id")
                yield result
                if scroll_id is None or not result["hits"]["hits"]:
                    break
        finally:
            if scroll_id:
                self._es.clear_scroll(body={"scroll_id": [scroll_id]}, ignore=(404,))

    def index(self, doc, refresh=False):
        """Index (send) a new document in (to) Elasticsearch

        Equivalent to the legacy
        ``ElasticsearchInterface.index_doc(...)`` method.

        :param doc: the (Python model) document to index
        :param refresh: ``bool`` refresh the effected shards to make this
                        operation visible to search
        """
        doc_id, source = self.from_python(doc)
        self._verify_doc_id(doc_id)
        self._verify_doc_source(source)
        self._index(doc_id, source, refresh)

    def _index(self, doc_id, source, refresh):
        """Perform the low-level (3rd party library) index operation."""
        self._es.index(self.index_name, self.type, source, doc_id,
                       refresh=self._refresh_value(refresh))

    def update(self, doc_id, fields, return_doc=False, refresh=False,
               _upsert=False, retry_on_conflict=None):
        """Update an existing document in Elasticsearch

        Equivalent to the legacy
        ``ElasticsearchInterface.update_doc_fields(...)`` method.

        :param doc_id: ``str`` ID of the document to update
        :param fields: ``dict`` of name/values to update on the existing Elastic
                       doc
        :param return_doc: ``bool`` return the full updated doc. When ``False``
                           (the default), ``None`` is returned.
        :param refresh: ``bool`` refresh the effected shards to make this
                        operation visible to search
        :param _upsert: ``bool``. Only needed for multiplexing, use the
                        `index()` method instead. Create a new document if one
                        doesn't already exist. When ``False`` (the default),
                        performing an update request for a missing document will
                        raise an exception.
        :param retry_on_conflict: ``int`` number of times to retry the update if
                                  there is a conflict. Ignored if ``None`` (the
                                  default). Otherwise, the value it is passed
                                  directly to the low-level `update()` method.
        :returns: ``dict`` or ``None``
        """
        if "_id" in fields:
            if doc_id != fields["_id"]:
                raise ValueError(f"ambiguous doc_id: ({doc_id!r} != {fields['_id']!r})")
            fields = {key: fields[key] for key in fields if key != "_id"}
        self._verify_doc_source(fields)
        kw = {"refresh": self._refresh_value(refresh)}
        if retry_on_conflict is not None:
            kw["retry_on_conflict"] = retry_on_conflict
        return self._update(doc_id, fields, return_doc, _upsert, **kw)

    def _update(self, doc_id, fields, return_doc, _upsert, **kw):
        """Perform the low-level (3rd party library) update operation."""
        if return_doc:
            major_version = self.elastic_major_version
            assert major_version in {5, 6, 7, 8}, self.elastic_version
            if major_version in {5, 6, 7}:
                # this changed in elasticsearch-py v5.x
                kw["_source"] = "true"
            else:
                # this changes again in elasticsearch-py v8.x
                kw["source"] = True
        payload = {"doc": fields}
        if _upsert:
            payload["doc_as_upsert"] = True
        response = self._es.update(self.index_name, self.type, doc_id, payload, **kw)
        return response.get("get", {}).get("_source")

    def delete(self, doc_id, refresh=False):
        """Delete an existing document from Elasticsearch

        Equivalent to the legacy ``ElasticsearchInterface.delete_doc(...)``
        method.

        :param doc_id: ``str`` ID of the document to delete
        :param refresh: ``bool`` refresh the effected shards to make this
                        operation visible to search
        """
        self._es.delete(self.index_name, self.type, doc_id,
                        refresh=self._refresh_value(refresh))

    @staticmethod
    def _refresh_value(refresh):
        """Translate a boolean ``refresh`` argument value into a string value
        expected by Elasticsearch.

        :param refresh: ``bool``
        :returns: ``str`` (one of ``'true'`` or ``'false'``)
        """
        # valid Elasticsearch values are ["true", "false", "wait_for"]
        if refresh not in {True, False}:
            raise ValueError(f"Invalid 'refresh' value, expected bool, got {refresh!r}")
        return "true" if refresh else "false"

    def bulk(self, actions, refresh=False, raise_errors=True):
        """Use the Elasticsearch library's ``bulk()`` helper function to process
        documents en masse.

        Equivalent to the legacy ``ElasticsearchInterface.bulk_ops(...)``
        method.

        :param actions: iterable of ``BulkActionItem`` instances
        :param refresh: ``bool`` refresh the effected shards to make this
                        operation visible to search
        :param raise_errors: whether or not exceptions should be raised if bulk
            actions fail. The default (``True``) matches that of the
            elasticsearch-py library's ``bulk()`` helper function (i.e. raise).
        """
        payload = [self._render_bulk_action(action) for action in actions]
        return self._bulk(payload, refresh, raise_errors)

    def _bulk(self, payload, refresh, raise_errors):
        """Perform the bulk operation with the low-level payload object."""
        return bulk(
            self._es,
            payload,
            refresh=self._refresh_value(refresh),
            raise_on_exception=raise_errors,
            raise_on_error=raise_errors,
        )

    def bulk_index(self, docs, **bulk_kw):
        """Convenience method for bulk indexing many documents without the
        BulkActionItem boilerplate.

        :param docs: iterable of (Python model) documents to be indexed
        :param bulk_kw: extra parameters passed verbatim to the
            ``ElasticDocumentAdapter.bulk()`` method.
        """
        action_gen = (BulkActionItem.index(doc) for doc in docs)
        return self.bulk(action_gen, **bulk_kw)

    def bulk_delete(self, doc_ids, **bulk_kw):
        """Convenience method for bulk deleting many documents by ID without the
        BulkActionItem boilerplate.

        :param doc_ids: iterable of document IDs to be deleted
        :param bulk_kw: extra parameters passed verbatim to the
            ``ElasticDocumentAdapter.bulk()`` method.
        """
        action_gen = (BulkActionItem.delete_id(doc_id) for doc_id in doc_ids)
        return self.bulk(action_gen, **bulk_kw)

    def _render_bulk_action(self, action, *, forbid_tombstones=True):
        """Return a "raw" action object in the format required by the
        Elasticsearch ``bulk()`` helper function.

        :param action: a ``BulkActionItem`` instance
        :param forbid_tombstones: Optional (default ``True``) passed verbatim to
            the ``_verify_doc_source()`` method.
        :returns: ``dict``
        """
        for_elastic = {
            "_index": self.index_name,
            "_type": self.type,
        }
        if action.is_delete:
            for_elastic["_op_type"] = "delete"
            if action.doc is None:
                doc_id = action.doc_id
            else:
                doc_id = self.from_python(action.doc)[0]
        elif action.is_index:
            for_elastic["_op_type"] = "index"
            doc_id, source = self.from_python(action.doc)
            self._verify_doc_source(source, forbid_tombstones=forbid_tombstones)
            for_elastic["_source"] = source
        else:
            raise ValueError(f"unsupported action type: {action!r}")
        self._verify_doc_id(doc_id)
        for_elastic["_id"] = doc_id
        return for_elastic

    @staticmethod
    def _verify_doc_id(doc_id):
        """Check whether or not the provided ``doc_id`` is a valid value to
        use as the ``_id`` for an Elasticsearch document.

        :param doc_id: value to check
        :raises: ``ValueError``
        """
        if not (isinstance(doc_id, str) and doc_id):
            raise ValueError(f"invalid Elastic _id value: {doc_id!r}")

    @staticmethod
    def _verify_doc_source(source, *, forbid_tombstones=True):
        """Check whether or the not the provided ``source`` is valid for
        passing to Elasticseach (does not contain any illegal meta properties).

        :param source: ``dict`` of document properties to check
        :param forbid_tombstones: Optional. If ``True`` (the default), raise if
            ``source`` contains any properties reserved for tombstones.
        :raises: ``ValueError``
        """
        if not isinstance(source, dict) or "_id" in source:
            raise ValueError(f"invalid Elastic _source value: {source}")
        if forbid_tombstones and source.get(Tombstone.PROPERTY_NAME, False):
            raise ValueError(f"property {Tombstone.PROPERTY_NAME} is reserved")

    @staticmethod
    def _fix_hit(hit):
        """Modify the ``hit`` dict that is passed to this method.

        :param hit: ``dict`` Elasticsearch result
        :returns: ``None``
        """
        # TODO: standardize all result collections returned by this class.
        if "_source" in hit:
            hit["_source"]["_id"] = hit["_id"]

    def _fix_hits_in_result(self, result):
        """Munge the ``result`` dict, conditionally modifying it.

        :param result: ``dict`` of Elasticsearch result hits (or possibly
                        something else)
        :returns: ``None``
        """
        # TODO: standardize all result collections returned by this class.
        try:
            hits = result["hits"]["hits"]
        except KeyError:
            return
        for hit in hits:
            self._fix_hit(hit)

    @staticmethod
    def _report_and_fail_on_shard_failures(result):
        """
        Raise an ESShardFailure if there are shard failures in a search result
        (JSON) and report to datadog.
        The ``commcare.es.partial_results`` metric counts 1 per Elastic request
        with any shard failure.

        :param result: Elasticsearch ``search`` or ``scroll`` result object
        :raises: ``ESShardFailure``, ``ValueError``
        """
        if not isinstance(result, dict):
            raise ValueError(f"invalid Elastic result object: {result}")
        if result.get("_shards", {}).get("failed"):
            metrics_counter("commcare.es.partial_results")
            # Example message:
            #   "_shards: {"successful": 4, "failed": 1, "total": 5}"
            shard_info = json.dumps(result["_shards"])
            raise ESShardFailure(f"_shards: {shard_info}")

    def delete_tombstones(self):
        """
        Deletes all tombstones documents present in the index

        TODO:  This should be replaced by delete_by_query
        https://www.elastic.co/guide/en/elasticsearch/reference/5.1/docs-delete-by-query.html
        when on ES version >= 5
        """
        tombstone_ids = self._get_tombstone_ids()
        self.bulk_delete(tombstone_ids, refresh=True)

    def _get_tombstone_ids(self):
        query = {
            "query": term(Tombstone.PROPERTY_NAME, True),
            "_source": False
        }
        scroll_iter = self.scroll(query, size=1000)
        return [doc['_id'] for doc in scroll_iter]

    def __repr__(self):
        return f"<{self.__class__.__name__} index={self.index_name!r}, type={self.type!r}>"


class BulkActionItem:
    """A wrapper for documents to be processed via Elasticsearch's Bulk API.
    Collections of these objects can be passed to an ElasticDocumentAdapter's
    ``.bulk()`` method for processing.

    Instances of this class are meant to be acquired via one of the factory
    methods rather than instantiating directly (via ``__init__()``).
    """

    OpType = Enum("OpType", "index delete")

    def __init__(self, op_type, doc=None, doc_id=None):
        if not (isinstance(op_type, self.OpType) and op_type in self.OpType):
            raise ValueError(f"invalid operations type: {op_type!r}")
        if doc is None and doc_id is None:
            raise ValueError("at least one of 'doc' or 'doc_id' are required")
        elif not (doc is None or doc_id is None):
            raise ValueError("'doc' and 'doc_id' are mutually exclusive")
        elif doc is None and op_type is not self.OpType.delete:
            raise ValueError("'doc_id' can only be used for delete operations")
        self.doc = doc
        self.doc_id = doc_id
        self.op_type = op_type

    @classmethod
    def delete(cls, doc):
        """Factory method for a document delete action"""
        return cls(cls.OpType.delete, doc=doc)

    @classmethod
    def delete_id(cls, doc_id):
        """Factory method for a document delete action providing only the ID"""
        return cls(cls.OpType.delete, doc_id=doc_id)

    @classmethod
    def index(cls, doc):
        """Factory method for a document index action"""
        return cls(cls.OpType.index, doc=doc)

    @property
    def is_delete(self):
        """``True`` if this is a delete action, otherwise ``False``."""
        return self.op_type is self.OpType.delete

    @property
    def is_index(self):
        """``True`` if this is an index action, otherwise ``False``."""
        return self.op_type is self.OpType.index

    def __eq__(self, other):
        if not isinstance(other, BulkActionItem):
            return NotImplemented
        return (self.op_type, self.doc, self.doc_id) == (other.op_type, other.doc, other.doc_id)

    def __repr__(self):
        if self.doc_id is not None:
            doc_info = f"_id={self.doc_id!r}"
        else:
            doc_info = f"doc={self.doc!r}"
        return f"<{self.__class__.__name__} op_type={self.op_type.name}, {doc_info}>"


class ElasticMultiplexAdapter(BaseAdapter):

    def __init__(self, primary_adapter, secondary_adapter):
        super().__init__()
        self.index_name = primary_adapter.index_name
        self.type = primary_adapter.type

        self.primary = primary_adapter
        self.secondary = secondary_adapter
        # TODO document this better
        self.secondary.from_python = self.from_python

    @property
    def mapping(self):
        return self.primary.mapping

    def export_adapter(self):
        adapter = copy.copy(self)
        adapter.primary = adapter.primary.export_adapter()
        return adapter

    def from_python(self, doc):
        if isinstance(doc, Tombstone):
            return doc.id, Tombstone.create_document()
        return self.primary.from_python(doc)

    # meta methods and Elastic index read methods (pass-through on the primary
    # adapter)
    @property
    def analysis(self):
        return self.primary.analysis

    @property
    def settings_key(self):
        return self.primary.settings_key

    @property
    def canonical_name(self):
        return self.primary.canonical_name

    def to_json(self, doc):
        # TODO: this is a classmethod on the the document adapter, but should
        # be converted to an instance method
        return self.primary.to_json(doc)

    def count(self, *args, **kw):
        return self.primary.count(*args, **kw)

    def exists(self, *args, **kw):
        return self.primary.exists(*args, **kw)

    def get(self, *args, **kw):
        return self.primary.get(*args, **kw)

    def get_docs(self, *args, **kw):
        return self.primary.get_docs(*args, **kw)

    def iter_docs(self, *args, **kw):
        return self.primary.iter_docs(*args, **kw)

    def scroll(self, *args, **kw):
        return self.primary.scroll(*args, **kw)

    def search(self, *args, **kw):
        return self.primary.search(*args, **kw)

    # Elastic index write methods (multiplexed between both adapters)
    def bulk(self, actions, refresh=False, raise_errors=True):
        """Apply bulk actions on the primary and secondary.

        Bulk actions are applied against the primary and secondary in chunks of
        500 actions at a time (replicates the behavior of the the ``bulk()``
        helper function). Chunks are applied against the primary and secondary
        simultaneously by chunking the original ``actions`` in blocks of (up to)
        250 and performing a single block of (up to) 500 actions against both
        indexes in parallel. Tombstone documents are indexed on the secondary
        for any ``delete`` actions which succeed on the primary but fail on the
        secondary.
        """
        success_count = 0
        errors = []
        for chunk in chunked(self._iter_pruned_actions(actions), 250):
            payload = []
            for action in chunk:
                # apply the chunk to both indexes in parallel
                payload.append(self.primary._render_bulk_action(action))
                if action.is_delete:
                    # Always create a tombstone on secondary index when delete is issued on primary
                    if action.doc is None:
                        doc_id = action.doc_id
                    else:
                        doc_id = self.from_python(action.doc)[0]
                    payload.append(
                        self.secondary._render_bulk_action(
                            BulkActionItem.index(Tombstone(doc_id)),
                            forbid_tombstones=False
                        )
                    )
                else:
                    payload.append(self.secondary._render_bulk_action(action))
            _, chunk_errs = bulk(self._es, payload, chunk_size=len(payload),
                                 refresh=refresh, raise_on_error=False,
                                 raise_on_exception=raise_errors)
            deduped_errs = {}
            for error in chunk_errs:
                doc_id, index_name = self._parse_bulk_error(error)
                if index_name == self.primary.index_name and self._is_delete_not_found(error):
                    # Ignore error raised while deleting an non-existent doc on primary
                    pass
                else:
                    deduped_errs.setdefault(doc_id, error)

            errors.extend(deduped_errs.values())
            if raise_errors and errors:
                # raise the same as elasticsearch-py does
                raise BulkIndexError(f"{len(errors)} document(s) failed to index.", errors)
            success_count += (len(chunk) - len(deduped_errs))
        return success_count, errors

    @staticmethod
    def _parse_bulk_error(error):
        """Returns tuple ``(doc_id, index_name)`` for the provided bulk action
        error.
        """
        op_type, = error.keys()
        return error[op_type]["_id"], error[op_type]["_index"]

    @staticmethod
    def _is_delete_not_found(error):
        return error.get("delete", {}).get("status") == 404

    def _iter_pruned_actions(self, actions):
        """Iterates over ``actions``, yielding a subset of actions in the
        same order. Actions are pruned (not yielded) if they are superseded by a
        later action. Pruning logic uses the following algorithm:

        - Any ``index`` action supersedes all prior actions for the same
          document ``_id``.
        - Any ``delete`` action supersedes previous ``delete`` actions for the
          same document ``_id``, but does not supersede ``index`` actions.

        For any unique document ``_id`` present in the original actions, there
        are only three possible action permutations yielded by this method:

        1. ``delete_action`` only: This is the last of one or more
           delete actions for this document. There were no index actions.
        2. ``index_action`` only: This is the last of one or more actions of any
           type for this document, and this action came after all others.
        3. ``index_action`` *and* ``delete_action`` (index action will always be
           yielded first): These are the last of each index and delete actions
           (respectively), and the delete action came *after* the index action.

        :param actions: an iterable of ``BulkActionItem`` instances.
        """
        by_id = {}
        for seq, action in enumerate(actions):
            # Render the action to get the document id and bulk action 'op_type'
            # value. The adpater used to acquire this info is not important
            # (either the primary or secondary will suffice).
            serializable_action = self.primary._render_bulk_action(action)
            doc_id = serializable_action["_id"]
            op_type = serializable_action["_op_type"]
            if action.is_delete:
                by_id.setdefault(doc_id, {})[op_type] = (seq, action)
            else:
                assert action.is_index, action
                by_id[doc_id] = {op_type: (seq, action)}

        def flatten(by_id):
            """Iterate pruned actions, yielding ``(seq, action)`` tuples to
            support sorting the actions in their original order.
            This could also be converted into a nested generator expression
            (instead of a this inline function definition), but the function
            implementation is easier to read.
            """
            for doc_id, actions in by_id.items():
                for op_type, (seq, action) in actions.items():
                    yield seq, action

        for seq, action in sorted(flatten(by_id)):
            yield action

    def bulk_index(self, docs, **bulk_kw):
        return ElasticDocumentAdapter.bulk_index(self, docs, **bulk_kw)

    def bulk_delete(self, doc_ids, **bulk_kw):
        return ElasticDocumentAdapter.bulk_delete(self, doc_ids, **bulk_kw)

    def delete(self, doc_id, refresh=False):
        """Delete from both primary and secondary via the ``bulk()`` method in
        order to perform both actions in a single HTTP request (two, if a
        tombstone is required).
        """
        try:
            self.bulk_delete([doc_id], refresh=refresh)
        except BulkIndexError as exc:
            resp = list(exc.errors[0].values())[0]
            raise NotFoundError(resp.pop("status"), str(resp), resp) from exc

    def index(self, doc, refresh=False):
        """Index into both primary and secondary via the ``bulk()`` method in
        order to perform both actions in a single HTTP request.
        """
        try:
            self.bulk_index([doc], refresh=refresh)
        except BulkIndexError as exc:
            resp = list(exc.errors[0].values())[0]
            raise TransportError(resp.pop("status"), str(resp), resp) from exc

    def update(self, doc_id, fields, return_doc=False, refresh=False,
               _upsert=False, **kw):
        """Update on the primary adapter, fetching the full doc; then upsert the
        secondary adapter.
        """
        full_doc = self.primary.update(doc_id, fields, return_doc=True,
                                       refresh=refresh, _upsert=_upsert, **kw)
        # don't refresh the secondary because we never read from it
        self.secondary.update(doc_id, full_doc, _upsert=True, **kw)
        if return_doc:
            return full_doc
        return None


class Tombstone:
    """
    Used to create Tombstone documents in the secondary index when the document from primary index is deleted.

    This is required to avoid a potential race condition
    that might ocuur when we run reindex process along with the multiplexer
    """
    PROPERTY_NAME = "__is_tombstone__"

    def __init__(self, doc_id):
        self.id = doc_id

    @classmethod
    def create_document(cls):
        return {cls.PROPERTY_NAME: True}


def get_client(for_export=False):
    """Get an elasticsearch client instance.

    :param for_export: (optional ``bool``) specifies whether the returned
                          client should be optimized for slow export queries.
    :returns: `elasticsearch.Elasticsearch` instance.
    """
    if for_export:
        return _client_for_export()
    return _client_default()


@memoized
def _client_default():
    """Get a configured elasticsearch client instance."""
    return _client()


@memoized
def _client_for_export():
    """Get an elasticsearch client with settings more tolerant of slow queries
    (better suited for large exports).
    """
    return _client(
        retry_on_timeout=True,
        max_retries=3,
        timeout=300,  # query timeout in seconds
    )


def _client(**override_kw):
    """Configure an elasticsearch.Elasticsearch instance."""
    hosts = _elastic_hosts()
    client_kw = {
        "timeout": settings.ES_SEARCH_TIMEOUT,
        "serializer": ElasticJSONSerializer(),
    }
    client_kw.update(override_kw)
    return Elasticsearch(hosts, **client_kw)


def _elastic_hosts():
    """Render the host list for passing to an elasticsearch-py client."""
    parse_hosts = getattr(settings, 'ELASTICSEARCH_HOSTS', [])
    if not parse_hosts:
        parse_hosts.append(settings.ELASTICSEARCH_HOST)
    hosts = []
    for hostspec in parse_hosts:
        host, delim, port = hostspec.partition(":")
        if delim:
            port = int(port)
        else:
            port = settings.ELASTICSEARCH_PORT
        hosts.append({"host": host, "port": port})
    return hosts


def create_document_adapter(cls, index_name, type_, *, secondary=None):
    """Creates and returns a document adapter instance for the parameters
    provided.

    One thing to note here is that the behaviour of the function can be altered with django settings.

    The function would return multiplexed adapter only if
    - ES_<app name>_INDEX_MULTIPLEXED is True
    - Secondary index is provided.

    The indexes would be swapped only if
    - ES_<app_name>_INDEX_SWAPPED is set to True
    - secondary index is provided

    If both ES_<app name>_INDEX_MULTIPLEXED and ES_<app_name>_INDEX_SWAPPED are set to True
    then primary index will act as secondary index and vice versa.

    :param cls: an ``ElasticDocumentAdapter`` subclass
    :param index_name: the name of the index that the adapter interacts with
    :param type_: the index ``_type`` for the adapter's mapping.
    :param secondary: the name of the secondary index in a multiplexing
        configuration.
        If an index name is provided and ES_<app name>_INDEX_MULTIPLEXED is set to True,
        then returned adapter will be an instance of ``ElasticMultiplexAdapter``.
        If ``None`` (the default), the returned adapter will be an instance of ``cls``.
        ES_<app name>_INDEX_MULTIPLEXED will be ignored if secondary is None.
    :returns: a document adapter instance.
    """

    def index_multiplexed(cls):
        key = f"ES_{cls.canonical_name.upper()}_INDEX_MULTIPLEXED"
        return getattr(settings, key)

    def index_swapped(cls):
        key = f"ES_{cls.canonical_name.upper()}_INDEX_SWAPPED"
        return getattr(settings, key)

    doc_adapter = cls(index_runtime_name(index_name), type_)

    if secondary is None:
        return doc_adapter

    secondary_adapter = cls(index_runtime_name(secondary), type_)

    if index_multiplexed(cls) and index_swapped(cls):
        doc_adapter = ElasticMultiplexAdapter(secondary_adapter, doc_adapter)
    elif index_multiplexed(cls):
        doc_adapter = ElasticMultiplexAdapter(doc_adapter, secondary_adapter)
    elif index_swapped(cls):
        doc_adapter = secondary_adapter

    return doc_adapter


manager = ElasticManageAdapter()<|MERGE_RESOLUTION|>--- conflicted
+++ resolved
@@ -146,20 +146,6 @@
         :returns: ``dict`` of task details
         :raises: ``TaskError`` or ``TaskMissing`` (subclass of ``TaskError``)
         """
-<<<<<<< HEAD
-        # TODO - Refactor this and reomove support for ES 2
-        if self.elastic_major_version >= 5:
-            try:
-                task_details = self._es.tasks.get(task_id=task_id)
-                task_info = task_details['task']
-                task_info['completed'] = task_details['completed']
-            except NotFoundError as e:
-                # unknown task id provided
-                raise TaskMissing(e)
-            return task_info
-        return self._parse_task_result(self._es.tasks.list(task_id=task_id,
-                                                           detailed=True))
-=======
         try:
             task_details = self._es.tasks.get(task_id=task_id)
             task_info = task_details['task']
@@ -168,7 +154,6 @@
             # unknown task id provided
             raise TaskMissing(e)
         return task_info
->>>>>>> f641f50b
 
     def cancel_task(self, task_id):
         """
