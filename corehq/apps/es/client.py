--- conflicted
+++ resolved
@@ -1351,10 +1351,6 @@
         return getattr(settings, key)
 
     doc_adapter = cls(index_runtime_name(index_name), type_)
-<<<<<<< HEAD
-
-=======
->>>>>>> fa75eca2
 
     if secondary is None:
         return doc_adapter
