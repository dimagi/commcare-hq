"""
FormES
--------
"""
from copy import copy
from datetime import datetime

from django.conf import settings

from jsonobject.exceptions import BadValueError

from casexml.apps.case.exceptions import PhoneDateValueError
from casexml.apps.case.xml.parser import (
    CaseGenerationException,
    case_update_from_block,
)
from couchforms.geopoint import GeoPoint

from corehq.pillows.mappings.const import NULL_VALUE
from dimagi.utils.parsing import json_format_datetime

from . import filters
from .client import ElasticDocumentAdapter, create_document_adapter
from .es_query import HQESQuery
from .index.settings import IndexSettingsKey
from .transient_util import get_adapter_mapping


class FormES(HQESQuery):
    index = 'forms'
    default_filters = {
        'is_xform_instance': filters.term("doc_type", "xforminstance"),
        'has_xmlns': filters.exists("xmlns"),
        'has_user': filters.exists("form.meta.userID"),
        'has_domain': filters.exists("domain"),
    }

    @property
    def builtin_filters(self):
        return [
            form_ids,
            xmlns,
            app,
            submitted,
            completed,
            user_id,
            user_type,
            user_ids_handle_unknown,
            j2me_submissions,
            updating_cases,
        ] + super(FormES, self).builtin_filters

    def user_aggregation(self):
        return self.terms_aggregation('form.meta.userID', 'user')

    def domain_aggregation(self):
        return self.terms_aggregation('domain.exact', 'domain')

    def only_archived(self):
        """Include only archived forms, which are normally excluded"""
        return (self.remove_default_filter('is_xform_instance')
                .filter(filters.doc_type('xformarchived')))


class ElasticForm(ElasticDocumentAdapter):

    settings_key = IndexSettingsKey.FORMS

    @property
    def mapping(self):
        return get_adapter_mapping(self)

<<<<<<< HEAD
    def from_python(self, xform):
        from corehq.form_processor.models.forms import XFormInstance
        if isinstance(xform, dict):
            xform_dict = copy(xform)
        elif isinstance(xform, XFormInstance):
            xform_dict = xform.to_json()
        else:
            raise TypeError(f"Unknown type {type(xform)}")
        return self._from_dict(xform_dict)
=======
    @property
    def model_cls(self):
        from corehq.form_processor.models.forms import XFormInstance
        return XFormInstance
>>>>>>> c660f9b6

    def _from_dict(cls, xform_dict):
        """
        Takes in a xform dict and applies required transformation to make it suitable for ES.
        The function is replica of ``transform_form_for_elasticsearch``
        and will be replaced by `from_python` in future

        :param xform: an instance of ``dict`` which is ``XFormInstance.to_json()``
        """
        from casexml.apps.case.xform import extract_case_blocks

        from corehq.apps.receiverwrapper.util import get_app_version_info
        from corehq.pillows.utils import format_form_meta_for_es, get_user_type
        from corehq.pillows.xform import is_valid_date

        # create shallow copy of form object and case objects
        # that will be modified in tranformation
        form = xform_dict['form'] = copy(xform_dict['form'])

        if 'case' in form:
            if isinstance(form['case'], dict):
                form['case'] = copy(form['case'])
            elif isinstance(form['case'], list):
                form['case'] = [copy(case) for case in form['case']]

        user_id = None

        if 'meta' in form:
            form_meta = form['meta'] = copy(form['meta'])
            if not is_valid_date(form_meta.get('timeEnd', None)):
                form_meta['timeEnd'] = None
            if not is_valid_date(form_meta.get('timeStart', None)):
                form_meta['timeStart'] = None

            # Some docs have their @xmlns and #text here
            if isinstance(form_meta.get('appVersion'), dict):
                form_meta = format_form_meta_for_es(form_meta)

            app_version_info = get_app_version_info(
                xform_dict['domain'],
                xform_dict.get('build_id'),
                xform_dict.get('version'),
                form_meta,
            )
            form_meta['commcare_version'] = app_version_info.commcare_version
            form_meta['app_build_version'] = app_version_info.build_version
            user_id = form_meta.get('userID', None)

            try:
                geo_point = GeoPoint.from_string(xform_dict['form']['meta']['location'])
                form_meta['geo_point'] = geo_point.lat_lon
            except (KeyError, BadValueError):
                form_meta['geo_point'] = None
                pass

        xform_dict['user_type'] = get_user_type(user_id)
<<<<<<< HEAD
        xform_dict['inserted_at'] = datetime.utcnow().isoformat()
=======
        xform_dict['inserted_at'] = json_format_datetime(datetime.utcnow())
>>>>>>> c660f9b6

        try:
            case_blocks = extract_case_blocks(xform_dict)
        except PhoneDateValueError:
            pass
        else:
            for case_dict in case_blocks:
                for date_modified_key in ['date_modified', '@date_modified']:
                    if not is_valid_date(case_dict.get(date_modified_key, None)):
                        if case_dict.get(date_modified_key) == '':
                            case_dict[date_modified_key] = None
                        else:
                            case_dict.pop(date_modified_key, None)

                # convert all mapped dict properties to nulls if they are empty strings
                for object_key in ['index', 'attachment', 'create', 'update']:
                    if object_key in case_dict and not isinstance(case_dict[object_key], dict):
                        case_dict[object_key] = None

            try:
                xform_dict["__retrieved_case_ids"] = list(set(case_update_from_block(cb).id for cb in case_blocks))
            except CaseGenerationException:
                xform_dict["__retrieved_case_ids"] = []

        if 'backend_id' not in xform_dict:
            xform_dict['backend_id'] = 'sql'

<<<<<<< HEAD
        return xform_dict.pop('_id'), xform_dict
=======
        return super()._from_dict(xform_dict)
>>>>>>> c660f9b6


form_adapter = create_document_adapter(
    ElasticForm,
    getattr(settings, "ES_XFORM_INDEX_NAME", "xforms_2016-07-07"),
    "xform",
)


def form_ids(form_ids):
    return filters.term('_id', form_ids)


def xmlns(xmlnss):
    return filters.term('xmlns.exact', xmlnss)


def app(app_ids):
    return filters.term('app_id', app_ids)


def submitted(gt=None, gte=None, lt=None, lte=None):
    return filters.date_range('received_on', gt, gte, lt, lte)


def completed(gt=None, gte=None, lt=None, lte=None):
    return filters.date_range('form.meta.timeEnd', gt, gte, lt, lte)


def user_id(user_ids):
    if not isinstance(user_ids, (list, set, tuple)):
        user_ids = [user_ids]
    return filters.term(
        'form.meta.userID',
        [x if x is not None else NULL_VALUE for x in user_ids]
    )


def user_type(user_types):
    return filters.term("user_type", user_types)


def user_ids_handle_unknown(user_ids):
    missing_users = None in user_ids

    user_ids = [_f for _f in user_ids if _f]

    if not missing_users:
        user_filter = user_id(user_ids)
    elif user_ids and missing_users:
        user_filter = filters.OR(
            user_id(user_ids),
            filters.missing('form.meta.userID'),
        )
    else:
        user_filter = filters.missing('form.meta.userID')
    return user_filter


def j2me_submissions(gt=None, gte=None, lt=None, lte=None):
    return filters.AND(
        filters.regexp("form.meta.appVersion", "v2+.[0-9]+.*"),
        submitted(gt, gte, lt, lte)
    )


def updating_cases(case_ids):
    """return only those forms that have case blocks that touch the cases listed in `case_ids`
    """
    return filters.term("__retrieved_case_ids", case_ids)<|MERGE_RESOLUTION|>--- conflicted
+++ resolved
@@ -70,22 +70,10 @@
     def mapping(self):
         return get_adapter_mapping(self)
 
-<<<<<<< HEAD
-    def from_python(self, xform):
-        from corehq.form_processor.models.forms import XFormInstance
-        if isinstance(xform, dict):
-            xform_dict = copy(xform)
-        elif isinstance(xform, XFormInstance):
-            xform_dict = xform.to_json()
-        else:
-            raise TypeError(f"Unknown type {type(xform)}")
-        return self._from_dict(xform_dict)
-=======
     @property
     def model_cls(self):
         from corehq.form_processor.models.forms import XFormInstance
         return XFormInstance
->>>>>>> c660f9b6
 
     def _from_dict(cls, xform_dict):
         """
@@ -142,11 +130,7 @@
                 pass
 
         xform_dict['user_type'] = get_user_type(user_id)
-<<<<<<< HEAD
-        xform_dict['inserted_at'] = datetime.utcnow().isoformat()
-=======
         xform_dict['inserted_at'] = json_format_datetime(datetime.utcnow())
->>>>>>> c660f9b6
 
         try:
             case_blocks = extract_case_blocks(xform_dict)
@@ -174,11 +158,7 @@
         if 'backend_id' not in xform_dict:
             xform_dict['backend_id'] = 'sql'
 
-<<<<<<< HEAD
-        return xform_dict.pop('_id'), xform_dict
-=======
         return super()._from_dict(xform_dict)
->>>>>>> c660f9b6
 
 
 form_adapter = create_document_adapter(
