"""
SMSES
--------
"""
from copy import copy

from . import filters
from .client import ElasticDocumentAdapter, create_document_adapter
from .es_query import HQESQuery
from .index.settings import IndexSettingsKey
from .transient_util import get_adapter_mapping


class SMSES(HQESQuery):
    index = 'sms'

    @property
    def builtin_filters(self):
        return [
            incoming_messages,
            outgoing_messages,
            to_commcare_user,
            to_commcare_case,
            to_web_user,
            to_couch_user,
            to_commcare_user_or_case,
            received,
            direction,
            processed,
            processed_or_incoming_messages,
        ] + super(SMSES, self).builtin_filters

    def user_aggregation(self):
        return self.terms_aggregation('couch_recipient', 'user')


class ElasticSMS(ElasticDocumentAdapter):

    settings_key = IndexSettingsKey.SMS

    @property
    def mapping(self):
        return get_adapter_mapping(self)

<<<<<<< HEAD
    @classmethod
    def from_python(cls, sms):
        from corehq.apps.sms.models import SMS
        if isinstance(sms, SMS):
            sms_dict = sms.to_json()
        elif isinstance(sms, dict):
            sms_dict = copy(sms)
        else:
            raise TypeError(f"Unknown type {type(sms)}")
        return sms_dict.pop('_id'), sms_dict
=======
    @property
    def model_cls(self):
        from corehq.apps.sms.models import SMS
        return SMS
>>>>>>> c660f9b6


sms_adapter = create_document_adapter(
    ElasticSMS,
    "smslogs_2020-01-28",
    "sms",
)


def incoming_messages():
    return direction("i")


def outgoing_messages():
    return direction("o")


def direction(direction_):
    return filters.term("direction", direction_)


def processed_or_incoming_messages():
    return filters.NOT(filters.AND(outgoing_messages(), processed(False)))


def processed(processed=True):
    return filters.term('processed', processed)


def to_commcare_user():
    return filters.term("couch_recipient_doc_type", "commcareuser")


def to_commcare_case():
    return filters.term("couch_recipient_doc_type", "commcarecase")


def to_web_user():
    return filters.term("couch_recipient_doc_type", "webuser")


def to_couch_user():
    return filters.term("couch_recipient_doc_type", "couchuser")


def to_commcare_user_or_case():
    return filters.OR(to_commcare_user(), to_commcare_case())


def received(gt=None, gte=None, lt=None, lte=None):
    return filters.date_range('date', gt, gte, lt, lte)<|MERGE_RESOLUTION|>--- conflicted
+++ resolved
@@ -42,23 +42,10 @@
     def mapping(self):
         return get_adapter_mapping(self)
 
-<<<<<<< HEAD
-    @classmethod
-    def from_python(cls, sms):
-        from corehq.apps.sms.models import SMS
-        if isinstance(sms, SMS):
-            sms_dict = sms.to_json()
-        elif isinstance(sms, dict):
-            sms_dict = copy(sms)
-        else:
-            raise TypeError(f"Unknown type {type(sms)}")
-        return sms_dict.pop('_id'), sms_dict
-=======
     @property
     def model_cls(self):
         from corehq.apps.sms.models import SMS
         return SMS
->>>>>>> c660f9b6
 
 
 sms_adapter = create_document_adapter(
