import uuid
from datetime import date, datetime
from unittest.mock import MagicMock, patch

from django.test import TestCase
from django.test.testcases import SimpleTestCase

from couchforms.geopoint import GeoPoint

from corehq.apps.case_search.const import IS_RELATED_CASE, RELEVANCE_SCORE
from corehq.apps.case_search.models import CaseSearchConfig
from corehq.apps.es import queries
from corehq.apps.es.client import manager
from corehq.apps.es.case_search import (
    CaseSearchES,
    case_search_adapter,
    case_property_starts_with,
    case_property_geo_distance,
    case_property_missing,
    case_property_query,
    case_property_range_query,
    case_property_text_query,
    wrap_case_search_hit,
)
from corehq.apps.es.const import SIZE_LIMIT
from corehq.apps.es.tests.utils import ElasticTestMixin, es_test
from corehq.form_processor.models import CommCareCaseIndex
from corehq.form_processor.tests.utils import FormProcessorTestUtils
from corehq.pillows.case_search import CaseSearchReindexerFactory
from corehq.util.test_utils import create_and_save_a_case, flag_enabled


@es_test
class TestCaseSearchES(ElasticTestMixin, SimpleTestCase):

    def setUp(self):
        self.es = CaseSearchES()

    def test_simple_case_property_query(self):
        json_output = {
            "query": {
                "bool": {
                    "filter": [
                        {
                            "term": {
                                "domain.exact": "swashbucklers"
                            }
                        },
                        {
                            "match_all": {}
                        }
                    ],
                    "must": {
                        "bool": {
                            "must": [
                                {
                                    "nested": {
                                        "path": "case_properties",
                                        "query": {
                                            "bool": {
                                                "filter": [
                                                    {
                                                        "bool": {
                                                            "filter": [
                                                                {
                                                                    "term": {
                                                                        "case_properties.key.exact": "name"
                                                                    }
                                                                },
                                                                {
                                                                    "term": {
                                                                        "case_properties.value.exact": "redbeard"
                                                                    }
                                                                }
                                                            ]
                                                        }
                                                    }
                                                ],
                                                "must": {
                                                    "match_all": {}
                                                }
                                            }
                                        }
                                    }
                                }
                            ]
                        }
                    }
                }
            },
            "size": SIZE_LIMIT
        }

        query = self.es.domain('swashbucklers').case_property_query("name", "redbeard")

        self.checkQuery(query, json_output, validate_query=False)

    def test_multiple_case_search_queries(self):
        json_output = {
            "query": {
                "bool": {
                    "filter": [
                        {
                            "term": {
                                "domain.exact": "swashbucklers"
                            }
                        },
                        {
                            "match_all": {}
                        }
                    ],
                    "must": {
                        "bool": {
                            "must": [
                                {
                                    "nested": {
                                        "path": "case_properties",
                                        "query": {
                                            "bool": {
                                                "filter": [
                                                    {
                                                        "bool": {
                                                            "filter": [
                                                                {
                                                                    "term": {
                                                                        "case_properties.key.exact": "name"
                                                                    }
                                                                },
                                                                {
                                                                    "term": {
                                                                        "case_properties.value.exact": "redbeard"
                                                                    }
                                                                }
                                                            ]
                                                        }
                                                    }
                                                ],
                                                "must": {
                                                    "match_all": {}
                                                }
                                            }
                                        }
                                    }
                                }
                            ],
                            "should": [
                                {
                                    "nested": {
                                        "path": "case_properties",
                                        "query": {
                                            "bool": {
                                                "filter": [
                                                    {
                                                        "term": {
                                                            "case_properties.key.exact": "parrot_name"
                                                        }
                                                    }
                                                ],
                                                "must": {
                                                    "bool": {
                                                        "should": [
                                                            {
                                                                "fuzzy": {
                                                                    "case_properties.value": {
                                                                        "value": "polly",
                                                                        "fuzziness": "AUTO",
                                                                        "max_expansions": 100
                                                                    }
                                                                }
                                                            },
                                                            {
                                                                "match": {
                                                                    "case_properties.value": {
                                                                        "query": "polly",
                                                                        "operator": "or",
                                                                        "fuzziness": "0"
                                                                    }
                                                                }
                                                            }
                                                        ]
                                                    }
                                                }
                                            }
                                        }
                                    }
                                }
                            ]
                        }
                    }
                }
            },
            "size": SIZE_LIMIT
        }

        query = (self.es.domain('swashbucklers')
                 .case_property_query("name", "redbeard")
                 .case_property_query("parrot_name", "polly", clause="should", fuzzy=True))
        self.checkQuery(query, json_output, validate_query=False)

    def test_blacklisted_owner_ids(self):
        query = self.es.domain('swashbucklers').blacklist_owner_id('123').owner('234')
        expected = {
            'query': {
                'bool': {
                    'filter': [
                        {'term': {'domain.exact': 'swashbucklers'}},
                        {'bool': {'must_not': {'term': {'owner_id': '123'}}}},
                        {'term': {'owner_id': '234'}},
                        {'match_all': {}}
                    ],
                    'must': {'match_all': {}},
                },
            },
            'size': SIZE_LIMIT,
        }
        self.checkQuery(query, expected, validate_query=False)


class TestCaseSearchHitConversions(SimpleTestCase):
    maxDiff = None

    def test_wrap_case_search_hit(self):
        case = wrap_case_search_hit(self.make_hit())
        self.assertEqual(case.case_id, '2a3341db-0ca4-444b-a44c-3bde3a16954e')
        self.assertEqual(case.closed, False)
        self.assertEqual(case.closed_by, None)
        self.assertEqual(case.closed_on, None)
        self.assertEqual(case.doc_type, 'CommCareCase')
        self.assertEqual(case.domain, 'healsec')
        self.assertEqual(case.external_id, None)
        self.assertEqual(case.location_id, None)
        self.assertEqual(case.modified_on, datetime(2019, 6, 21, 17, 32, 48))
        self.assertEqual(case.name, 'blah')
        self.assertEqual(case.opened_by, '29383d6a335847f985aeeeca94031f82')
        self.assertEqual(case.opened_on, datetime(2019, 6, 21, 17, 31, 18, 349000))
        self.assertEqual(case.owner_id, '29383d6a335847f985aeeeca94031f82')
        self.assertEqual(case.server_modified_on, datetime(2019, 6, 21, 17, 32, 48, 437901))
        self.assertEqual(case.type, 'mother')
        self.assertEqual(case.user_id, '29383d6a335847f985aeeeca94031f82')
        self.assertEqual(case.indices, [
            CommCareCaseIndex(
                case_id=case.case_id,
                domain='healsec',
                identifier='host',
                referenced_type='person',
                referenced_id='abc123',
                relationship_id=CommCareCaseIndex.EXTENSION,
            )
        ])
        self.assertEqual(case.case_json, {
            'closed': 'nope',
            'doc_type': 'frankle',
            'domain': 'batter',
            'foo': 'bar',
            'baz': 'buzz',
        })

    def test_wrap_case_search_hit_include_score(self):
        case = wrap_case_search_hit(self.make_hit(), include_score=True)
        self.assertEqual(case.case_json[RELEVANCE_SCORE], "1.095")


    @staticmethod
    def make_hit():
        return {
            "_score": "1.095",
            "_source": {
                '_id': '2a3341db-0ca4-444b-a44c-3bde3a16954e',
                'closed': False,
                'closed_by': None,
                'closed_on': None,
                'doc_type': 'CommCareCase',
                'domain': 'healsec',
                'external_id': None,
                'location_id': None,
                'modified_on': '2019-06-21T17:32:48Z',
                'name': 'blah',
                'opened_by': '29383d6a335847f985aeeeca94031f82',
                'opened_on': '2019-06-21T17:31:18.349000Z',
                'owner_id': '29383d6a335847f985aeeeca94031f82',
                'server_modified_on': '2019-06-21T17:32:48.437901Z',
                'type': 'mother',
                'user_id': '29383d6a335847f985aeeeca94031f82',
                '@indexed_on': '2020-04-18T12:34:56.332000Z',
                'indices': [
                    {
                        'case_id': '2a3341db-0ca4-444b-a44c-3bde3a16954e',
                        'domain': 'healsec',
                        'identifier': 'host',
                        'referenced_type': 'person',
                        'referenced_id': 'abc123',
                        'relationship': 'extension',
                    },
                ],
                'case_properties': [
                    {'key': '@case_id', 'value': '2a3341db-0ca4-444b-a44c-3bde3a16954e'},
                    {'key': '@case_type', 'value': 'mother'},
                    {'key': '@owner_id', 'value': '29383d6a335847f985aeeeca94031f82'},
                    {'key': '@status', 'value': 'open'},
                    {'key': 'name', 'value': 'blah'},
                    {'key': 'case_name', 'value': 'blah'},
                    {'key': 'external_id', 'value': None},
                    {'key': 'date_opened', 'value': '2019-06-21T17:31:18.349000Z'},
                    {'key': 'closed_on', 'value': None},
                    {'key': 'last_modified', 'value': '2019-06-21T17:32:48.332000Z'},
                    {'key': 'closed', 'value': 'nope'},
                    {'key': 'doc_type', 'value': 'frankle'},
                    {'key': 'domain', 'value': 'batter'},
                    {'key': 'foo', 'value': 'bar'},
                    {'key': 'baz', 'value': 'buzz'},
                ],
            },
        }


@es_test(requires=[case_search_adapter])
class BaseCaseSearchTest(TestCase):

    def setUp(self):
        self.domain = 'case_search_es'
        self.case_type = 'person'
        super(BaseCaseSearchTest, self).setUp()
        FormProcessorTestUtils.delete_all_cases()

    def _make_case(self, domain, case_properties, index=None):
        # make a case
        case_properties = case_properties or {}
        case_id = case_properties.pop('_id')
        case_type = case_properties.pop('case_type', self.case_type)
        case_name = 'case-name-{}'.format(uuid.uuid4().hex)
        owner_id = case_properties.pop('owner_id', None)
        case = create_and_save_a_case(
            domain, case_id, case_name, case_properties, owner_id=owner_id, case_type=case_type, index=index
        )
        return case

    def _bootstrap_cases_in_es_for_domain(self, domain, input_cases):
        for case in input_cases:
            index = case.pop('index', None)
            self._make_case(domain, case, index=index)
<<<<<<< HEAD
        CaseSearchReindexerFactory(domain=domain).build().reindex()
        self.elasticsearch.indices.refresh(CASE_SEARCH_INDEX)
=======
        with patch('corehq.pillows.case_search.domains_needing_search_index',
                   MagicMock(return_value=[domain])):
            CaseSearchReindexerFactory(domain=domain).build().reindex()
        manager.index_refresh(case_search_adapter.index_name)
>>>>>>> 23a94c0e

    def _assert_query_runs_correctly(self, domain, input_cases, query, xpath_query, output):
        self._bootstrap_cases_in_es_for_domain(domain, input_cases)
        self.assertItemsEqual(
            query.get_ids(),
            output
        )
        if xpath_query:
            self.assertItemsEqual(
                CaseSearchES().xpath_query(self.domain, xpath_query).get_ids(),
                output
            )

    def _create_case_search_config(self):
        config, _ = CaseSearchConfig.objects.get_or_create(pk=self.domain, enabled=True)
        self.addCleanup(config.delete)
        return config


class TestCaseSearchLookups(BaseCaseSearchTest):
    def test_simple_case_property_query(self):
        self._assert_query_runs_correctly(
            self.domain,
            [
                {'_id': 'c1', 'foo': 'redbeard'},
                {'_id': 'c2', 'foo': 'blackbeard'},
            ],
            CaseSearchES().domain(self.domain).case_property_query("foo", "redbeard"),
            "foo = 'redbeard'",
            ['c1']
        )

    def test_fuzzy_case_property_query(self):
        self._assert_query_runs_correctly(
            self.domain,
            [
                {'_id': 'c1', 'foo': 'redbeard'},
                {'_id': 'c2', 'foo': 'blackbeard'},
            ],
            CaseSearchES().domain(self.domain).case_property_query("foo", "backbeard", fuzzy=True),
            None,
            ['c2']
        )

    def test_regex_case_property_query(self):
        self._assert_query_runs_correctly(
            self.domain,
            [
                {'_id': 'c1', 'foo': 'redbeard'},
                {'_id': 'c2', 'foo': 'blackbeard'},
                {'_id': 'c3', 'foo': 'redblack'},
            ],
            CaseSearchES().domain(self.domain).regexp_case_property_query("foo", ".*beard.*"),
            None,
            ['c1', 'c2']
        )

    def test_multiple_case_search_queries(self):
        query = (CaseSearchES().domain(self.domain)
                 .case_property_query("foo", "redbeard")
                 .case_property_query("parrot_name", "polly"))
        self._assert_query_runs_correctly(
            self.domain,
            [
                {'_id': 'c1', 'foo': 'redbeard', 'parrot_name': 'polly'},
                {'_id': 'c2', 'foo': 'blackbeard', 'parrot_name': 'polly'},
                {'_id': 'c3', 'foo': 'redbeard', 'parrot_name': 'molly'}
            ],
            query,
            "foo = 'redbeard' and parrot_name = 'polly'",
            ['c1']
        )

    def test_multiple_case_search_queries_should_clause(self):
        query = (CaseSearchES().domain(self.domain)
                 .case_property_query("foo", "redbeard")
                 .case_property_query("parrot_name", "polly", clause="should"))
        self._assert_query_runs_correctly(
            self.domain,
            [
                {'_id': 'c1', 'foo': 'redbeard', 'parrot_name': 'polly'},
                {'_id': 'c2', 'foo': 'blackbeard', 'parrot_name': 'polly'},
                {'_id': 'c3', 'foo': 'redbeard', 'parrot_name': 'molly'}
            ],
            query,
            None,
            ['c1', 'c3']
        )

    def test_blacklisted_owner_ids(self):
        self._assert_query_runs_correctly(
            self.domain,
            [
                {'_id': 'c1', 'owner_id': '123'},
                {'_id': 'c2', 'owner_id': '234'},
            ],
            CaseSearchES().domain(self.domain).blacklist_owner_id('123'),
            None,
            ['c2']
        )

    def test_missing_case_property(self):
        self._assert_query_runs_correctly(
            self.domain,
            [
                {'_id': 'c2', 'foo': 'blackbeard'},
                {'_id': 'c3', 'foo': ''},
                {'_id': 'c4'},
            ],
            CaseSearchES().domain(self.domain).filter(case_property_missing('foo')),
            "foo = ''",
            ['c3', 'c4']
        )

    def test_full_text_query(self):
        self._assert_query_runs_correctly(
            self.domain,
            [
                {'_id': 'c1', 'description': 'redbeards are red'},
                {'_id': 'c2', 'description': 'blackbeards are black'},
            ],
            CaseSearchES().domain(self.domain).filter(case_property_text_query('description', 'red')),
            None,
            ['c1']
        )

    def test_numeric_range_query(self):
        self._assert_query_runs_correctly(
            self.domain,
            [
                {'_id': 'c1', 'num': '1'},
                {'_id': 'c2', 'num': '2'},
                {'_id': 'c3', 'num': '3'},
                {'_id': 'c4', 'num': '4'},
            ],
            CaseSearchES().domain(self.domain).numeric_range_case_property_query('num', gte=2, lte=3),
            'num <= 3 and num >= 2',
            ['c2', 'c3']
        )

    def test_date_range_query(self):
        self._assert_query_runs_correctly(
            self.domain,
            [
                {'_id': 'c1', 'dob': date(2020, 3, 1)},
                {'_id': 'c2', 'dob': date(2020, 3, 2)},
                {'_id': 'c3', 'dob': date(2020, 3, 3)},
                {'_id': 'c4', 'dob': date(2020, 3, 4)},
            ],
            CaseSearchES().domain(self.domain).add_query(
                case_property_range_query('dob', gte='2020-03-02', lte='2020-03-03'),
                clause=queries.MUST
            ),
            "dob >= '2020-03-02' and dob <= '2020-03-03'",
            ['c2', 'c3']
        )

    # Differs from above case_property_query because this is not an instance method but seperated from
    # the CaseSearchES class. More thorough testing of this method is in test_case_search_registry.py
    # and test_filter_dsl.py.
    def test_case_property_query(self):

        # mutlivalue_mode must be lowercase
        self.assertRaises(
            ValueError,
            lambda: case_property_query(
                'description',
                'redbeard blackbeard',
                multivalue_mode='AND'
            )
        )

    @flag_enabled('USH_CASE_CLAIM_UPDATES')
    @patch('corehq.pillows.case_search.get_gps_properties', return_value={'coords'})
    def test_geopoint_query(self, _):
        self._bootstrap_cases_in_es_for_domain(self.domain, [
            {'_id': 'c1', 'coords': "42.373611 -71.110558 0 0"},
            {'_id': 'c2', 'coords': "42 Wallaby Way"},
            {'_id': 'c3', 'coords': "-33.856159 151.215256 0 0"},
            {'_id': 'c4', 'coords': "-33.8373 151.225"},
        ])
        res = CaseSearchES().domain(self.domain).set_query(
            case_property_geo_distance('coords', GeoPoint(-33.1, 151.8), kilometers=1000),
        ).get_ids()
        self.assertItemsEqual(res, ['c3', 'c4'])

    def test_starts_with_query(self):
        self._assert_query_runs_correctly(
            self.domain,
            [
                {'_id': 'c1', 'ssn': '10'},
                {'_id': 'c2', 'ssn': "100"},
                {'_id': 'c3', 'ssn': '200'},
                {'_id': 'c4', 'ssn': '102'},
                {'_id': 'c5', 'ssn': '1001'},
                {'_id': 'c6', 'ssn': '100-1'},
            ],
            CaseSearchES().domain(self.domain).filter(
                case_property_starts_with('ssn', '100'),
            ),
            "starts-with(ssn, '100')",
            ['c5', 'c6', 'c2']
        )<|MERGE_RESOLUTION|>--- conflicted
+++ resolved
@@ -338,15 +338,8 @@
         for case in input_cases:
             index = case.pop('index', None)
             self._make_case(domain, case, index=index)
-<<<<<<< HEAD
         CaseSearchReindexerFactory(domain=domain).build().reindex()
-        self.elasticsearch.indices.refresh(CASE_SEARCH_INDEX)
-=======
-        with patch('corehq.pillows.case_search.domains_needing_search_index',
-                   MagicMock(return_value=[domain])):
-            CaseSearchReindexerFactory(domain=domain).build().reindex()
         manager.index_refresh(case_search_adapter.index_name)
->>>>>>> 23a94c0e
 
     def _assert_query_runs_correctly(self, domain, input_cases, query, xpath_query, output):
         self._bootstrap_cases_in_es_for_domain(domain, input_cases)
