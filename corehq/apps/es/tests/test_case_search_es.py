--- conflicted
+++ resolved
@@ -568,11 +568,7 @@
             )
         )
 
-<<<<<<< HEAD
-    @flag_enabled('CASE_SEARCH_SMART_TYPES')
-=======
     @flag_enabled('USH_CASE_CLAIM_UPDATES')
->>>>>>> 2d7a96ff
     @patch('corehq.pillows.case_search.get_gps_properties', return_value={'coords'})
     def test_geopoint_query(self, _):
         self._bootstrap_cases_in_es_for_domain(self.domain, [
