"""
CaseES
------

Here's an example getting pregnancy cases that are either still open or were
closed after May 1st.

.. code-block:: python

    from corehq.apps.es import cases as case_es

    q = (case_es.CaseES()
         .domain('testproject')
         .case_type('pregnancy')
         .OR(case_es.is_closed(False),
             case_es.closed_range(gte=datetime.date(2015, 05, 01))))
"""
<<<<<<< HEAD
from copy import copy
=======
>>>>>>> ca5fdb0b
from datetime import datetime

from . import aggregations, filters
from .client import ElasticDocumentAdapter, create_document_adapter
from .es_query import HQESQuery
from .index.settings import IndexSettingsKey
from .transient_util import get_adapter_mapping


class CaseES(HQESQuery):
    index = 'cases'

    @property
    def builtin_filters(self):
        return [
            opened_range,
            closed_range,
            modified_range,
            server_modified_range,
            case_name,
            is_closed,
            case_type,
            owner,
            owner_type,
            user,
            user_ids_handle_unknown,
            opened_by,
            case_ids,
            active_in_range,
        ] + super(CaseES, self).builtin_filters


class ElasticCase(ElasticDocumentAdapter):

    settings_key = IndexSettingsKey.CASES

    @property
    def mapping(self):
        return get_adapter_mapping(self)

<<<<<<< HEAD
    def from_python(self, case):
        from corehq.form_processor.models.cases import CommCareCase
        if isinstance(case, dict):
            case_dict = copy(case)
        elif isinstance(case, CommCareCase):
            case_dict = case.to_json()
        else:
            raise TypeError(f"Unknown type {type(case)}")
        return self._from_dict(case_dict)
=======
    @property
    def model_cls(self):
        from corehq.form_processor.models.cases import CommCareCase
        return CommCareCase
>>>>>>> ca5fdb0b

    def _from_dict(self, case):
        """
        Takes in case dict and applies required transformation to make it suitable for ES.
        The function is replica of ``transform_case_for_elasticsearch``
        In future all references to  ``transform_case_for_elasticsearch`` will be replaced by `from_python`

        :param case: an instance of ``dict`` which is ``CommcareCase.to_json()``
        """
        from corehq.pillows.utils import get_user_type

        if not case.get("owner_id"):
            if case.get("user_id"):
                case["owner_id"] = case["user_id"]

        case['owner_type'] = get_user_type(case.get("owner_id", None))
        case['inserted_at'] = datetime.utcnow().isoformat()

        if 'backend_id' not in case:
            case['backend_id'] = 'sql'

<<<<<<< HEAD
        return case.pop('_id'), case
=======
        return super()._from_dict(case)
>>>>>>> ca5fdb0b


case_adapter = create_document_adapter(
    ElasticCase,
    "hqcases_2016-03-04",
    "case",
)


def opened_range(gt=None, gte=None, lt=None, lte=None):
    return filters.date_range('opened_on', gt, gte, lt, lte)


def closed_range(gt=None, gte=None, lt=None, lte=None):
    return filters.date_range('closed_on', gt, gte, lt, lte)


def modified_range(gt=None, gte=None, lt=None, lte=None):
    return filters.date_range('modified_on', gt, gte, lt, lte)


def server_modified_range(gt=None, gte=None, lt=None, lte=None):
    return filters.date_range('server_modified_on', gt, gte, lt, lte)


def case_name(name):
    return filters.term('name.exact', name)


def is_closed(closed=True):
    return filters.term('closed', closed)


def case_type(type_):
    return filters.term('type.exact', type_)


def owner(owner_id):
    return filters.term('owner_id', owner_id)


def owner_type(owner_type):
    return filters.term('owner_type', owner_type)


def user(user_id):
    return filters.term('user_id', user_id)


def opened_by(user_id):
    return filters.term('opened_by', user_id)


def case_ids(case_ids):
    return filters.term('_id', case_ids)


def active_in_range(gt=None, gte=None, lt=None, lte=None):
    """Restricts cases returned to those with actions during the range"""
    return filters.nested(
        "actions",
        filters.date_range("actions.date", gt, gte, lt, lte)
    )


def user_ids_handle_unknown(user_ids):
    missing_users = None in user_ids

    user_ids = [_f for _f in user_ids if _f]

    if not missing_users:
        user_filter = user(user_ids)
    elif user_ids and missing_users:
        user_filter = filters.OR(
            user(user_ids),
            filters.missing('user_id'),
        )
    else:
        user_filter = filters.missing('user_id')
    return user_filter


def touched_total_aggregation(gt=None, gte=None, lt=None, lte=None):
    return aggregations.FilterAggregation(
        'touched_total',
        filters.AND(
            modified_range(gt, gte, lt, lte),
        )
    )


def open_case_aggregation(name='open_case', gt=None, gte=None, lt=None, lte=None):
    return aggregations.FilterAggregation(
        name,
        filters.AND(
            modified_range(gt, gte, lt, lte),
            is_closed(False),
        )
    )<|MERGE_RESOLUTION|>--- conflicted
+++ resolved
@@ -15,10 +15,6 @@
          .OR(case_es.is_closed(False),
              case_es.closed_range(gte=datetime.date(2015, 05, 01))))
 """
-<<<<<<< HEAD
-from copy import copy
-=======
->>>>>>> ca5fdb0b
 from datetime import datetime
 
 from . import aggregations, filters
@@ -59,22 +55,10 @@
     def mapping(self):
         return get_adapter_mapping(self)
 
-<<<<<<< HEAD
-    def from_python(self, case):
-        from corehq.form_processor.models.cases import CommCareCase
-        if isinstance(case, dict):
-            case_dict = copy(case)
-        elif isinstance(case, CommCareCase):
-            case_dict = case.to_json()
-        else:
-            raise TypeError(f"Unknown type {type(case)}")
-        return self._from_dict(case_dict)
-=======
     @property
     def model_cls(self):
         from corehq.form_processor.models.cases import CommCareCase
         return CommCareCase
->>>>>>> ca5fdb0b
 
     def _from_dict(self, case):
         """
@@ -96,11 +80,7 @@
         if 'backend_id' not in case:
             case['backend_id'] = 'sql'
 
-<<<<<<< HEAD
-        return case.pop('_id'), case
-=======
         return super()._from_dict(case)
->>>>>>> ca5fdb0b
 
 
 case_adapter = create_document_adapter(
