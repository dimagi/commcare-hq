--- conflicted
+++ resolved
@@ -523,7 +523,6 @@
         return ('web_user', 'api_key_name',)
 
 
-<<<<<<< HEAD
 class DataForwardingResource(ODataEnterpriseReportResource):
     domain = fields.CharField()
     service_name = fields.CharField()
@@ -541,7 +540,8 @@
 
     def get_primary_keys(self):
         return ('domain', 'service_name', 'service_type')
-=======
+
+
 class ApplicationVersionComplianceResource(ODataEnterpriseReportResource):
     mobile_worker = fields.CharField()
     domain = fields.CharField()
@@ -562,5 +562,4 @@
         return bundle
 
     def get_primary_keys(self):
-        return ('mobile_worker', 'application',)
->>>>>>> 902961cf
+        return ('mobile_worker', 'application',)