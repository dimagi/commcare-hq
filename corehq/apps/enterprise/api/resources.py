--- conflicted
+++ resolved
@@ -415,7 +415,6 @@
         return ('form_id', 'submitted',)
 
 
-<<<<<<< HEAD
 class DataExportReportResource(ODataEnterpriseReportResource):
     domain = fields.CharField()
     name = fields.CharField()
@@ -444,7 +443,8 @@
 
     def get_primary_keys(self):
         return ('domain', 'export_type', 'export_subtype', 'name')
-=======
+
+
 class TwoFactorAuthResource(ODataEnterpriseReportResource):
     domain_without_2fa = fields.CharField()
 
@@ -497,5 +497,4 @@
         return bundle
 
     def get_primary_keys(self):
-        return ('web_user', 'api_key_name',)
->>>>>>> 359f5cb8
+        return ('web_user', 'api_key_name',)