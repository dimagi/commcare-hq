from django import forms
from django.core.exceptions import ValidationError
from django.urls import reverse
from django.utils.translation import gettext as _
from django.utils.translation import gettext_lazy

from crispy_forms import layout as crispy
from crispy_forms.bootstrap import PrependedText, StrictButton
from crispy_forms.helper import FormHelper

from corehq.apps.accounting.utils import domain_has_privilege
from corehq.apps.hqwebapp import crispy as hqcrispy
from corehq.apps.hqwebapp.widgets import BootstrapCheckboxInput
from corehq.apps.export.models.export_settings import ExportFileType
from corehq.privileges import DEFAULT_EXPORT_SETTINGS


class EnterpriseSettingsForm(forms.Form):
    restrict_domain_creation = forms.BooleanField(
        label=gettext_lazy("Restrict Project Space Creation"),
        required=False,
        help_text=gettext_lazy("Do not allow current web users, other than enterprise admins, "
                               "to create new project spaces."),
    )
    restrict_signup = forms.BooleanField(
        label=gettext_lazy("Restrict User Signups"),
        required=False,
        help_text=gettext_lazy("<span data-bind='html: restrictSignupHelp'></span>"),
    )
    restrict_signup_message = forms.CharField(
        label="Signup Restriction Message",
        required=False,
        help_text=gettext_lazy("Message to display to users who attempt to sign up for an account"),
        widget=forms.Textarea(attrs={'rows': 2, 'maxlength': 512}),
    )

    forms_filetype = forms.ChoiceField(
        label=gettext_lazy("Default File Type"),
        required=False,
        initial=ExportFileType.EXCEL_2007_PLUS,
        choices=ExportFileType.CHOICES,
    )

    forms_auto_convert = forms.BooleanField(
        label=gettext_lazy("Excel Date & Multimedia Format"),
        widget=BootstrapCheckboxInput(
            inline_label=gettext_lazy(
                "Automatically convert dates and multimedia links for Excel"
            ),
        ),
        required=False,
        help_text=gettext_lazy("Leaving this checked will ensure dates appear in excel format. "
                               "Otherwise they will appear as a normal text format. This also allows "
                               "for hyperlinks to the multimedia captured by your form submission.")
    )

    forms_auto_format_cells = forms.BooleanField(
        label=gettext_lazy("Excel Cell Format"),
        widget=BootstrapCheckboxInput(
            inline_label=gettext_lazy(
                "Automatically format cells for Excel 2007+"
            ),
        ),
        required=False,
        help_text=gettext_lazy("If this setting is not selected, your export will be in Excel's generic format. "
                               "If you enable this setting, Excel will format dates, integers, decimals, "
                               "boolean values (True/False), and currencies.")
    )

    forms_expand_checkbox = forms.BooleanField(
        label=gettext_lazy("Checkbox Format"),
        widget=BootstrapCheckboxInput(
            inline_label=gettext_lazy(
                "Expand checkbox questions"
            ),
        ),
        required=False,
    )

    cases_filetype = forms.ChoiceField(
        label=gettext_lazy("Default File Type"),
        required=False,
        initial=ExportFileType.EXCEL_2007_PLUS,
        choices=ExportFileType.CHOICES,
    )

    cases_auto_convert = forms.BooleanField(
        label=gettext_lazy("Excel Date & Multimedia Format"),
        widget=BootstrapCheckboxInput(
            inline_label=gettext_lazy(
                "Automatically convert dates and multimedia links for Excel"
            ),
        ),
        required=False,
        help_text=gettext_lazy("Leaving this checked will ensure dates appear in excel format. "
                               "Otherwise they will appear as a normal text format. This also allows "
                               "for hyperlinks to the multimedia captured by your form submission.")
    )

    odata_expand_checkbox = forms.BooleanField(
        label=gettext_lazy("Checkbox Format"),
        widget=BootstrapCheckboxInput(
            inline_label=gettext_lazy(
                "Expand checkbox questions"
            ),
        ),
        help_text=gettext_lazy("Only applies to form exports."),
        required=False,
    )

    def __init__(self, *args, **kwargs):
        self.domain = kwargs.pop('domain', None)
        self.account = kwargs.pop('account', None)
        self.username = kwargs.pop('username', None)
        self.export_settings = kwargs.pop('export_settings', None)
        kwargs['initial'] = {
            "restrict_domain_creation": self.account.restrict_domain_creation,
            "restrict_signup": self.account.restrict_signup,
            "restrict_signup_message": self.account.restrict_signup_message,
        }

        if self.export_settings and domain_has_privilege(self.domain, DEFAULT_EXPORT_SETTINGS):
            kwargs['initial'].update(self.export_settings.as_dict())

        super(EnterpriseSettingsForm, self).__init__(*args, **kwargs)
        self.helper = FormHelper(self)
        self.helper.form_id = 'enterprise-settings-form'
        self.helper.form_class = 'form-horizontal'
        self.helper.form_action = reverse("edit_enterprise_settings", args=[self.domain])
        self.helper.label_class = 'col-sm-3 col-md-2'
        self.helper.field_class = 'col-sm-9 col-md-8 col-lg-6'
        self.helper.layout = crispy.Layout(
            crispy.Fieldset(
                _("Edit Enterprise Settings"),
                PrependedText('restrict_domain_creation', ''),
                crispy.Div(
                    PrependedText('restrict_signup', '', data_bind='checked: restrictSignup'),
                ),
                crispy.Div(
                    crispy.Field('restrict_signup_message'),
                    data_bind='visible: restrictSignup',
                ),
            )
        )

        if domain_has_privilege(self.domain, DEFAULT_EXPORT_SETTINGS):
            self.helper.layout.append(
                crispy.Div(
                    crispy.Fieldset(
                        _("Edit Default Form Export Settings"),
                        crispy.Div(
                            crispy.Field('forms_filetype'),
                        ),
                        PrependedText('forms_auto_convert', ''),
                        PrependedText('forms_auto_format_cells', ''),
                        PrependedText('forms_expand_checkbox', ''),
                    ),
                    crispy.Fieldset(
                        _("Edit Default Case Export Settings"),
                        crispy.Div(
                            crispy.Field('cases_filetype')
                        ),
                        PrependedText('cases_auto_convert', ''),
                    ),
                    crispy.Fieldset(
                        _("Edit Default OData Export Settings"),
                        PrependedText('odata_expand_checkbox', ''),
                    ),
                )
            )

        self.helper.layout.append(
            hqcrispy.FormActions(
                StrictButton(
                    _("Update Enterprise Settings"),
                    type="submit",
                    css_class='btn-primary',
                )
            )
        )

    def clean_restrict_signup_message(self):
        message = self.cleaned_data['restrict_signup_message']
        if self.cleaned_data['restrict_signup'] and not message:
            raise ValidationError(_("If restricting signups, a message is required."))
        return message

    def save(self, account):
        account.restrict_domain_creation = self.cleaned_data.get('restrict_domain_creation', False)
        account.restrict_signup = self.cleaned_data.get('restrict_signup', False)
        account.restrict_signup_message = self.cleaned_data.get('restrict_signup_message', '')
        account.save()

        if self.export_settings and domain_has_privilege(self.domain, DEFAULT_EXPORT_SETTINGS):
            # forms
            self.export_settings.forms_filetype = self.cleaned_data.get(
                'forms_filetype',
                self.export_settings.forms_filetype
            )
            self.export_settings.forms_auto_convert = self.cleaned_data.get(
                'forms_auto_convert',
                self.export_settings.forms_auto_convert
            )
            self.export_settings.forms_auto_format_cells = self.cleaned_data.get(
                'forms_auto_format_cells',
                self.export_settings.forms_auto_format_cells
            )
            self.export_settings.forms_expand_checkbox = self.cleaned_data.get(
                'forms_expand_checkbox',
                self.export_settings.forms_expand_checkbox
            )
            # cases
            self.export_settings.cases_filetype = self.cleaned_data.get(
                'cases_filetype',
                self.export_settings.cases_filetype
            )
            self.export_settings.cases_auto_convert = self.cleaned_data.get(
                'cases_auto_convert',
                self.export_settings.cases_auto_convert
            )
            # odata
            self.export_settings.odata_expand_checkbox = self.cleaned_data.get(
                'odata_expand_checkbox',
                self.export_settings.odata_expand_checkbox
            )
            self.export_settings.save()
        return True


class EnterpriseManageMobileWorkersForm(forms.Form):
    enable_auto_deactivation = forms.BooleanField(
<<<<<<< HEAD
        label=ugettext_lazy("Auto-Deactivation by Inactivity"),
        widget=BootstrapCheckboxInput(
            inline_label=ugettext_lazy(
=======
        label=gettext_lazy("Auto-Deactivation by Inactivity"),
        widget=BootstrapCheckboxInput(
            inline_label=gettext_lazy(
>>>>>>> 9e0ba186
                "Automatically deactivate Mobile Workers who have not "
                "submitted a form within the Inactivity Period below."
            ),
        ),
        required=False,
    )
    inactivity_period = forms.ChoiceField(
<<<<<<< HEAD
        label=ugettext_lazy("Inactivity Period"),
        required=False,
        initial=90,
        choices=(
            (30, ugettext_lazy("30 days")),
            (60, ugettext_lazy("60 days")),
            (90, ugettext_lazy("90 days")),
            (120, ugettext_lazy("120 days")),
            (150, ugettext_lazy("150 days")),
            (180, ugettext_lazy("180 days")),
        ),
        help_text=ugettext_lazy(
=======
        label=gettext_lazy("Inactivity Period"),
        required=False,
        initial=90,
        choices=(
            (30, gettext_lazy("30 days")),
            (60, gettext_lazy("60 days")),
            (90, gettext_lazy("90 days")),
            (120, gettext_lazy("120 days")),
            (150, gettext_lazy("150 days")),
            (180, gettext_lazy("180 days")),
        ),
        help_text=gettext_lazy(
>>>>>>> 9e0ba186
            "Mobile workers who have not submitted a form after these many "
            "days will be considered inactive."
        ),
    )
    allow_custom_deactivation = forms.BooleanField(
<<<<<<< HEAD
        label=ugettext_lazy("Auto-Deactivation by Month"),
        required=False,
        widget=BootstrapCheckboxInput(
            inline_label=ugettext_lazy(
=======
        label=gettext_lazy("Auto-Deactivation by Month"),
        required=False,
        widget=BootstrapCheckboxInput(
            inline_label=gettext_lazy(
>>>>>>> 9e0ba186
                "Allow auto-deactivation of Mobile Workers after "
                "a specific month."
            ),
        ),
<<<<<<< HEAD
        help_text=ugettext_lazy(
=======
        help_text=gettext_lazy(
>>>>>>> 9e0ba186
            "When this is enabled, an option to select a month and "
            "year for deactivating a Mobile Worker will be present when "
            "creating that Mobile Worker."
        ),
    )

    def __init__(self, *args, **kwargs):
        self.emw_settings = kwargs.pop('emw_settings', None)
        self.domain = kwargs.pop('domain', None)
        kwargs['initial'] = {
            "enable_auto_deactivation": self.emw_settings.enable_auto_deactivation,
            "inactivity_period": self.emw_settings.inactivity_period,
            "allow_custom_deactivation": self.emw_settings.allow_custom_deactivation,
        }

        super().__init__(*args, **kwargs)
        self.helper = FormHelper(self)
        self.helper.form_id = 'emw-settings-form'
        self.helper.form_class = 'form-horizontal'
        self.helper.label_class = 'col-sm-3 col-md-2'
        self.helper.field_class = 'col-sm-9 col-md-8 col-lg-6'
        self.helper.layout = crispy.Layout(
            crispy.Fieldset(
                _("Manage Mobile Workers"),
                PrependedText('enable_auto_deactivation', ''),
                crispy.Div(
                    crispy.Field('inactivity_period'),
                ),
                PrependedText('allow_custom_deactivation', ''),
            ),
            hqcrispy.FormActions(
                StrictButton(
                    _("Update Settings"),
                    type="submit",
                    css_class='btn-primary',
                )
            )
        )

    def update_settings(self):
        self.emw_settings.enable_auto_deactivation = self.cleaned_data['enable_auto_deactivation']
        self.emw_settings.inactivity_period = self.cleaned_data['inactivity_period']
        self.emw_settings.allow_custom_deactivation = self.cleaned_data['allow_custom_deactivation']
        self.emw_settings.save()
        for domain in self.emw_settings.account.get_domains():
            self.emw_settings.clear_domain_caches(domain)<|MERGE_RESOLUTION|>--- conflicted
+++ resolved
@@ -229,15 +229,9 @@
 
 class EnterpriseManageMobileWorkersForm(forms.Form):
     enable_auto_deactivation = forms.BooleanField(
-<<<<<<< HEAD
-        label=ugettext_lazy("Auto-Deactivation by Inactivity"),
-        widget=BootstrapCheckboxInput(
-            inline_label=ugettext_lazy(
-=======
         label=gettext_lazy("Auto-Deactivation by Inactivity"),
         widget=BootstrapCheckboxInput(
             inline_label=gettext_lazy(
->>>>>>> 9e0ba186
                 "Automatically deactivate Mobile Workers who have not "
                 "submitted a form within the Inactivity Period below."
             ),
@@ -245,20 +239,6 @@
         required=False,
     )
     inactivity_period = forms.ChoiceField(
-<<<<<<< HEAD
-        label=ugettext_lazy("Inactivity Period"),
-        required=False,
-        initial=90,
-        choices=(
-            (30, ugettext_lazy("30 days")),
-            (60, ugettext_lazy("60 days")),
-            (90, ugettext_lazy("90 days")),
-            (120, ugettext_lazy("120 days")),
-            (150, ugettext_lazy("150 days")),
-            (180, ugettext_lazy("180 days")),
-        ),
-        help_text=ugettext_lazy(
-=======
         label=gettext_lazy("Inactivity Period"),
         required=False,
         initial=90,
@@ -271,32 +251,20 @@
             (180, gettext_lazy("180 days")),
         ),
         help_text=gettext_lazy(
->>>>>>> 9e0ba186
             "Mobile workers who have not submitted a form after these many "
             "days will be considered inactive."
         ),
     )
     allow_custom_deactivation = forms.BooleanField(
-<<<<<<< HEAD
-        label=ugettext_lazy("Auto-Deactivation by Month"),
-        required=False,
-        widget=BootstrapCheckboxInput(
-            inline_label=ugettext_lazy(
-=======
         label=gettext_lazy("Auto-Deactivation by Month"),
         required=False,
         widget=BootstrapCheckboxInput(
             inline_label=gettext_lazy(
->>>>>>> 9e0ba186
                 "Allow auto-deactivation of Mobile Workers after "
                 "a specific month."
             ),
         ),
-<<<<<<< HEAD
-        help_text=ugettext_lazy(
-=======
         help_text=gettext_lazy(
->>>>>>> 9e0ba186
             "When this is enabled, an option to select a month and "
             "year for deactivating a Mobile Worker will be present when "
             "creating that Mobile Worker."
