from abc import ABC, abstractmethod
import re
from datetime import datetime, timedelta

from django.conf import settings
from django.contrib.auth.models import User
from django.db.models import Count, Subquery, Q
from django.utils.translation import gettext as _
from django.utils.translation import gettext_lazy

from memoized import memoized

from couchforms.analytics import get_last_form_submission_received
from dimagi.utils.dates import DateSpan

from corehq.apps.export.dbaccessors import (
    get_brief_exports,
    is_standard,
    is_daily_saved_export,
    is_excel_integration
)
from corehq.apps.accounting.models import BillingAccount
from corehq.apps.accounting.utils import get_default_domain_url
from corehq.apps.app_manager.dbaccessors import get_brief_apps_in_domain
from corehq.apps.builds.utils import get_latest_version_at_time, is_out_of_date
from corehq.apps.builds.models import CommCareBuildConfig
from corehq.apps.domain.calculations import sms_in_last
from corehq.apps.domain.models import Domain
from corehq.apps.enterprise.exceptions import (
    EnterpriseReportError,
    TooMuchRequestedDataError,
)
from corehq.apps.enterprise.iterators import raise_after_max_elements
from corehq.apps.es import forms as form_es
from corehq.apps.es import filters
from corehq.apps.es.apps import AppES
from corehq.apps.es.users import UserES
from corehq.apps.export.dbaccessors import ODataExportFetcher
from corehq.apps.reports.util import (
    get_commcare_version_and_date_from_last_usage,
)
from corehq.apps.sms.models import SMS, OUTGOING, INCOMING
from corehq.apps.users.dbaccessors import (
    get_all_user_rows,
    get_mobile_user_count,
    get_web_user_count,
)
from corehq.apps.users.models import CouchUser, HQApiKey, Invitation, WebUser


class EnterpriseReport(ABC):
    DOMAINS = 'domains'
    WEB_USERS = 'web_users'
    MOBILE_USERS = 'mobile_users'
    FORM_SUBMISSIONS = 'form_submissions'
    ODATA_FEEDS = 'odata_feeds'
<<<<<<< HEAD
    CASE_MANAGEMENT = 'case_management'
=======
    DATA_EXPORTS = 'data_exports'
    COMMCARE_VERSION_COMPLIANCE = 'commcare_version_compliance'
    SMS = 'sms'
    API_USAGE = 'api_usage'
    TWO_FACTOR_AUTH = '2fa'
>>>>>>> 703e2d8e

    DATE_ROW_FORMAT = '%Y/%m/%d %H:%M:%S'

    @property
    @abstractmethod
    def title(self):
        pass

    @property
    @abstractmethod
    def total_description(self):
        """
        To provide a description of the total number we displayed in tile
        """
        pass

    def __init__(self, account, couch_user, **kwargs):
        self.account = account
        self.couch_user = couch_user
        self.slug = None

    @property
    def headers(self):
        return [_('Project Space Name'), _('Project Name'), _('Project URL')]

    @property
    def filename(self):
        return "{} ({}) {}.csv".format(self.account.name, self.title, datetime.utcnow().strftime('%Y%m%d %H%M%S'))

    @classmethod
    def create(cls, slug, account_id, couch_user, **kwargs):
        account = BillingAccount.objects.get(id=account_id)
        report = None
        if slug == cls.DOMAINS:
            report = EnterpriseDomainReport(account, couch_user, **kwargs)
        elif slug == cls.WEB_USERS:
            report = EnterpriseWebUserReport(account, couch_user, **kwargs)
        elif slug == cls.MOBILE_USERS:
            report = EnterpriseMobileWorkerReport(account, couch_user, **kwargs)
        elif slug == cls.FORM_SUBMISSIONS:
            report = EnterpriseFormReport(account, couch_user, **kwargs)
        elif slug == cls.ODATA_FEEDS:
            report = EnterpriseODataReport(account, couch_user, **kwargs)
<<<<<<< HEAD
        elif slug == cls.CASE_MANAGEMENT:
            report = EnterpriseCaseManagementReport(account, couch_user, **kwargs)
=======
        elif slug == cls.DATA_EXPORTS:
            report = EnterpriseDataExportReport(account, couch_user, **kwargs)
        elif slug == cls.COMMCARE_VERSION_COMPLIANCE:
            report = EnterpriseCommCareVersionReport(account, couch_user, **kwargs)
        elif slug == cls.SMS:
            report = EnterpriseSMSReport(account, couch_user, **kwargs)
        elif slug == cls.API_USAGE:
            report = EnterpriseAPIReport(account, couch_user, **kwargs)
        elif slug == cls.TWO_FACTOR_AUTH:
            report = Enterprise2FAReport(account, couch_user, **kwargs)
>>>>>>> 703e2d8e

        if report:
            report.slug = slug
            return report
        else:
            raise EnterpriseReportError(_("Unrecognized report '{}'").format(slug))

    def format_date(self, date):
        return date.strftime(self.DATE_ROW_FORMAT) if date else ''

    def domain_properties(self, domain_obj):
        return [
            domain_obj.name,
            domain_obj.hr_name,
            get_default_domain_url(domain_obj.name),
        ]

    def rows_for_domain(self, domain_obj):
        raise NotImplementedError("Subclasses should override this")

    def total_for_domain(self, domain_obj):
        raise NotImplementedError("Subclasses should override this")

    @memoized
    def domains(self):
        return [Domain.get_by_name(name) for name in self.account.get_domains()]

    @property
    def rows(self):
        rows = []
        for domain_obj in self.domains():
            rows += self.rows_for_domain(domain_obj)
        return rows

    @property
    def total(self):
        total = 0
        for domain_obj in self.domains():
            total += self.total_for_domain(domain_obj)
        return total


class EnterpriseDomainReport(EnterpriseReport):

    title = gettext_lazy('Project Spaces')
    total_description = gettext_lazy('# of Project Spaces')

    def __init__(self, account, couch_user):
        super().__init__(account, couch_user)
        self.export_fetcher = ODataExportFetcher()

    @property
    def headers(self):
        headers = super().headers
        return [_('Created On [UTC]'), _('# of Apps'), _('# of Mobile Users'), _('# of Web Users'),
                _('# of SMS (last 30 days)'), _('Last Form Submission [UTC]'),
                _('OData Feeds Used'), _('OData Feeds Available')] + headers

    def rows_for_domain(self, domain_obj):
        return [[
            self.format_date(domain_obj.date_created),
            len(domain_obj.applications()),
            get_mobile_user_count(domain_obj.name, include_inactive=False),
            get_web_user_count(domain_obj.name, include_inactive=False),
            sms_in_last(domain_obj.name, 30),
            self.format_date(get_last_form_submission_received(domain_obj.name)),
            self.export_fetcher.get_export_count(domain_obj.name),
            domain_obj.get_odata_feed_limit(),
        ] + self.domain_properties(domain_obj)]

    def total_for_domain(self, domain_obj):
        return 1


class EnterpriseWebUserReport(EnterpriseReport):

    title = gettext_lazy('Web Users')
    total_description = gettext_lazy('# of Web Users')

    @property
    def headers(self):
        headers = super().headers
        return [_('Email Address'), _('Name'), _('Role'), _('Last Login [UTC]'),
                _('Last Access Date [UTC]'), _('Status')] + headers

    def rows_for_domain(self, domain_obj):

        rows = []
        for user in get_all_user_rows(domain_obj.name, include_web_users=True, include_mobile_users=False,
                                      include_inactive=False, include_docs=True):
            user = CouchUser.wrap_correctly(user['doc'])
            domain_membership = user.get_domain_membership(domain_obj.name)
            last_accessed_domain = None
            if domain_membership:
                last_accessed_domain = domain_membership.last_accessed
            rows.append(
                [
                    user.username,
                    user.full_name,
                    user.role_label(domain_obj.name),
                    self.format_date(user.last_login),
                    last_accessed_domain,
                    _('Active User')
                ]
                + self.domain_properties(domain_obj))
        for invite in Invitation.by_domain(domain_obj.name):
            rows.append(
                [
                    invite.email,
                    'N/A',
                    invite.get_role_name(),
                    'N/A',
                    'N/A',
                    _('Invited')
                ]
                + self.domain_properties(domain_obj))
        return rows

    def total_for_domain(self, domain_obj):
        return get_web_user_count(domain_obj.name, include_inactive=False)


class EnterpriseMobileWorkerReport(EnterpriseReport):
    title = gettext_lazy('Mobile Workers')
    total_description = gettext_lazy('# of Mobile Workers')

    @property
    def headers(self):
        headers = super().headers
        return [_('Username'), _('Name'), _('Email Address'), _('Role'), _('Created Date [UTC]'),
                _('Last Sync [UTC]'), _('Last Submission [UTC]'), _('CommCare Version'), _('User ID')] + headers

    def rows_for_domain(self, domain_obj):
        rows = []
        for user in get_all_user_rows(domain_obj.name, include_web_users=False, include_mobile_users=True,
                                      include_inactive=False, include_docs=True):
            user = CouchUser.wrap_correctly(user['doc'])
            rows.append([
                re.sub(r'@.*', '', user.username),
                user.full_name,
                user.email,
                user.role_label(domain_obj.name),
                self.format_date(user.created_on),
                self.format_date(user.reporting_metadata.last_sync_for_user.sync_date),
                self.format_date(user.reporting_metadata.last_submission_for_user.submission_date),
                user.reporting_metadata.last_submission_for_user.commcare_version or '',
                user.user_id
            ] + self.domain_properties(domain_obj))
        return rows

    def total_for_domain(self, domain_obj):
        return get_mobile_user_count(domain_obj.name, include_inactive=False)


class EnterpriseFormReport(EnterpriseReport):
    title = gettext_lazy('Mobile Form Submissions')
    total_description = gettext_lazy('# of Mobile Form Submissions')

    MAXIMUM_USERS_PER_DOMAIN = getattr(settings, 'ENTERPRISE_REPORT_DOMAIN_USER_LIMIT', 20_000)
    MAXIMUM_ROWS_PER_REQUEST = getattr(settings, 'ENTERPRISE_REPORT_ROW_LIMIT', 1_000_000)
    MAX_DATE_RANGE_DAYS = 90

    def __init__(self, account, couch_user, start_date=None, end_date=None, num_days=30, include_form_id=False):
        super().__init__(account, couch_user)
        if not end_date:
            end_date = datetime.utcnow()
        elif isinstance(end_date, str):
            end_date = datetime.fromisoformat(end_date)

        if start_date:
            if isinstance(start_date, str):
                start_date = datetime.fromisoformat(start_date)
            self.datespan = DateSpan(start_date, end_date)
        else:
            self.datespan = DateSpan(end_date - timedelta(days=num_days), end_date)

        if self.datespan.enddate - self.datespan.startdate > timedelta(days=self.MAX_DATE_RANGE_DAYS):
            raise TooMuchRequestedDataError(
                _('Date ranges with more than {} days are not supported').format(self.MAX_DATE_RANGE_DAYS)
            )

        self.include_form_id = include_form_id

    @property
    def headers(self):
        headers = super().headers
        headers = [_('Form ID')] if self.include_form_id else []
        headers.extend([_('Form Name'), _('Submitted [UTC]'), _('App Name'), _('Mobile User')] + headers)

        return headers

    def _query(self, domain_name):
        time_filter = form_es.submitted

        users_filter = form_es.user_id(
            UserES().domain(domain_name).mobile_users().show_inactive().size(self.MAXIMUM_USERS_PER_DOMAIN + 1)
            .values_list('_id', flat=True)
        )

        if len(users_filter) > self.MAXIMUM_USERS_PER_DOMAIN:
            raise TooMuchRequestedDataError(
                _('Domain {name} has too many users. Maximum allowed is: {amount}')
                .format(name=domain_name, amount=self.MAXIMUM_USERS_PER_DOMAIN)
            )

        query = (
            form_es.FormES()
            .domain(domain_name)
            .filter(time_filter(gte=self.datespan.startdate, lt=self.datespan.enddate_adjusted))
            .filter(users_filter)
        )
        return query

    def hits(self, domain_name):
        return raise_after_max_elements(
            self._query(domain_name).scroll(),
            self.MAXIMUM_ROWS_PER_REQUEST,
            self._generate_data_error()
        )

    def _generate_data_error(self):
        return TooMuchRequestedDataError(
            _('{name} contains too many rows. Maximum allowed is: {amount}. Please narrow the date range'
                ' to fetch a smaller amount of data').format(
                    name=self.account.name, amount=self.MAXIMUM_ROWS_PER_REQUEST)
        )

    @property
    def rows(self):
        total_rows = 0
        rows = []
        for domain_obj in self.domains():
            domain_rows = self.rows_for_domain(domain_obj)
            total_rows += len(domain_rows)
            if total_rows > self.MAXIMUM_ROWS_PER_REQUEST:
                raise self._generate_data_error()
            rows += domain_rows
        return rows

    def rows_for_domain(self, domain_obj):
        apps = get_brief_apps_in_domain(domain_obj.name)
        apps = {a.id: a.name for a in apps}
        rows = []

        for hit in self.hits(domain_obj.name):
            if hit['form'].get('#type') == 'system':
                continue
            username = hit['form']['meta']['username']
            submitted = self.format_date(datetime.strptime(hit['received_on'][:19], '%Y-%m-%dT%H:%M:%S'))
            row = [hit['_id']] if self.include_form_id else []
            row.extend([
                hit['form'].get('@name', _('Unnamed')),
                submitted,
                apps[hit['app_id']] if hit['app_id'] in apps else _('App not found'),
                username,
            ] + self.domain_properties(domain_obj))
            rows.append(row)
        return rows

    def total_for_domain(self, domain_obj):
        return self._query(domain_obj.name).count()


class EnterpriseODataReport(EnterpriseReport):
    title = gettext_lazy('OData Feeds')
    total_description = gettext_lazy('# of OData Feeds')

    MAXIMUM_EXPECTED_EXPORTS = 150

    def __init__(self, account, couch_user):
        super().__init__(account, couch_user)
        self.export_fetcher = ODataExportFetcher()

    @property
    def headers(self):
        return [_('Project Space'), _('Name'), _('Number of Rows')]

    def total_for_domain(self, domain_obj):
        return self.export_fetcher.get_export_count(domain_obj.name)

    def rows_for_domain(self, domain_obj):
        export_count = self.total_for_domain(domain_obj)
        if export_count > self.MAXIMUM_EXPECTED_EXPORTS:
            return [
                [
                    domain_obj.name,
                    _('ERROR: Too many exports. Please contact customer service'),
                    None,
                ]
            ]

        exports = self.export_fetcher.get_exports(domain_obj.name)
        rows = []

        for export in exports:
            rows.append([domain_obj.name, export.name, export.get_count()])

        return rows


class EnterpriseDataExportReport(EnterpriseReport):
    title = gettext_lazy('Data Exports')
    total_description = gettext_lazy('# of Exports')

    @property
    def headers(self):
        return [
            _('Project Space'),
            _('Name'),
            _('Type'),
            _('SubType'),
            _('Created By'),
        ]

    def type_lookup(self, doc_type):
        from corehq.apps.export.models.new import FormExportInstance, CaseExportInstance
        if doc_type == FormExportInstance.__name__:
            return _('Form')
        elif doc_type == CaseExportInstance.__name__:
            return _('Case')
        else:
            return _('Unknown')

    SUBTYPE_MAP = {
        is_standard: gettext_lazy('Standard'),
        is_daily_saved_export: gettext_lazy('Daily Saved Export'),
        is_excel_integration: gettext_lazy('Excel Integration'),
    }

    def subtype_lookup(self, export):
        for (is_subtype_fn, subtype) in self.SUBTYPE_MAP.items():
            if is_subtype_fn(export):
                return subtype

        return _('Unknown')

    def user_lookup(self, owner_id):
        if not owner_id:
            return _('Unknown')

        owner = WebUser.get_by_user_id(owner_id)
        return owner.username

    def get_exports(self, domain_obj):
        valid_subtypes = self.SUBTYPE_MAP.values()
        return [
            export for export in get_brief_exports(domain_obj.name)
            if self.subtype_lookup(export) in valid_subtypes
        ]

    def rows_for_domain(self, domain_obj):
        return [[
            domain_obj.name,
            export['name'],
            self.type_lookup(export['doc_type']),
            self.subtype_lookup(export),
            self.user_lookup(export['owner_id']),
        ] for export in self.get_exports(domain_obj)]

    def total_for_domain(self, domain_obj):
        return len(self.get_exports(domain_obj))


class EnterpriseCommCareVersionReport(EnterpriseReport):
    title = gettext_lazy('CommCare Version Compliance')
    total_description = gettext_lazy('% of Mobile Workers on the Latest CommCare Version')

    @property
    def headers(self):
        return [
            _('Mobile Worker'),
            _('Project Space'),
            _('Latest Version Available at Submission'),
            _('Version in Use'),
        ]

    @property
    def rows(self):
        rows = []
        config = CommCareBuildConfig.fetch()
        version_cache = {}
        for domain in self.account.get_domains():
            rows.extend(self.rows_for_domain(domain, config, version_cache))
        return rows

    @property
    def total(self):
        total_mobile_workers = 0
        total_up_to_date = 0
        config = CommCareBuildConfig.fetch()
        version_cache = {}

        def total_for_domain(domain):
            mobile_workers = get_mobile_user_count(domain, include_inactive=False)
            if mobile_workers == 0:
                return 0, 0
            outdated_users = len(self.rows_for_domain(domain, config, version_cache))
            return mobile_workers, outdated_users

        for domain in self.account.get_domains():
            domain_mobile_workers, outdated_users = total_for_domain(domain)
            total_mobile_workers += domain_mobile_workers
            total_up_to_date += domain_mobile_workers - outdated_users

        return _format_percentage_for_enterprise_tile(total_up_to_date, total_mobile_workers)

    def rows_for_domain(self, domain, config, cache):
        rows = []

        user_query = (UserES()
            .domain(domain)
            .mobile_users()
            .source([
                'username',
                'reporting_metadata.last_submission_for_user.commcare_version',
                'reporting_metadata.last_submission_for_user.submission_date',
                'last_device.commcare_version',
                'last_device.last_used'
            ]))

        for user in user_query.run().hits:
            last_submission = user.get('reporting_metadata', {}).get('last_submission_for_user', {})
            last_device = user.get('last_device', {})

            version_in_use, date_of_use = get_commcare_version_and_date_from_last_usage(last_submission,
                                                                                        last_device)

            if not version_in_use:
                continue

            latest_version_at_time_of_use = get_latest_version_at_time(config, date_of_use, cache)

            if is_out_of_date(version_in_use, latest_version_at_time_of_use):
                rows.append([
                    user['username'],
                    domain,
                    latest_version_at_time_of_use,
                    version_in_use,
                ])

        return rows


def _format_percentage_for_enterprise_tile(dividend, divisor):
    if not divisor:
        return '--'
    return f"{dividend / divisor * 100:.1f}%"


class EnterpriseSMSReport(EnterpriseReport):
    title = gettext_lazy('SMS Usage')
    total_description = gettext_lazy('# of SMS Sent')

    MAX_DATE_RANGE_DAYS = 90

    def __init__(self, account, couch_user, start_date=None, end_date=None, num_days=30):
        super().__init__(account, couch_user)

        if not end_date:
            end_date = datetime.utcnow()
        elif isinstance(end_date, str):
            end_date = datetime.fromisoformat(end_date)

        if start_date:
            if isinstance(start_date, str):
                start_date = datetime.fromisoformat(start_date)
            self.datespan = DateSpan(start_date, end_date)
        else:
            self.datespan = DateSpan(end_date - timedelta(days=num_days), end_date)

        if self.datespan.enddate - self.datespan.startdate > timedelta(days=self.MAX_DATE_RANGE_DAYS):
            raise TooMuchRequestedDataError(
                _('Date ranges with more than {} days are not supported').format(self.MAX_DATE_RANGE_DAYS)
            )

<<<<<<< HEAD
        return rows


class EnterpriseCaseManagementReport(EnterpriseReport):
    title = gettext_lazy('Case Management')

    @property
    def headers(self):
        return [_('Project Space'), _('# Applications'), _('# Surveys Only'), _('# Cases Only'), _('# Mixed')]

    def rows_for_domain(self, domain_obj):
        app_query = self.app_query(domain_obj.name)
        app_count = app_query.count()

        if app_count == 0:
            survey_only_count = 0
            case_only_count = 0
            mixed_count = 0
        else:
            has_surveys = filters.nested('modules', filters.empty('modules.case_type.exact'))
            has_cases = filters.nested('modules', filters.non_null('modules.case_type.exact'))

            survey_only_count = app_query.filter(filters.AND(has_surveys, filters.NOT(has_cases))).count()
            case_only_count = app_query.filter(filters.AND(has_cases, filters.NOT(has_surveys))).count()
            mixed_count = app_query.filter(filters.AND(has_surveys, has_cases)).count()

        return [[domain_obj.name, app_count, survey_only_count, case_only_count, mixed_count],]

    @property
    def total(self):
        num_domains_with_apps = 0
        num_domains_using_case_management = 0

        for domain_obj in self.domains():
            (app_count, uses_case_management) = self.total_for_domain(domain_obj)
            if app_count > 0:
                if uses_case_management:
                    num_domains_using_case_management += 1
                num_domains_with_apps += 1

        if num_domains_with_apps == 0:
            return '--'

        case_management_percent = num_domains_using_case_management / num_domains_with_apps * 100

        return "{:.1f}%".format(case_management_percent)

    def total_for_domain(self, domain_obj):
        app_query = self.app_query(domain_obj.name)
        app_count = app_query.count()
        if app_count > 0:
            has_cases = filters.nested('modules', filters.non_null('modules.case_type.exact'))
            uses_case_management = app_query.filter(has_cases).count() > 0
        else:
            uses_case_management = False

        return [app_count, uses_case_management]

    def app_query(self, domain):
        return (
            AppES().domain(domain)
            .filter(filters.term('doc_type', 'Application'))
            .is_build(False)
        )
=======
    def total_for_domain(self, domain_obj):
        query = SMS.objects.filter(
            domain=domain_obj.name,
            processed=True,
            direction=OUTGOING,
            error=False,
            date__gte=self.datespan.startdate,
            date__lt=self.datespan.enddate_adjusted
        )

        return query.count()

    @property
    def headers(self):
        headers = [_('Project Space'), _('# Sent'), _('# Received'), _('# Errors')]

        return headers

    def rows_for_domain(self, domain_obj):
        results = SMS.objects.filter(
            domain=domain_obj.name,
            processed=True,
            date__gte=self.datespan.startdate,
            date__lt=self.datespan.enddate_adjusted
        ).values('direction', 'error').annotate(direction_count=Count('pk'))

        num_sent = sum([result['direction_count'] for result in results
                        if result['direction'] == OUTGOING and not result['error']])
        num_received = sum([result['direction_count'] for result in results
                            if result['direction'] == INCOMING and not result['error']])
        num_errors = sum([result['direction_count'] for result in results if result['error']])

        return [(domain_obj.name, num_sent, num_received, num_errors), ]


class EnterpriseAPIReport(EnterpriseReport):
    title = gettext_lazy('API Usage')
    total_description = gettext_lazy('# of Active API Keys')

    @property
    def headers(self):
        return [_('Web User'), _('API Key Name'), _('Scope'), _('Expiration Date [UTC]'), _('Created On [UTC]'),
                _('Last Used On [UTC]')]

    @property
    def rows(self):
        return [self._get_api_key_row(api_key) for api_key in self.unique_api_keys()]

    @property
    def total(self):
        return self.unique_api_keys().count()

    def unique_api_keys(self):
        usernames = self.account.get_web_user_usernames()
        user_ids = User.objects.filter(username__in=usernames).values_list('id', flat=True)
        domains = self.account.get_domains()

        return HQApiKey.objects.filter(
            user_id__in=Subquery(user_ids),
            is_active=True
        ).filter(
            Q(domain__in=domains) | Q(domain='')
        )

    def _get_api_key_row(self, api_key):
        if api_key.domain:
            scope = api_key.domain
        else:
            user_domains = set(WebUser.get_by_username(api_key.user.username).get_domains())
            account_domains = set(self.account.get_domains())
            intersected_domains = user_domains.intersection(account_domains)
            scope = ', '.join((intersected_domains))

        return [
            api_key.user.username,
            api_key.name,
            scope,
            self.format_date(api_key.expiration_date),
            self.format_date(api_key.created),
            self.format_date(api_key.last_used),
        ]


class Enterprise2FAReport(EnterpriseReport):
    title = gettext_lazy('Two Factor Authentication')
    total_description = gettext_lazy('# of Project Spaces without 2FA')

    @property
    def headers(self):
        return [_('Project Space without 2FA'),]

    def total_for_domain(self, domain_obj):
        if domain_obj.two_factor_auth:
            return 0
        return 1

    def rows_for_domain(self, domain_obj):
        if domain_obj.two_factor_auth:
            return []
        return [(domain_obj.name,)]
>>>>>>> 703e2d8e
<|MERGE_RESOLUTION|>--- conflicted
+++ resolved
@@ -54,15 +54,12 @@
     MOBILE_USERS = 'mobile_users'
     FORM_SUBMISSIONS = 'form_submissions'
     ODATA_FEEDS = 'odata_feeds'
-<<<<<<< HEAD
     CASE_MANAGEMENT = 'case_management'
-=======
     DATA_EXPORTS = 'data_exports'
     COMMCARE_VERSION_COMPLIANCE = 'commcare_version_compliance'
     SMS = 'sms'
     API_USAGE = 'api_usage'
     TWO_FACTOR_AUTH = '2fa'
->>>>>>> 703e2d8e
 
     DATE_ROW_FORMAT = '%Y/%m/%d %H:%M:%S'
 
@@ -106,10 +103,8 @@
             report = EnterpriseFormReport(account, couch_user, **kwargs)
         elif slug == cls.ODATA_FEEDS:
             report = EnterpriseODataReport(account, couch_user, **kwargs)
-<<<<<<< HEAD
         elif slug == cls.CASE_MANAGEMENT:
             report = EnterpriseCaseManagementReport(account, couch_user, **kwargs)
-=======
         elif slug == cls.DATA_EXPORTS:
             report = EnterpriseDataExportReport(account, couch_user, **kwargs)
         elif slug == cls.COMMCARE_VERSION_COMPLIANCE:
@@ -120,7 +115,6 @@
             report = EnterpriseAPIReport(account, couch_user, **kwargs)
         elif slug == cls.TWO_FACTOR_AUTH:
             report = Enterprise2FAReport(account, couch_user, **kwargs)
->>>>>>> 703e2d8e
 
         if report:
             report.slug = slug
@@ -421,6 +415,70 @@
         return rows
 
 
+class EnterpriseCaseManagementReport(EnterpriseReport):
+    title = gettext_lazy('Case Management')
+    total_description = gettext_lazy('% using Case Management')
+
+    @property
+    def headers(self):
+        return [_('Project Space'), _('# Applications'), _('# Surveys Only'), _('# Cases Only'), _('# Mixed')]
+
+    def rows_for_domain(self, domain_obj):
+        app_query = self.app_query(domain_obj.name)
+        app_count = app_query.count()
+
+        if app_count == 0:
+            survey_only_count = 0
+            case_only_count = 0
+            mixed_count = 0
+        else:
+            has_surveys = filters.nested('modules', filters.empty('modules.case_type.exact'))
+            has_cases = filters.nested('modules', filters.non_null('modules.case_type.exact'))
+
+            survey_only_count = app_query.filter(filters.AND(has_surveys, filters.NOT(has_cases))).count()
+            case_only_count = app_query.filter(filters.AND(has_cases, filters.NOT(has_surveys))).count()
+            mixed_count = app_query.filter(filters.AND(has_surveys, has_cases)).count()
+
+        return [[domain_obj.name, app_count, survey_only_count, case_only_count, mixed_count],]
+
+    @property
+    def total(self):
+        num_domains_with_apps = 0
+        num_domains_using_case_management = 0
+
+        for domain_obj in self.domains():
+            (app_count, uses_case_management) = self.total_for_domain(domain_obj)
+            if app_count > 0:
+                if uses_case_management:
+                    num_domains_using_case_management += 1
+                num_domains_with_apps += 1
+
+        if num_domains_with_apps == 0:
+            return '--'
+
+        case_management_percent = num_domains_using_case_management / num_domains_with_apps * 100
+
+        return "{:.1f}%".format(case_management_percent)
+
+    def total_for_domain(self, domain_obj):
+        app_query = self.app_query(domain_obj.name)
+        app_count = app_query.count()
+        if app_count > 0:
+            has_cases = filters.nested('modules', filters.non_null('modules.case_type.exact'))
+            uses_case_management = app_query.filter(has_cases).count() > 0
+        else:
+            uses_case_management = False
+
+        return [app_count, uses_case_management]
+
+    def app_query(self, domain):
+        return (
+            AppES().domain(domain)
+            .filter(filters.term('doc_type', 'Application'))
+            .is_build(False)
+        )
+
+
 class EnterpriseDataExportReport(EnterpriseReport):
     title = gettext_lazy('Data Exports')
     total_description = gettext_lazy('# of Exports')
@@ -596,72 +654,6 @@
                 _('Date ranges with more than {} days are not supported').format(self.MAX_DATE_RANGE_DAYS)
             )
 
-<<<<<<< HEAD
-        return rows
-
-
-class EnterpriseCaseManagementReport(EnterpriseReport):
-    title = gettext_lazy('Case Management')
-
-    @property
-    def headers(self):
-        return [_('Project Space'), _('# Applications'), _('# Surveys Only'), _('# Cases Only'), _('# Mixed')]
-
-    def rows_for_domain(self, domain_obj):
-        app_query = self.app_query(domain_obj.name)
-        app_count = app_query.count()
-
-        if app_count == 0:
-            survey_only_count = 0
-            case_only_count = 0
-            mixed_count = 0
-        else:
-            has_surveys = filters.nested('modules', filters.empty('modules.case_type.exact'))
-            has_cases = filters.nested('modules', filters.non_null('modules.case_type.exact'))
-
-            survey_only_count = app_query.filter(filters.AND(has_surveys, filters.NOT(has_cases))).count()
-            case_only_count = app_query.filter(filters.AND(has_cases, filters.NOT(has_surveys))).count()
-            mixed_count = app_query.filter(filters.AND(has_surveys, has_cases)).count()
-
-        return [[domain_obj.name, app_count, survey_only_count, case_only_count, mixed_count],]
-
-    @property
-    def total(self):
-        num_domains_with_apps = 0
-        num_domains_using_case_management = 0
-
-        for domain_obj in self.domains():
-            (app_count, uses_case_management) = self.total_for_domain(domain_obj)
-            if app_count > 0:
-                if uses_case_management:
-                    num_domains_using_case_management += 1
-                num_domains_with_apps += 1
-
-        if num_domains_with_apps == 0:
-            return '--'
-
-        case_management_percent = num_domains_using_case_management / num_domains_with_apps * 100
-
-        return "{:.1f}%".format(case_management_percent)
-
-    def total_for_domain(self, domain_obj):
-        app_query = self.app_query(domain_obj.name)
-        app_count = app_query.count()
-        if app_count > 0:
-            has_cases = filters.nested('modules', filters.non_null('modules.case_type.exact'))
-            uses_case_management = app_query.filter(has_cases).count() > 0
-        else:
-            uses_case_management = False
-
-        return [app_count, uses_case_management]
-
-    def app_query(self, domain):
-        return (
-            AppES().domain(domain)
-            .filter(filters.term('doc_type', 'Application'))
-            .is_build(False)
-        )
-=======
     def total_for_domain(self, domain_obj):
         query = SMS.objects.filter(
             domain=domain_obj.name,
@@ -761,5 +753,4 @@
     def rows_for_domain(self, domain_obj):
         if domain_obj.two_factor_auth:
             return []
-        return [(domain_obj.name,)]
->>>>>>> 703e2d8e
+        return [(domain_obj.name,)]