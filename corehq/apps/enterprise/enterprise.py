import re
from django.db.models import Count
from datetime import datetime, timedelta

from django.conf import settings
from django.utils.translation import gettext as _
from django.utils.translation import gettext_lazy

from memoized import memoized

from couchforms.analytics import get_last_form_submission_received
from dimagi.utils.dates import DateSpan

from corehq.apps.accounting.models import BillingAccount
from corehq.apps.accounting.utils import get_default_domain_url
from corehq.apps.app_manager.dbaccessors import get_brief_apps_in_domain
from corehq.apps.builds.utils import get_latest_version_at_time, is_out_of_date
from corehq.apps.domain.calculations import sms_in_last
from corehq.apps.domain.models import Domain
from corehq.apps.enterprise.exceptions import (
    EnterpriseReportError,
    TooMuchRequestedDataError,
)
from corehq.apps.enterprise.iterators import raise_after_max_elements
from corehq.apps.es import forms as form_es
from corehq.apps.es.users import UserES
from corehq.apps.export.dbaccessors import ODataExportFetcher
<<<<<<< HEAD
from corehq.apps.reports.util import (
    get_commcare_version_and_date_from_last_usage,
)
=======
from corehq.apps.sms.models import SMS, OUTGOING, INCOMING
>>>>>>> b8783993
from corehq.apps.users.dbaccessors import (
    get_all_user_rows,
    get_mobile_user_count,
    get_web_user_count,
)
from corehq.apps.users.models import CouchUser, Invitation


class EnterpriseReport:
    DOMAINS = 'domains'
    WEB_USERS = 'web_users'
    MOBILE_USERS = 'mobile_users'
    FORM_SUBMISSIONS = 'form_submissions'
    ODATA_FEEDS = 'odata_feeds'
<<<<<<< HEAD
    COMMCARE_VERSION_COMPLIANCE = 'commcare_version_compliance'
=======
    SMS = 'sms'
>>>>>>> b8783993

    DATE_ROW_FORMAT = '%Y/%m/%d %H:%M:%S'

    title = gettext_lazy('Enterprise Report')
    subtitle = ''

    def __init__(self, account, couch_user, **kwargs):
        self.account = account
        self.couch_user = couch_user
        self.slug = None

    @property
    def headers(self):
        return [_('Project Space Name'), _('Project Name'), _('Project URL')]

    @property
    def filename(self):
        return "{} ({}) {}.csv".format(self.account.name, self.title, datetime.utcnow().strftime('%Y%m%d %H%M%S'))

    @classmethod
    def create(cls, slug, account_id, couch_user, **kwargs):
        account = BillingAccount.objects.get(id=account_id)
        report = None
        if slug == cls.DOMAINS:
            report = EnterpriseDomainReport(account, couch_user, **kwargs)
        elif slug == cls.WEB_USERS:
            report = EnterpriseWebUserReport(account, couch_user, **kwargs)
        elif slug == cls.MOBILE_USERS:
            report = EnterpriseMobileWorkerReport(account, couch_user, **kwargs)
        elif slug == cls.FORM_SUBMISSIONS:
            report = EnterpriseFormReport(account, couch_user, **kwargs)
        elif slug == cls.ODATA_FEEDS:
            report = EnterpriseODataReport(account, couch_user, **kwargs)
<<<<<<< HEAD
        elif slug == cls.COMMCARE_VERSION_COMPLIANCE:
            report = EnterpriseCommCareVersionReport(account, couch_user, **kwargs)
=======
        elif slug == cls.SMS:
            report = EnterpriseSMSReport(account, couch_user, **kwargs)
>>>>>>> b8783993

        if report:
            report.slug = slug
            return report
        else:
            raise EnterpriseReportError(_("Unrecognized report '{}'").format(slug))

    def format_date(self, date):
        return date.strftime(self.DATE_ROW_FORMAT) if date else ''

    def domain_properties(self, domain_obj):
        return [
            domain_obj.name,
            domain_obj.hr_name,
            get_default_domain_url(domain_obj.name),
        ]

    def rows_for_domain(self, domain_obj):
        raise NotImplementedError("Subclasses should override this")

    def total_for_domain(self, domain_obj):
        raise NotImplementedError("Subclasses should override this")

    @memoized
    def domains(self):
        return [Domain.get_by_name(name) for name in self.account.get_domains()]

    @property
    def rows(self):
        rows = []
        for domain_obj in self.domains():
            rows += self.rows_for_domain(domain_obj)
        return rows

    @property
    def total(self):
        total = 0
        for domain_obj in self.domains():
            total += self.total_for_domain(domain_obj)
        return total


class EnterpriseDomainReport(EnterpriseReport):
    title = gettext_lazy('Project Spaces')

    @property
    def headers(self):
        headers = super().headers
        return [_('Created On [UTC]'), _('# of Apps'), _('# of Mobile Users'), _('# of Web Users'),
                _('# of SMS (last 30 days)'), _('Last Form Submission [UTC]')] + headers

    def rows_for_domain(self, domain_obj):
        return [[
            self.format_date(domain_obj.date_created),
            len(domain_obj.applications()),
            get_mobile_user_count(domain_obj.name, include_inactive=False),
            get_web_user_count(domain_obj.name, include_inactive=False),
            sms_in_last(domain_obj.name, 30),
            self.format_date(get_last_form_submission_received(domain_obj.name)),
        ] + self.domain_properties(domain_obj)]

    def total_for_domain(self, domain_obj):
        return 1


class EnterpriseWebUserReport(EnterpriseReport):
    title = gettext_lazy('Web Users')

    @property
    def headers(self):
        headers = super().headers
        return [_('Email Address'), _('Name'), _('Role'), _('Last Login [UTC]'),
                _('Last Access Date [UTC]'), _('Status')] + headers

    def rows_for_domain(self, domain_obj):

        rows = []
        for user in get_all_user_rows(domain_obj.name, include_web_users=True, include_mobile_users=False,
                                      include_inactive=False, include_docs=True):
            user = CouchUser.wrap_correctly(user['doc'])
            domain_membership = user.get_domain_membership(domain_obj.name)
            last_accessed_domain = None
            if domain_membership:
                last_accessed_domain = domain_membership.last_accessed
            rows.append(
                [
                    user.username,
                    user.full_name,
                    user.role_label(domain_obj.name),
                    self.format_date(user.last_login),
                    last_accessed_domain,
                    _('Active User')
                ]
                + self.domain_properties(domain_obj))
        for invite in Invitation.by_domain(domain_obj.name):
            rows.append(
                [
                    invite.email,
                    'N/A',
                    invite.get_role_name(),
                    'N/A',
                    'N/A',
                    _('Invited')
                ]
                + self.domain_properties(domain_obj))
        return rows

    def total_for_domain(self, domain_obj):
        return get_web_user_count(domain_obj.name, include_inactive=False)


class EnterpriseMobileWorkerReport(EnterpriseReport):
    title = gettext_lazy('Mobile Workers')

    @property
    def headers(self):
        headers = super().headers
        return [_('Username'), _('Name'), _('Email Address'), _('Role'), _('Created Date [UTC]'),
                _('Last Sync [UTC]'), _('Last Submission [UTC]'), _('CommCare Version'), _('User ID')] + headers

    def rows_for_domain(self, domain_obj):
        rows = []
        for user in get_all_user_rows(domain_obj.name, include_web_users=False, include_mobile_users=True,
                                      include_inactive=False, include_docs=True):
            user = CouchUser.wrap_correctly(user['doc'])
            rows.append([
                re.sub(r'@.*', '', user.username),
                user.full_name,
                user.email,
                user.role_label(domain_obj.name),
                self.format_date(user.created_on),
                self.format_date(user.reporting_metadata.last_sync_for_user.sync_date),
                self.format_date(user.reporting_metadata.last_submission_for_user.submission_date),
                user.reporting_metadata.last_submission_for_user.commcare_version or '',
                user.user_id
            ] + self.domain_properties(domain_obj))
        return rows

    def total_for_domain(self, domain_obj):
        return get_mobile_user_count(domain_obj.name, include_inactive=False)


class EnterpriseFormReport(EnterpriseReport):
    title = gettext_lazy('Mobile Form Submissions')
    MAXIMUM_USERS_PER_DOMAIN = getattr(settings, 'ENTERPRISE_REPORT_DOMAIN_USER_LIMIT', 20_000)
    MAXIMUM_ROWS_PER_REQUEST = getattr(settings, 'ENTERPRISE_REPORT_ROW_LIMIT', 1_000_000)
    MAX_DATE_RANGE_DAYS = 90

    def __init__(self, account, couch_user, start_date=None, end_date=None, num_days=30, include_form_id=False):
        super().__init__(account, couch_user)
        if not end_date:
            end_date = datetime.utcnow()
        elif isinstance(end_date, str):
            end_date = datetime.fromisoformat(end_date)

        if start_date:
            if isinstance(start_date, str):
                start_date = datetime.fromisoformat(start_date)
            self.datespan = DateSpan(start_date, end_date)
            self.subtitle = _("{} to {}").format(
                start_date.date(),
                end_date.date(),
            )
        else:
            self.datespan = DateSpan(end_date - timedelta(days=num_days), end_date)
            self.subtitle = _("past {} days").format(num_days)

        if self.datespan.enddate - self.datespan.startdate > timedelta(days=self.MAX_DATE_RANGE_DAYS):
            raise TooMuchRequestedDataError(
                _('Date ranges with more than {} days are not supported').format(self.MAX_DATE_RANGE_DAYS)
            )

        self.include_form_id = include_form_id

    @property
    def headers(self):
        headers = super().headers
        headers = [_('Form ID')] if self.include_form_id else []
        headers.extend([_('Form Name'), _('Submitted [UTC]'), _('App Name'), _('Mobile User')] + headers)

        return headers

    def _query(self, domain_name):
        time_filter = form_es.submitted

        users_filter = form_es.user_id(
            UserES().domain(domain_name).mobile_users().show_inactive().size(self.MAXIMUM_USERS_PER_DOMAIN + 1)
            .values_list('_id', flat=True)
        )

        if len(users_filter) > self.MAXIMUM_USERS_PER_DOMAIN:
            raise TooMuchRequestedDataError(
                _('Domain {name} has too many users. Maximum allowed is: {amount}')
                .format(name=domain_name, amount=self.MAXIMUM_USERS_PER_DOMAIN)
            )

        query = (
            form_es.FormES()
            .domain(domain_name)
            .filter(time_filter(gte=self.datespan.startdate, lt=self.datespan.enddate_adjusted))
            .filter(users_filter)
        )
        return query

    def hits(self, domain_name):
        return raise_after_max_elements(
            self._query(domain_name).scroll(),
            self.MAXIMUM_ROWS_PER_REQUEST,
            self._generate_data_error()
        )

    def _generate_data_error(self):
        return TooMuchRequestedDataError(
            _('{name} contains too many rows. Maximum allowed is: {amount}. Please narrow the date range'
                ' to fetch a smaller amount of data').format(
                    name=self.account.name, amount=self.MAXIMUM_ROWS_PER_REQUEST)
        )

    @property
    def rows(self):
        total_rows = 0
        rows = []
        for domain_obj in self.domains():
            domain_rows = self.rows_for_domain(domain_obj)
            total_rows += len(domain_rows)
            if total_rows > self.MAXIMUM_ROWS_PER_REQUEST:
                raise self._generate_data_error()
            rows += domain_rows
        return rows

    def rows_for_domain(self, domain_obj):
        apps = get_brief_apps_in_domain(domain_obj.name)
        apps = {a.id: a.name for a in apps}
        rows = []

        for hit in self.hits(domain_obj.name):
            if hit['form'].get('#type') == 'system':
                continue
            username = hit['form']['meta']['username']
            submitted = self.format_date(datetime.strptime(hit['received_on'][:19], '%Y-%m-%dT%H:%M:%S'))
            row = [hit['_id']] if self.include_form_id else []
            row.extend([
                hit['form'].get('@name', _('Unnamed')),
                submitted,
                apps[hit['app_id']] if hit['app_id'] in apps else _('App not found'),
                username,
            ] + self.domain_properties(domain_obj))
            rows.append(row)
        return rows

    def total_for_domain(self, domain_obj):
        return self._query(domain_obj.name).count()


class EnterpriseODataReport(EnterpriseReport):
    title = gettext_lazy('OData Feeds')
    MAXIMUM_EXPECTED_EXPORTS = 150

    def __init__(self, account, couch_user):
        super().__init__(account, couch_user)
        self.export_fetcher = ODataExportFetcher()

    @property
    def headers(self):
        headers = super().headers
        return [_('Odata feeds used'), _('Odata feeds available'), _('Report Names'),
            _('Number of rows')] + headers

    def total_for_domain(self, domain_obj):
        return self.export_fetcher.get_export_count(domain_obj.name)

    def rows_for_domain(self, domain_obj):
        export_count = self.total_for_domain(domain_obj)
        if export_count == 0 or export_count > self.MAXIMUM_EXPECTED_EXPORTS:
            return [self._get_domain_summary_line(domain_obj, export_count)]

        exports = self.export_fetcher.get_exports(domain_obj.name)

        export_line_counts = self._get_export_line_counts(exports)

        domain_summary_line = self._get_domain_summary_line(domain_obj, export_count, export_line_counts)
        individual_export_rows = self._get_individual_export_rows(exports, export_line_counts)

        rows = [domain_summary_line]
        rows.extend(individual_export_rows)
        return rows

    def _get_export_line_counts(self, exports):
        return {export._id: export.get_count() for export in exports}

    def _get_domain_summary_line(self, domain_obj, export_count, export_line_counts={}):
        if export_count > self.MAXIMUM_EXPECTED_EXPORTS:
            total_line_count = _('ERROR: Too many exports. Please contact customer service')
        else:
            total_line_count = sum(export_line_counts.values())

        return [
            export_count,
            domain_obj.get_odata_feed_limit(),
            None,  # Report Name
            total_line_count
        ] + self.domain_properties(domain_obj)

    def _get_individual_export_rows(self, exports, export_line_counts):
        rows = []

        for export in exports:
            count = export_line_counts[export._id]
            rows.append([
                None,  # OData feeds used
                None,  # OData feeds available
                export.name,
                count]
            )

        return rows


<<<<<<< HEAD
class EnterpriseCommCareVersionReport(EnterpriseReport):
    title = gettext_lazy('CommCare Client Version Compliance')
    description = gettext_lazy('%% of mobile workers on the latest commcare client version ')

    @property
    def headers(self):
        return [
            _('Mobile Worker'),
            _('Project Space'),
            _('Latest Version Available at Submission'),
            _('Version in Use'),
        ]

    def rows_for_domain(self, domain_obj):
        rows = []

        user_query = (UserES()
            .domain(domain_obj.name)
            .mobile_users()
            .source([
                'username',
                'reporting_metadata.last_submission_for_user.commcare_version',
                'reporting_metadata.last_submission_for_user.submission_date',
                'last_device.commcare_version',
                'last_device.last_used'
            ]))

        for user in user_query.run().hits:
            last_submission = user.get('reporting_metadata', {}).get('last_submission_for_user', {})
            last_device = user.get('last_device', {})

            version_in_use, date_of_use = get_commcare_version_and_date_from_last_usage(last_submission,
                                                                                        last_device)

            latest_version_at_time_of_use = get_latest_version_at_time(date_of_use)

            if is_out_of_date(version_in_use, latest_version_at_time_of_use):
                rows.append([
                    user['username'],
                    domain_obj.name,
                    latest_version_at_time_of_use,
                    version_in_use,
                ])

        return rows

    @property
    def total(self):
        total_mobile_workers = 0
        total_up_to_date = 0
        for domain_obj in self.domains():
            domain_mobile_workers = get_mobile_user_count(domain_obj.name, include_inactive=False)
            if domain_mobile_workers:
                total_mobile_workers += domain_mobile_workers
                total_up_to_date += domain_mobile_workers - len(self.rows_for_domain(domain_obj))
        return _format_percentage_for_enterprise_tile(total_up_to_date, total_mobile_workers)


def _format_percentage_for_enterprise_tile(dividend, divisor):
    if not divisor:
        return '--'
    return f"{dividend / divisor * 100:.1f}%"
=======
class EnterpriseSMSReport(EnterpriseReport):
    title = gettext_lazy('SMS Usage')
    MAX_DATE_RANGE_DAYS = 90

    def __init__(self, account, couch_user, start_date=None, end_date=None, num_days=30):
        super().__init__(account, couch_user)

        if not end_date:
            end_date = datetime.utcnow()
        elif isinstance(end_date, str):
            end_date = datetime.fromisoformat(end_date)

        if start_date:
            if isinstance(start_date, str):
                start_date = datetime.fromisoformat(start_date)
            self.datespan = DateSpan(start_date, end_date)
            self.subtitle = _("{} to {}").format(
                start_date.date(),
                end_date.date(),
            )
        else:
            self.datespan = DateSpan(end_date - timedelta(days=num_days), end_date)
            self.subtitle = _("past {} days").format(num_days)

        if self.datespan.enddate - self.datespan.startdate > timedelta(days=self.MAX_DATE_RANGE_DAYS):
            raise TooMuchRequestedDataError(
                _('Date ranges with more than {} days are not supported').format(self.MAX_DATE_RANGE_DAYS)
            )

    def total_for_domain(self, domain_obj):
        query = SMS.objects.filter(
            domain=domain_obj.name,
            processed=True,
            direction=OUTGOING,
            error=False,
            date__gte=self.datespan.startdate,
            date__lt=self.datespan.enddate_adjusted
        )

        return query.count()

    @property
    def headers(self):
        headers = [_('Project Space'), _('# Sent'), _('# Received'), _('# Errors')]

        return headers

    def rows_for_domain(self, domain_obj):
        results = SMS.objects.filter(
            domain=domain_obj.name,
            processed=True,
            date__gte=self.datespan.startdate,
            date__lt=self.datespan.enddate_adjusted
        ).values('direction', 'error').annotate(direction_count=Count('pk'))

        num_sent = sum([result['direction_count'] for result in results
                        if result['direction'] == OUTGOING and not result['error']])
        num_received = sum([result['direction_count'] for result in results
                            if result['direction'] == INCOMING and not result['error']])
        num_errors = sum([result['direction_count'] for result in results if result['error']])

        return [(domain_obj.name, num_sent, num_received, num_errors), ]
>>>>>>> b8783993
<|MERGE_RESOLUTION|>--- conflicted
+++ resolved
@@ -25,13 +25,10 @@
 from corehq.apps.es import forms as form_es
 from corehq.apps.es.users import UserES
 from corehq.apps.export.dbaccessors import ODataExportFetcher
-<<<<<<< HEAD
 from corehq.apps.reports.util import (
     get_commcare_version_and_date_from_last_usage,
 )
-=======
 from corehq.apps.sms.models import SMS, OUTGOING, INCOMING
->>>>>>> b8783993
 from corehq.apps.users.dbaccessors import (
     get_all_user_rows,
     get_mobile_user_count,
@@ -46,11 +43,8 @@
     MOBILE_USERS = 'mobile_users'
     FORM_SUBMISSIONS = 'form_submissions'
     ODATA_FEEDS = 'odata_feeds'
-<<<<<<< HEAD
     COMMCARE_VERSION_COMPLIANCE = 'commcare_version_compliance'
-=======
     SMS = 'sms'
->>>>>>> b8783993
 
     DATE_ROW_FORMAT = '%Y/%m/%d %H:%M:%S'
 
@@ -84,13 +78,10 @@
             report = EnterpriseFormReport(account, couch_user, **kwargs)
         elif slug == cls.ODATA_FEEDS:
             report = EnterpriseODataReport(account, couch_user, **kwargs)
-<<<<<<< HEAD
         elif slug == cls.COMMCARE_VERSION_COMPLIANCE:
             report = EnterpriseCommCareVersionReport(account, couch_user, **kwargs)
-=======
         elif slug == cls.SMS:
             report = EnterpriseSMSReport(account, couch_user, **kwargs)
->>>>>>> b8783993
 
         if report:
             report.slug = slug
@@ -409,7 +400,6 @@
         return rows
 
 
-<<<<<<< HEAD
 class EnterpriseCommCareVersionReport(EnterpriseReport):
     title = gettext_lazy('CommCare Client Version Compliance')
     description = gettext_lazy('%% of mobile workers on the latest commcare client version ')
@@ -472,7 +462,6 @@
     if not divisor:
         return '--'
     return f"{dividend / divisor * 100:.1f}%"
-=======
 class EnterpriseSMSReport(EnterpriseReport):
     title = gettext_lazy('SMS Usage')
     MAX_DATE_RANGE_DAYS = 90
@@ -534,5 +523,4 @@
                             if result['direction'] == INCOMING and not result['error']])
         num_errors = sum([result['direction_count'] for result in results if result['error']])
 
-        return [(domain_obj.name, num_sent, num_received, num_errors), ]
->>>>>>> b8783993
+        return [(domain_obj.name, num_sent, num_received, num_errors), ]