--- conflicted
+++ resolved
@@ -33,13 +33,7 @@
     TooMuchRequestedDataError,
 )
 from corehq.apps.enterprise.iterators import raise_after_max_elements
-<<<<<<< HEAD
-from corehq.apps.es import AppES, forms as form_es
-=======
-from corehq.apps.es import forms as form_es
-from corehq.apps.es import filters
-from corehq.apps.es.apps import AppES
->>>>>>> dfa8cc3c
+from corehq.apps.es import AppES, filters, forms as form_es
 from corehq.apps.es.users import UserES
 from corehq.apps.export.dbaccessors import ODataExportFetcher
 from corehq.apps.reports.util import (
