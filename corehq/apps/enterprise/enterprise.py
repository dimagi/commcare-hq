from abc import ABC, abstractmethod
import re
from datetime import datetime, timedelta

from django.conf import settings
from django.contrib.auth.models import User
from django.db.models import Count, Subquery, Q
from dimagi.ext.jsonobject import DateTimeProperty
from django.utils.translation import gettext as _
from django.utils.translation import gettext_lazy

from memoized import memoized

from couchforms.analytics import get_last_form_submission_received
from dimagi.utils.dates import DateSpan

from corehq.apps.export.dbaccessors import (
    get_brief_exports,
    is_standard,
    is_daily_saved_export,
    is_excel_integration
)
from corehq.apps.accounting.models import BillingAccount
from corehq.apps.accounting.utils import get_default_domain_url
from corehq.apps.app_manager.dbaccessors import get_app_ids_in_domain, get_brief_apps_in_domain
from corehq.apps.app_manager.models import Application
from corehq.apps.builds.utils import get_latest_version_at_time, is_out_of_date
from corehq.apps.builds.models import CommCareBuildConfig
from corehq.apps.domain.calculations import sms_in_last
from corehq.apps.domain.models import Domain
from corehq.apps.enterprise.exceptions import (
    EnterpriseReportError,
    TooMuchRequestedDataError,
)
from corehq.apps.enterprise.iterators import raise_after_max_elements
from corehq.apps.es import AppES, filters, forms as form_es
from corehq.apps.es.users import UserES
from corehq.apps.export.dbaccessors import ODataExportFetcher
from corehq.apps.reports.util import (
    get_commcare_version_and_date_from_last_usage,
)
from corehq.apps.sms.models import SMS, OUTGOING, INCOMING
from corehq.apps.users.dbaccessors import (
    get_all_user_rows,
    get_mobile_user_count,
    get_web_user_count,
)
from corehq.apps.users.models import CouchUser, HQApiKey, Invitation, WebUser

from corehq.motech.repeaters.models import Repeater


class EnterpriseReport(ABC):
    DOMAINS = 'domains'
    WEB_USERS = 'web_users'
    MOBILE_USERS = 'mobile_users'
    FORM_SUBMISSIONS = 'form_submissions'
    ODATA_FEEDS = 'odata_feeds'
    CASE_MANAGEMENT = 'case_management'
    DATA_EXPORTS = 'data_exports'
    COMMCARE_VERSION_COMPLIANCE = 'commcare_version_compliance'
    SMS = 'sms'
    API_KEYS = 'api_keys'
    TWO_FACTOR_AUTH = '2fa'
<<<<<<< HEAD
    DATA_FORWARDING = 'data_forwarding'
=======
    APP_VERSION_COMPLIANCE = 'app_version_compliance'
>>>>>>> 902961cf

    DATE_ROW_FORMAT = '%Y/%m/%d %H:%M:%S'

    @property
    @abstractmethod
    def title(self):
        pass

    @property
    def total_description(self):
        """
        To provide a description of the total number we displayed in tile
        """
        return ''

    def __init__(self, account, couch_user, **kwargs):
        self.account = account
        self.couch_user = couch_user
        self.slug = None

    @property
    def headers(self):
        return [_('Project Space Name'), _('Project Name'), _('Project URL')]

    @property
    def filename(self):
        return "{} ({}) {}.csv".format(self.account.name, self.title, datetime.utcnow().strftime('%Y%m%d %H%M%S'))

    @classmethod
    def create(cls, slug, account_id, couch_user, **kwargs):
        account = BillingAccount.objects.get(id=account_id)
        report = None
        if slug == cls.DOMAINS:
            report = EnterpriseDomainReport(account, couch_user, **kwargs)
        elif slug == cls.WEB_USERS:
            report = EnterpriseWebUserReport(account, couch_user, **kwargs)
        elif slug == cls.MOBILE_USERS:
            report = EnterpriseMobileWorkerReport(account, couch_user, **kwargs)
        elif slug == cls.FORM_SUBMISSIONS:
            report = EnterpriseFormReport(account, couch_user, **kwargs)
        elif slug == cls.ODATA_FEEDS:
            report = EnterpriseODataReport(account, couch_user, **kwargs)
        elif slug == cls.CASE_MANAGEMENT:
            report = EnterpriseCaseManagementReport(account, couch_user, **kwargs)
        elif slug == cls.DATA_EXPORTS:
            report = EnterpriseDataExportReport(account, couch_user, **kwargs)
        elif slug == cls.COMMCARE_VERSION_COMPLIANCE:
            report = EnterpriseCommCareVersionReport(account, couch_user, **kwargs)
        elif slug == cls.SMS:
            report = EnterpriseSMSReport(account, couch_user, **kwargs)
        elif slug == cls.API_KEYS:
            report = EnterpriseAPIReport(account, couch_user, **kwargs)
        elif slug == cls.TWO_FACTOR_AUTH:
            report = Enterprise2FAReport(account, couch_user, **kwargs)
<<<<<<< HEAD
        elif slug == cls.DATA_FORWARDING:
            report = EnterpriseDataForwardingReport(account, couch_user, **kwargs)
=======
        elif slug == cls.APP_VERSION_COMPLIANCE:
            report = EnterpriseAppVersionComplianceReport(account, couch_user, **kwargs)
>>>>>>> 902961cf

        if report:
            report.slug = slug
            return report
        else:
            raise EnterpriseReportError(_("Unrecognized report '{}'").format(slug))

    def format_date(self, date):
        return date.strftime(self.DATE_ROW_FORMAT) if date else ''

    def domain_properties(self, domain_obj):
        return [
            domain_obj.name,
            domain_obj.hr_name,
            get_default_domain_url(domain_obj.name),
        ]

    def rows_for_domain(self, domain_obj):
        raise NotImplementedError("Subclasses should override this")

    def total_for_domain(self, domain_obj):
        raise NotImplementedError("Subclasses should override this")

    @memoized
    def domains(self):
        return [Domain.get_by_name(name) for name in self.account.get_domains()]

    @property
    def rows(self):
        rows = []
        for domain_obj in self.domains():
            rows += self.rows_for_domain(domain_obj)
        return rows

    @property
    def total(self):
        total = 0
        for domain_obj in self.domains():
            total += self.total_for_domain(domain_obj)
        return total


class EnterpriseDomainReport(EnterpriseReport):

    title = gettext_lazy('Project Spaces')

    def __init__(self, account, couch_user):
        super().__init__(account, couch_user)
        self.export_fetcher = ODataExportFetcher()

    @property
    def headers(self):
        headers = super().headers
        return [_('Created On [UTC]'), _('# of Apps'), _('# of Mobile Users'), _('# of Web Users'),
                _('# of SMS (last 30 days)'), _('Last Form Submission [UTC]'),
                _('OData Feeds Used'), _('OData Feeds Available')] + headers

    def rows_for_domain(self, domain_obj):
        return [[
            self.format_date(domain_obj.date_created),
            len(domain_obj.applications()),
            get_mobile_user_count(domain_obj.name, include_inactive=False),
            get_web_user_count(domain_obj.name, include_inactive=False),
            sms_in_last(domain_obj.name, 30),
            self.format_date(get_last_form_submission_received(domain_obj.name)),
            self.export_fetcher.get_export_count(domain_obj.name),
            domain_obj.get_odata_feed_limit(),
        ] + self.domain_properties(domain_obj)]

    def total_for_domain(self, domain_obj):
        return 1


class EnterpriseWebUserReport(EnterpriseReport):

    title = gettext_lazy('Web Users')

    @property
    def headers(self):
        headers = super().headers
        return [_('Email Address'), _('Name'), _('Role'), _('Last Login [UTC]'),
                _('Last Access Date [UTC]'), _('Status')] + headers

    def rows_for_domain(self, domain_obj):

        rows = []
        for user in get_all_user_rows(domain_obj.name, include_web_users=True, include_mobile_users=False,
                                      include_inactive=False, include_docs=True):
            user = CouchUser.wrap_correctly(user['doc'])
            domain_membership = user.get_domain_membership(domain_obj.name)
            last_accessed_domain = None
            if domain_membership:
                last_accessed_domain = domain_membership.last_accessed
            rows.append(
                [
                    user.username,
                    user.full_name,
                    user.role_label(domain_obj.name),
                    self.format_date(user.last_login),
                    last_accessed_domain,
                    _('Active User')
                ]
                + self.domain_properties(domain_obj))
        for invite in Invitation.by_domain(domain_obj.name):
            rows.append(
                [
                    invite.email,
                    'N/A',
                    invite.get_role_name(),
                    'N/A',
                    'N/A',
                    _('Invited')
                ]
                + self.domain_properties(domain_obj))
        return rows

    def total_for_domain(self, domain_obj):
        return get_web_user_count(domain_obj.name, include_inactive=False)


class EnterpriseMobileWorkerReport(EnterpriseReport):
    title = gettext_lazy('Mobile Workers')

    @property
    def headers(self):
        headers = super().headers
        return [_('Username'), _('Name'), _('Email Address'), _('Role'), _('Created Date [UTC]'),
                _('Last Sync [UTC]'), _('Last Submission [UTC]'), _('CommCare Version'), _('User ID')] + headers

    def rows_for_domain(self, domain_obj):
        rows = []
        for user in get_all_user_rows(domain_obj.name, include_web_users=False, include_mobile_users=True,
                                      include_inactive=False, include_docs=True):
            user = CouchUser.wrap_correctly(user['doc'])
            rows.append([
                re.sub(r'@.*', '', user.username),
                user.full_name,
                user.email,
                user.role_label(domain_obj.name),
                self.format_date(user.created_on),
                self.format_date(user.reporting_metadata.last_sync_for_user.sync_date),
                self.format_date(user.reporting_metadata.last_submission_for_user.submission_date),
                user.reporting_metadata.last_submission_for_user.commcare_version or '',
                user.user_id
            ] + self.domain_properties(domain_obj))
        return rows

    def total_for_domain(self, domain_obj):
        return get_mobile_user_count(domain_obj.name, include_inactive=False)


class EnterpriseFormReport(EnterpriseReport):
    title = gettext_lazy('Mobile Form Submissions')

    MAXIMUM_USERS_PER_DOMAIN = getattr(settings, 'ENTERPRISE_REPORT_DOMAIN_USER_LIMIT', 20_000)
    MAXIMUM_ROWS_PER_REQUEST = getattr(settings, 'ENTERPRISE_REPORT_ROW_LIMIT', 1_000_000)
    MAX_DATE_RANGE_DAYS = 90

    def __init__(self, account, couch_user, start_date=None, end_date=None, num_days=30, include_form_id=False):
        super().__init__(account, couch_user)
        if not end_date:
            end_date = datetime.utcnow()
        elif isinstance(end_date, str):
            end_date = datetime.fromisoformat(end_date)

        if start_date:
            if isinstance(start_date, str):
                start_date = datetime.fromisoformat(start_date)
            self.datespan = DateSpan(start_date, end_date)
        else:
            self.datespan = DateSpan(end_date - timedelta(days=num_days), end_date)

        if self.datespan.enddate - self.datespan.startdate > timedelta(days=self.MAX_DATE_RANGE_DAYS):
            raise TooMuchRequestedDataError(
                _('Date ranges with more than {} days are not supported').format(self.MAX_DATE_RANGE_DAYS)
            )

        self.include_form_id = include_form_id

    @property
    def headers(self):
        headers = super().headers
        headers = [_('Form ID')] if self.include_form_id else []
        headers.extend([_('Form Name'), _('Submitted [UTC]'), _('App Name'), _('Mobile User')] + headers)

        return headers

    def _query(self, domain_name):
        time_filter = form_es.submitted

        users_filter = form_es.user_id(
            UserES().domain(domain_name).mobile_users().show_inactive().size(self.MAXIMUM_USERS_PER_DOMAIN + 1)
            .values_list('_id', flat=True)
        )

        if len(users_filter) > self.MAXIMUM_USERS_PER_DOMAIN:
            raise TooMuchRequestedDataError(
                _('Domain {name} has too many users. Maximum allowed is: {amount}')
                .format(name=domain_name, amount=self.MAXIMUM_USERS_PER_DOMAIN)
            )

        query = (
            form_es.FormES()
            .domain(domain_name)
            .filter(time_filter(gte=self.datespan.startdate, lt=self.datespan.enddate_adjusted))
            .filter(users_filter)
        )
        return query

    def hits(self, domain_name):
        return raise_after_max_elements(
            self._query(domain_name).scroll(),
            self.MAXIMUM_ROWS_PER_REQUEST,
            self._generate_data_error()
        )

    def _generate_data_error(self):
        return TooMuchRequestedDataError(
            _('{name} contains too many rows. Maximum allowed is: {amount}. Please narrow the date range'
                ' to fetch a smaller amount of data').format(
                    name=self.account.name, amount=self.MAXIMUM_ROWS_PER_REQUEST)
        )

    @property
    def rows(self):
        total_rows = 0
        rows = []
        for domain_obj in self.domains():
            domain_rows = self.rows_for_domain(domain_obj)
            total_rows += len(domain_rows)
            if total_rows > self.MAXIMUM_ROWS_PER_REQUEST:
                raise self._generate_data_error()
            rows += domain_rows
        return rows

    def rows_for_domain(self, domain_obj):
        apps = get_brief_apps_in_domain(domain_obj.name)
        apps = {a.id: a.name for a in apps}
        rows = []

        for hit in self.hits(domain_obj.name):
            if hit['form'].get('#type') == 'system':
                continue
            username = hit['form']['meta']['username']
            submitted = self.format_date(datetime.strptime(hit['received_on'][:19], '%Y-%m-%dT%H:%M:%S'))
            row = [hit['_id']] if self.include_form_id else []
            row.extend([
                hit['form'].get('@name', _('Unnamed')),
                submitted,
                apps[hit['app_id']] if hit['app_id'] in apps else _('App not found'),
                username,
            ] + self.domain_properties(domain_obj))
            rows.append(row)
        return rows

    def total_for_domain(self, domain_obj):
        return self._query(domain_obj.name).count()


class EnterpriseODataReport(EnterpriseReport):
    title = gettext_lazy('OData Feeds')

    MAXIMUM_EXPECTED_EXPORTS = 150

    def __init__(self, account, couch_user):
        super().__init__(account, couch_user)
        self.export_fetcher = ODataExportFetcher()

    @property
    def headers(self):
        return [_('Project Space'), _('Name'), _('Number of Rows')]

    def total_for_domain(self, domain_obj):
        return self.export_fetcher.get_export_count(domain_obj.name)

    def rows_for_domain(self, domain_obj):
        export_count = self.total_for_domain(domain_obj)
        if export_count > self.MAXIMUM_EXPECTED_EXPORTS:
            return [
                [
                    domain_obj.name,
                    _('ERROR: Too many exports. Please contact customer service'),
                    None,
                ]
            ]

        exports = self.export_fetcher.get_exports(domain_obj.name)
        rows = []

        for export in exports:
            rows.append([domain_obj.name, export.name, export.get_count()])

        return rows


class EnterpriseCaseManagementReport(EnterpriseReport):
    title = gettext_lazy('Case Management')
    total_description = gettext_lazy('% of Domains using Case Management')

    @property
    def headers(self):
        return [_('Project Space'), _('# Applications'), _('# Surveys Only'), _('# Cases Only'), _('# Mixed')]

    def rows_for_domain(self, domain_obj):
        app_query = self.app_query(domain_obj.name)
        app_count = app_query.count()

        if app_count == 0:
            survey_only_count = 0
            case_only_count = 0
            mixed_count = 0
        else:
            has_surveys = filters.nested('modules', filters.empty('modules.case_type.exact'))
            has_cases = filters.nested('modules', filters.non_null('modules.case_type.exact'))

            survey_only_count = app_query.filter(filters.AND(has_surveys, filters.NOT(has_cases))).count()
            case_only_count = app_query.filter(filters.AND(has_cases, filters.NOT(has_surveys))).count()
            mixed_count = app_query.filter(filters.AND(has_surveys, has_cases)).count()

        return [[domain_obj.name, app_count, survey_only_count, case_only_count, mixed_count],]

    @property
    def total(self):
        num_domains_with_apps = 0
        num_domains_using_case_management = 0

        for domain_obj in self.domains():
            (app_count, uses_case_management) = self.total_for_domain(domain_obj)
            if app_count > 0:
                if uses_case_management:
                    num_domains_using_case_management += 1
                num_domains_with_apps += 1

        return _format_percentage_for_enterprise_tile(num_domains_using_case_management, num_domains_with_apps)

    def total_for_domain(self, domain_obj):
        app_query = self.app_query(domain_obj.name)
        app_count = app_query.count()
        if app_count > 0:
            has_cases = filters.nested('modules', filters.non_null('modules.case_type.exact'))
            uses_case_management = app_query.filter(has_cases).count() > 0
        else:
            uses_case_management = False

        return [app_count, uses_case_management]

    def app_query(self, domain):
        return (
            AppES().domain(domain)
            .filter(filters.term('doc_type', 'Application'))
            .is_build(False)
        )


class EnterpriseDataExportReport(EnterpriseReport):
    title = gettext_lazy('Data Exports')

    @property
    def headers(self):
        return [
            _('Project Space'),
            _('Name'),
            _('Type'),
            _('SubType'),
            _('Created By'),
        ]

    def type_lookup(self, doc_type):
        from corehq.apps.export.models.new import FormExportInstance, CaseExportInstance
        if doc_type == FormExportInstance.__name__:
            return _('Form')
        elif doc_type == CaseExportInstance.__name__:
            return _('Case')
        else:
            return _('Unknown')

    SUBTYPE_MAP = {
        is_standard: gettext_lazy('Standard'),
        is_daily_saved_export: gettext_lazy('Daily Saved Export'),
        is_excel_integration: gettext_lazy('Excel Integration'),
    }

    def subtype_lookup(self, export):
        for (is_subtype_fn, subtype) in self.SUBTYPE_MAP.items():
            if is_subtype_fn(export):
                return subtype

        return _('Unknown')

    def user_lookup(self, owner_id):
        if not owner_id:
            return _('Unknown')

        owner = WebUser.get_by_user_id(owner_id)
        return owner.username

    def get_exports(self, domain_obj):
        valid_subtypes = self.SUBTYPE_MAP.values()
        return [
            export for export in get_brief_exports(domain_obj.name)
            if self.subtype_lookup(export) in valid_subtypes
        ]

    def rows_for_domain(self, domain_obj):
        return [[
            domain_obj.name,
            export['name'],
            self.type_lookup(export['doc_type']),
            self.subtype_lookup(export),
            self.user_lookup(export['owner_id']),
        ] for export in self.get_exports(domain_obj)]

    def total_for_domain(self, domain_obj):
        return len(self.get_exports(domain_obj))


class EnterpriseCommCareVersionReport(EnterpriseReport):
    title = gettext_lazy('CommCare Version Compliance')
    total_description = gettext_lazy('% of Mobile Workers on the Latest CommCare Version')

    @property
    def headers(self):
        return [
            _('Mobile Worker'),
            _('Project Space'),
            _('Latest Version Available at Submission'),
            _('Version in Use'),
        ]

    @property
    def rows(self):
        rows = []
        config = CommCareBuildConfig.fetch()
        version_cache = {}
        for domain in self.account.get_domains():
            rows.extend(self.rows_for_domain(domain, config, version_cache))
        return rows

    @property
    def total(self):
        total_mobile_workers = 0
        total_up_to_date = 0
        config = CommCareBuildConfig.fetch()
        version_cache = {}

        def total_for_domain(domain):
            mobile_workers = get_mobile_user_count(domain, include_inactive=False)
            if mobile_workers == 0:
                return 0, 0
            outdated_users = len(self.rows_for_domain(domain, config, version_cache))
            return mobile_workers, outdated_users

        for domain in self.account.get_domains():
            domain_mobile_workers, outdated_users = total_for_domain(domain)
            total_mobile_workers += domain_mobile_workers
            total_up_to_date += domain_mobile_workers - outdated_users

        return _format_percentage_for_enterprise_tile(total_up_to_date, total_mobile_workers)

    def rows_for_domain(self, domain, config, cache):
        rows = []

        user_query = (UserES()
            .domain(domain)
            .mobile_users()
            .source([
                'username',
                'reporting_metadata.last_submission_for_user.commcare_version',
                'reporting_metadata.last_submission_for_user.submission_date',
                'last_device.commcare_version',
                'last_device.last_used'
            ]))

        for user in user_query.run().hits:
            last_submission = user.get('reporting_metadata', {}).get('last_submission_for_user', {})
            last_device = user.get('last_device', {})

            version_in_use, date_of_use = get_commcare_version_and_date_from_last_usage(last_submission,
                                                                                        last_device)

            if not version_in_use:
                continue

            latest_version_at_time_of_use = get_latest_version_at_time(config, date_of_use, cache)

            if is_out_of_date(version_in_use, latest_version_at_time_of_use):
                rows.append([
                    user['username'],
                    domain,
                    latest_version_at_time_of_use,
                    version_in_use,
                ])

        return rows


class EnterpriseSMSReport(EnterpriseReport):
    title = gettext_lazy('SMS Usage')
    total_description = gettext_lazy('# of SMS Sent')

    MAX_DATE_RANGE_DAYS = 90

    def __init__(self, account, couch_user, start_date=None, end_date=None, num_days=30):
        super().__init__(account, couch_user)

        if not end_date:
            end_date = datetime.utcnow()
        elif isinstance(end_date, str):
            end_date = datetime.fromisoformat(end_date)

        if start_date:
            if isinstance(start_date, str):
                start_date = datetime.fromisoformat(start_date)
            self.datespan = DateSpan(start_date, end_date)
        else:
            self.datespan = DateSpan(end_date - timedelta(days=num_days), end_date)

        if self.datespan.enddate - self.datespan.startdate > timedelta(days=self.MAX_DATE_RANGE_DAYS):
            raise TooMuchRequestedDataError(
                _('Date ranges with more than {} days are not supported').format(self.MAX_DATE_RANGE_DAYS)
            )

    def total_for_domain(self, domain_obj):
        query = SMS.objects.filter(
            domain=domain_obj.name,
            processed=True,
            direction=OUTGOING,
            error=False,
            date__gte=self.datespan.startdate,
            date__lt=self.datespan.enddate_adjusted
        )

        return query.count()

    @property
    def headers(self):
        headers = [_('Project Space'), _('# Sent'), _('# Received'), _('# Errors')]

        return headers

    def rows_for_domain(self, domain_obj):
        results = SMS.objects.filter(
            domain=domain_obj.name,
            processed=True,
            date__gte=self.datespan.startdate,
            date__lt=self.datespan.enddate_adjusted
        ).values('direction', 'error').annotate(direction_count=Count('pk'))

        num_sent = sum([result['direction_count'] for result in results
                        if result['direction'] == OUTGOING and not result['error']])
        num_received = sum([result['direction_count'] for result in results
                            if result['direction'] == INCOMING and not result['error']])
        num_errors = sum([result['direction_count'] for result in results if result['error']])

        return [(domain_obj.name, num_sent, num_received, num_errors), ]


class EnterpriseAPIReport(EnterpriseReport):
    title = gettext_lazy('API Keys')

    @property
    def headers(self):
        return [_('Web User'), _('API Key Name'), _('Scope'), _('Expiration Date [UTC]'), _('Created On [UTC]'),
                _('Last Used On [UTC]')]

    @property
    def rows(self):
        return [self._get_api_key_row(api_key) for api_key in self.unique_api_keys()]

    @property
    def total(self):
        return self.unique_api_keys().count()

    def unique_api_keys(self):
        usernames = self.account.get_web_user_usernames()
        user_ids = User.objects.filter(username__in=usernames).values_list('id', flat=True)
        domains = self.account.get_domains()

        return HQApiKey.objects.filter(
            user_id__in=Subquery(user_ids),
            is_active=True
        ).filter(
            Q(domain__in=domains) | Q(domain='')
        )

    def _get_api_key_row(self, api_key):
        if api_key.domain:
            scope = api_key.domain
        else:
            user_domains = set(WebUser.get_by_username(api_key.user.username).get_domains())
            account_domains = set(self.account.get_domains())
            intersected_domains = user_domains.intersection(account_domains)
            scope = ', '.join((intersected_domains))

        return [
            api_key.user.username,
            api_key.name,
            scope,
            self.format_date(api_key.expiration_date),
            self.format_date(api_key.created),
            self.format_date(api_key.last_used),
        ]


class Enterprise2FAReport(EnterpriseReport):
    title = gettext_lazy('Two Factor Authentication')
    total_description = gettext_lazy('# of Project Spaces without 2FA')

    @property
    def headers(self):
        return [_('Project Space without 2FA'),]

    def total_for_domain(self, domain_obj):
        if domain_obj.two_factor_auth:
            return 0
        return 1

    def rows_for_domain(self, domain_obj):
        if domain_obj.two_factor_auth:
            return []
        return [(domain_obj.name,)]


<<<<<<< HEAD
class EnterpriseDataForwardingReport(EnterpriseReport):
    title = gettext_lazy('Data Forwarding')
    total_description = gettext_lazy('# of Data Forwarders')

    @property
    def headers(self):
        return [_('Project Space'), _('Service Name'), _('Type'), _('Last Modified [UTC]')]

    def total_for_domain(self, domain_obj):
        return Repeater.objects.filter(domain=domain_obj.name).count()

    def rows_for_domain(self, domain_obj):
        repeaters = Repeater.objects.filter(domain=domain_obj.name)
        rows = []
        for repeater in repeaters:
            rows.append(
                [
                    domain_obj.name,
                    repeater.name,
                    repeater.friendly_name,
                    self.format_date(repeater.last_modified)
                ]
            )

        return rows
=======
class EnterpriseAppVersionComplianceReport(EnterpriseReport):
    title = gettext_lazy('Application Version Compliance')
    total_description = gettext_lazy('The statistic of this tile is not currently supported')

    def __init__(self, account, couch_user):
        super().__init__(account, couch_user)
        self.builds_by_app_id = {}
        self.build_info_cache = {}

    @property
    def headers(self):
        return [
            _('Mobile Worker'),
            _('Project Space'),
            _('Application'),
            _('Latest Version Available When Last Used'),
            _('Version in Use'),
            _('Last Used [UTC]'),
        ]

    @property
    def rows(self):
        rows = []
        for domain in self.account.get_domains():
            rows.extend(self.rows_for_domain(domain))
        return rows

    @property
    def total(self):
        # Skip the stat for this report due to performance issue
        return '--'

    def rows_for_domain(self, domain):
        rows = []
        app_name_by_id = {}
        app_ids = get_app_ids_in_domain(domain)

        for build_and_latest_version in self.all_last_builds_with_latest_version(domain, app_ids):
            version_in_use = str(build_and_latest_version['build']['build_version'])
            latest_version = str(build_and_latest_version['latest_version'])
            if is_out_of_date(version_in_use, latest_version):
                app_id = build_and_latest_version['build']['app_id']
                if app_id not in app_name_by_id:
                    app_name_by_id[app_id] = Application.get_db().get(app_id).get('name')
                rows.append([
                    build_and_latest_version['username'],
                    domain,
                    app_name_by_id[app_id],
                    latest_version,
                    version_in_use,
                    self.format_date(
                        DateTimeProperty.deserialize(
                            build_and_latest_version['build']['build_version_date']
                        )
                    ),
                ])

        return rows

    def all_last_builds_with_latest_version(self, domain, app_ids):
        user_query = (UserES()
            .domain(domain)
            .mobile_users()
            .source([
                'username',
                'reporting_metadata.last_builds',
            ]))
        for user in user_query.run().hits:
            last_builds = user.get('reporting_metadata', {}).get('last_builds', [])
            for build in last_builds:
                app_id = build.get('app_id')
                build_version = build.get('build_version')
                if app_id not in app_ids or not build_version:
                    continue
                build_version_date = DateTimeProperty.deserialize(build.get('build_version_date'))
                latest_version = self.get_latest_build_version(domain, app_id, build_version_date)
                yield {
                    'username': user['username'],
                    'build': build,
                    'latest_version': latest_version,
                }

    def get_latest_build_version(self, domain, app_id, at_datetime):
        builds = self.get_app_builds(domain, app_id)
        latest_build = self._find_latest_build_version_from_builds(builds, at_datetime)

        return latest_build

    def get_app_builds(self, domain, app_id):
        if app_id in self.builds_by_app_id:
            return self.builds_by_app_id[app_id]

        app_es = (
            AppES()
            .domain(domain)
            .is_build()
            .app_id(app_id)
            .sort('version', desc=True)
            .is_released()
            .source(['_id', 'version', 'last_released', 'built_on'])
        )
        self.builds_by_app_id[app_id] = app_es.run().hits
        return self.builds_by_app_id[app_id]

    def _find_latest_build_version_from_builds(self, all_builds, at_datetime):
        for build_doc in all_builds:
            build_info = self._get_build_info(build_doc)
            if build_info['last_released'] <= at_datetime:
                return build_info['version']
        return None

    def _get_build_info(self, build_doc):
        build_id = build_doc['_id']
        build_info = self.build_info_cache.get(build_id)
        if not build_info:
            # last_released is added in 2019, build before 2019 don't have this field
            # TODO: have a migration to populate last_released from built_on
            # Then this code can be modified to use last_released only
            released_date = build_doc.get('last_released') or build_doc['built_on']
            build_info = {
                'version': build_doc['version'],
                'last_released': DateTimeProperty.deserialize(released_date)
            }
            self.build_info_cache[build_id] = build_info
        return build_info


def _format_percentage_for_enterprise_tile(dividend, divisor):
    if not divisor:
        return '--'
    return f"{dividend / divisor * 100:.1f}%"
>>>>>>> 902961cf
<|MERGE_RESOLUTION|>--- conflicted
+++ resolved
@@ -62,11 +62,8 @@
     SMS = 'sms'
     API_KEYS = 'api_keys'
     TWO_FACTOR_AUTH = '2fa'
-<<<<<<< HEAD
     DATA_FORWARDING = 'data_forwarding'
-=======
     APP_VERSION_COMPLIANCE = 'app_version_compliance'
->>>>>>> 902961cf
 
     DATE_ROW_FORMAT = '%Y/%m/%d %H:%M:%S'
 
@@ -121,13 +118,10 @@
             report = EnterpriseAPIReport(account, couch_user, **kwargs)
         elif slug == cls.TWO_FACTOR_AUTH:
             report = Enterprise2FAReport(account, couch_user, **kwargs)
-<<<<<<< HEAD
         elif slug == cls.DATA_FORWARDING:
             report = EnterpriseDataForwardingReport(account, couch_user, **kwargs)
-=======
         elif slug == cls.APP_VERSION_COMPLIANCE:
             report = EnterpriseAppVersionComplianceReport(account, couch_user, **kwargs)
->>>>>>> 902961cf
 
         if report:
             report.slug = slug
@@ -751,7 +745,6 @@
         return [(domain_obj.name,)]
 
 
-<<<<<<< HEAD
 class EnterpriseDataForwardingReport(EnterpriseReport):
     title = gettext_lazy('Data Forwarding')
     total_description = gettext_lazy('# of Data Forwarders')
@@ -777,7 +770,8 @@
             )
 
         return rows
-=======
+
+
 class EnterpriseAppVersionComplianceReport(EnterpriseReport):
     title = gettext_lazy('Application Version Compliance')
     total_description = gettext_lazy('The statistic of this tile is not currently supported')
@@ -908,5 +902,4 @@
 def _format_percentage_for_enterprise_tile(dividend, divisor):
     if not divisor:
         return '--'
-    return f"{dividend / divisor * 100:.1f}%"
->>>>>>> 902961cf
+    return f"{dividend / divisor * 100:.1f}%"