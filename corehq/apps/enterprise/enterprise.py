from abc import ABC, abstractmethod
import re
from datetime import datetime, timedelta

from django.conf import settings
from django.contrib.auth.models import User
from django.db.models import Count, Subquery, Q
from django.utils.translation import gettext as _
from django.utils.translation import gettext_lazy

from memoized import memoized

from couchforms.analytics import get_last_form_submission_received
from dimagi.utils.dates import DateSpan

<<<<<<< HEAD
from corehq.apps.users.models import WebUser
from corehq.apps.export.dbaccessors import (
    get_brief_exports,
    is_standard,
    is_daily_saved_export,
    is_excel_integration
)
from corehq.apps.enterprise.exceptions import EnterpriseReportError, TooMuchRequestedDataError
from corehq.apps.enterprise.iterators import raise_after_max_elements
=======
>>>>>>> 359f5cb8
from corehq.apps.accounting.models import BillingAccount
from corehq.apps.accounting.utils import get_default_domain_url
from corehq.apps.app_manager.dbaccessors import get_brief_apps_in_domain
from corehq.apps.builds.utils import get_latest_version_at_time, is_out_of_date
from corehq.apps.builds.models import CommCareBuildConfig
from corehq.apps.domain.calculations import sms_in_last
from corehq.apps.domain.models import Domain
from corehq.apps.enterprise.exceptions import (
    EnterpriseReportError,
    TooMuchRequestedDataError,
)
from corehq.apps.enterprise.iterators import raise_after_max_elements
from corehq.apps.es import forms as form_es
from corehq.apps.es.users import UserES
from corehq.apps.export.dbaccessors import ODataExportFetcher
from corehq.apps.reports.util import (
    get_commcare_version_and_date_from_last_usage,
)
from corehq.apps.sms.models import SMS, OUTGOING, INCOMING
from corehq.apps.users.dbaccessors import (
    get_all_user_rows,
    get_mobile_user_count,
    get_web_user_count,
)
from corehq.apps.users.models import CouchUser, HQApiKey, Invitation, WebUser


class EnterpriseReport(ABC):
    DOMAINS = 'domains'
    WEB_USERS = 'web_users'
    MOBILE_USERS = 'mobile_users'
    FORM_SUBMISSIONS = 'form_submissions'
    ODATA_FEEDS = 'odata_feeds'
<<<<<<< HEAD
    DATA_EXPORTS = 'data_exports'
=======
    COMMCARE_VERSION_COMPLIANCE = 'commcare_version_compliance'
    SMS = 'sms'
    API_USAGE = 'api_usage'
    TWO_FACTOR_AUTH = '2fa'
>>>>>>> 359f5cb8

    DATE_ROW_FORMAT = '%Y/%m/%d %H:%M:%S'

    @property
    @abstractmethod
    def title(self):
        pass

    @property
    @abstractmethod
    def total_description(self):
        """
        To provide a description of the total number we displayed in tile
        """
        pass

    def __init__(self, account, couch_user, **kwargs):
        self.account = account
        self.couch_user = couch_user
        self.slug = None

    @property
    def headers(self):
        return [_('Project Space Name'), _('Project Name'), _('Project URL')]

    @property
    def filename(self):
        return "{} ({}) {}.csv".format(self.account.name, self.title, datetime.utcnow().strftime('%Y%m%d %H%M%S'))

    @classmethod
    def create(cls, slug, account_id, couch_user, **kwargs):
        account = BillingAccount.objects.get(id=account_id)
        report = None
        if slug == cls.DOMAINS:
            report = EnterpriseDomainReport(account, couch_user, **kwargs)
        elif slug == cls.WEB_USERS:
            report = EnterpriseWebUserReport(account, couch_user, **kwargs)
        elif slug == cls.MOBILE_USERS:
            report = EnterpriseMobileWorkerReport(account, couch_user, **kwargs)
        elif slug == cls.FORM_SUBMISSIONS:
            report = EnterpriseFormReport(account, couch_user, **kwargs)
        elif slug == cls.ODATA_FEEDS:
            report = EnterpriseODataReport(account, couch_user, **kwargs)
<<<<<<< HEAD
        elif slug == cls.DATA_EXPORTS:
            report = EnterpriseDataExportReport(account, couch_user, **kwargs)
=======
        elif slug == cls.COMMCARE_VERSION_COMPLIANCE:
            report = EnterpriseCommCareVersionReport(account, couch_user, **kwargs)
        elif slug == cls.SMS:
            report = EnterpriseSMSReport(account, couch_user, **kwargs)
        elif slug == cls.API_USAGE:
            report = EnterpriseAPIReport(account, couch_user, **kwargs)
        elif slug == cls.TWO_FACTOR_AUTH:
            report = Enterprise2FAReport(account, couch_user, **kwargs)
>>>>>>> 359f5cb8

        if report:
            report.slug = slug
            return report
        else:
            raise EnterpriseReportError(_("Unrecognized report '{}'").format(slug))

    def format_date(self, date):
        return date.strftime(self.DATE_ROW_FORMAT) if date else ''

    def domain_properties(self, domain_obj):
        return [
            domain_obj.name,
            domain_obj.hr_name,
            get_default_domain_url(domain_obj.name),
        ]

    def rows_for_domain(self, domain_obj):
        raise NotImplementedError("Subclasses should override this")

    def total_for_domain(self, domain_obj):
        raise NotImplementedError("Subclasses should override this")

    @memoized
    def domains(self):
        return [Domain.get_by_name(name) for name in self.account.get_domains()]

    @property
    def rows(self):
        rows = []
        for domain_obj in self.domains():
            rows += self.rows_for_domain(domain_obj)
        return rows

    @property
    def total(self):
        total = 0
        for domain_obj in self.domains():
            total += self.total_for_domain(domain_obj)
        return total


class EnterpriseDomainReport(EnterpriseReport):

    title = gettext_lazy('Project Spaces')
    total_description = gettext_lazy('# of Project Spaces')

    @property
    def headers(self):
        headers = super().headers
        return [_('Created On [UTC]'), _('# of Apps'), _('# of Mobile Users'), _('# of Web Users'),
                _('# of SMS (last 30 days)'), _('Last Form Submission [UTC]')] + headers

    def rows_for_domain(self, domain_obj):
        return [[
            self.format_date(domain_obj.date_created),
            len(domain_obj.applications()),
            get_mobile_user_count(domain_obj.name, include_inactive=False),
            get_web_user_count(domain_obj.name, include_inactive=False),
            sms_in_last(domain_obj.name, 30),
            self.format_date(get_last_form_submission_received(domain_obj.name)),
        ] + self.domain_properties(domain_obj)]

    def total_for_domain(self, domain_obj):
        return 1


class EnterpriseWebUserReport(EnterpriseReport):

    title = gettext_lazy('Web Users')
    total_description = gettext_lazy('# of Web Users')

    @property
    def headers(self):
        headers = super().headers
        return [_('Email Address'), _('Name'), _('Role'), _('Last Login [UTC]'),
                _('Last Access Date [UTC]'), _('Status')] + headers

    def rows_for_domain(self, domain_obj):

        rows = []
        for user in get_all_user_rows(domain_obj.name, include_web_users=True, include_mobile_users=False,
                                      include_inactive=False, include_docs=True):
            user = CouchUser.wrap_correctly(user['doc'])
            domain_membership = user.get_domain_membership(domain_obj.name)
            last_accessed_domain = None
            if domain_membership:
                last_accessed_domain = domain_membership.last_accessed
            rows.append(
                [
                    user.username,
                    user.full_name,
                    user.role_label(domain_obj.name),
                    self.format_date(user.last_login),
                    last_accessed_domain,
                    _('Active User')
                ]
                + self.domain_properties(domain_obj))
        for invite in Invitation.by_domain(domain_obj.name):
            rows.append(
                [
                    invite.email,
                    'N/A',
                    invite.get_role_name(),
                    'N/A',
                    'N/A',
                    _('Invited')
                ]
                + self.domain_properties(domain_obj))
        return rows

    def total_for_domain(self, domain_obj):
        return get_web_user_count(domain_obj.name, include_inactive=False)


class EnterpriseMobileWorkerReport(EnterpriseReport):
    title = gettext_lazy('Mobile Workers')
    total_description = gettext_lazy('# of Mobile Workers')

    @property
    def headers(self):
        headers = super().headers
        return [_('Username'), _('Name'), _('Email Address'), _('Role'), _('Created Date [UTC]'),
                _('Last Sync [UTC]'), _('Last Submission [UTC]'), _('CommCare Version'), _('User ID')] + headers

    def rows_for_domain(self, domain_obj):
        rows = []
        for user in get_all_user_rows(domain_obj.name, include_web_users=False, include_mobile_users=True,
                                      include_inactive=False, include_docs=True):
            user = CouchUser.wrap_correctly(user['doc'])
            rows.append([
                re.sub(r'@.*', '', user.username),
                user.full_name,
                user.email,
                user.role_label(domain_obj.name),
                self.format_date(user.created_on),
                self.format_date(user.reporting_metadata.last_sync_for_user.sync_date),
                self.format_date(user.reporting_metadata.last_submission_for_user.submission_date),
                user.reporting_metadata.last_submission_for_user.commcare_version or '',
                user.user_id
            ] + self.domain_properties(domain_obj))
        return rows

    def total_for_domain(self, domain_obj):
        return get_mobile_user_count(domain_obj.name, include_inactive=False)


class EnterpriseFormReport(EnterpriseReport):
    title = gettext_lazy('Mobile Form Submissions')
    total_description = gettext_lazy('# of Mobile Form Submissions')

    MAXIMUM_USERS_PER_DOMAIN = getattr(settings, 'ENTERPRISE_REPORT_DOMAIN_USER_LIMIT', 20_000)
    MAXIMUM_ROWS_PER_REQUEST = getattr(settings, 'ENTERPRISE_REPORT_ROW_LIMIT', 1_000_000)
    MAX_DATE_RANGE_DAYS = 90

    def __init__(self, account, couch_user, start_date=None, end_date=None, num_days=30, include_form_id=False):
        super().__init__(account, couch_user)
        if not end_date:
            end_date = datetime.utcnow()
        elif isinstance(end_date, str):
            end_date = datetime.fromisoformat(end_date)

        if start_date:
            if isinstance(start_date, str):
                start_date = datetime.fromisoformat(start_date)
            self.datespan = DateSpan(start_date, end_date)
        else:
            self.datespan = DateSpan(end_date - timedelta(days=num_days), end_date)

        if self.datespan.enddate - self.datespan.startdate > timedelta(days=self.MAX_DATE_RANGE_DAYS):
            raise TooMuchRequestedDataError(
                _('Date ranges with more than {} days are not supported').format(self.MAX_DATE_RANGE_DAYS)
            )

        self.include_form_id = include_form_id

    @property
    def headers(self):
        headers = super().headers
        headers = [_('Form ID')] if self.include_form_id else []
        headers.extend([_('Form Name'), _('Submitted [UTC]'), _('App Name'), _('Mobile User')] + headers)

        return headers

    def _query(self, domain_name):
        time_filter = form_es.submitted

        users_filter = form_es.user_id(
            UserES().domain(domain_name).mobile_users().show_inactive().size(self.MAXIMUM_USERS_PER_DOMAIN + 1)
            .values_list('_id', flat=True)
        )

        if len(users_filter) > self.MAXIMUM_USERS_PER_DOMAIN:
            raise TooMuchRequestedDataError(
                _('Domain {name} has too many users. Maximum allowed is: {amount}')
                .format(name=domain_name, amount=self.MAXIMUM_USERS_PER_DOMAIN)
            )

        query = (
            form_es.FormES()
            .domain(domain_name)
            .filter(time_filter(gte=self.datespan.startdate, lt=self.datespan.enddate_adjusted))
            .filter(users_filter)
        )
        return query

    def hits(self, domain_name):
        return raise_after_max_elements(
            self._query(domain_name).scroll(),
            self.MAXIMUM_ROWS_PER_REQUEST,
            self._generate_data_error()
        )

    def _generate_data_error(self):
        return TooMuchRequestedDataError(
            _('{name} contains too many rows. Maximum allowed is: {amount}. Please narrow the date range'
                ' to fetch a smaller amount of data').format(
                    name=self.account.name, amount=self.MAXIMUM_ROWS_PER_REQUEST)
        )

    @property
    def rows(self):
        total_rows = 0
        rows = []
        for domain_obj in self.domains():
            domain_rows = self.rows_for_domain(domain_obj)
            total_rows += len(domain_rows)
            if total_rows > self.MAXIMUM_ROWS_PER_REQUEST:
                raise self._generate_data_error()
            rows += domain_rows
        return rows

    def rows_for_domain(self, domain_obj):
        apps = get_brief_apps_in_domain(domain_obj.name)
        apps = {a.id: a.name for a in apps}
        rows = []

        for hit in self.hits(domain_obj.name):
            if hit['form'].get('#type') == 'system':
                continue
            username = hit['form']['meta']['username']
            submitted = self.format_date(datetime.strptime(hit['received_on'][:19], '%Y-%m-%dT%H:%M:%S'))
            row = [hit['_id']] if self.include_form_id else []
            row.extend([
                hit['form'].get('@name', _('Unnamed')),
                submitted,
                apps[hit['app_id']] if hit['app_id'] in apps else _('App not found'),
                username,
            ] + self.domain_properties(domain_obj))
            rows.append(row)
        return rows

    def total_for_domain(self, domain_obj):
        return self._query(domain_obj.name).count()


class EnterpriseODataReport(EnterpriseReport):
    title = gettext_lazy('OData Feeds')
    total_description = gettext_lazy('# of OData Feeds')

    MAXIMUM_EXPECTED_EXPORTS = 150

    def __init__(self, account, couch_user):
        super().__init__(account, couch_user)
        self.export_fetcher = ODataExportFetcher()

    @property
    def headers(self):
        headers = super().headers
        return [_('Odata feeds used'), _('Odata feeds available'), _('Report Names'),
            _('Number of rows')] + headers

    def total_for_domain(self, domain_obj):
        return self.export_fetcher.get_export_count(domain_obj.name)

    def rows_for_domain(self, domain_obj):
        export_count = self.total_for_domain(domain_obj)
        if export_count == 0 or export_count > self.MAXIMUM_EXPECTED_EXPORTS:
            return [self._get_domain_summary_line(domain_obj, export_count)]

        exports = self.export_fetcher.get_exports(domain_obj.name)

        export_line_counts = self._get_export_line_counts(exports)

        domain_summary_line = self._get_domain_summary_line(domain_obj, export_count, export_line_counts)
        individual_export_rows = self._get_individual_export_rows(exports, export_line_counts)

        rows = [domain_summary_line]
        rows.extend(individual_export_rows)
        return rows

    def _get_export_line_counts(self, exports):
        return {export._id: export.get_count() for export in exports}

    def _get_domain_summary_line(self, domain_obj, export_count, export_line_counts={}):
        if export_count > self.MAXIMUM_EXPECTED_EXPORTS:
            total_line_count = _('ERROR: Too many exports. Please contact customer service')
        else:
            total_line_count = sum(export_line_counts.values())

        return [
            export_count,
            domain_obj.get_odata_feed_limit(),
            None,  # Report Name
            total_line_count
        ] + self.domain_properties(domain_obj)

    def _get_individual_export_rows(self, exports, export_line_counts):
        rows = []

        for export in exports:
            count = export_line_counts[export._id]
            rows.append([
                None,  # OData feeds used
                None,  # OData feeds available
                export.name,
                count]
            )

        return rows


<<<<<<< HEAD
class EnterpriseDataExportReport(EnterpriseReport):
    title = gettext_lazy('Data Exports')

    def __init__(self, account, couch_user):
        super().__init__(account, couch_user)
=======
class EnterpriseCommCareVersionReport(EnterpriseReport):
    title = gettext_lazy('CommCare Version Compliance')
    total_description = gettext_lazy('% of Mobile Workers on the Latest CommCare Version')
>>>>>>> 359f5cb8

    @property
    def headers(self):
        return [
<<<<<<< HEAD
            _('Project Space'),
            _('Name'),
            _('Type'),
            _('SubType'),
            _('Created By'),
        ]

    def type_lookup(self, doc_type):
        from corehq.apps.export.models.new import FormExportInstance, CaseExportInstance
        if doc_type == FormExportInstance.__name__:
            return _('Form')
        elif doc_type == CaseExportInstance.__name__:
            return _('Case')
        else:
            return _('Unknown')

    SUBTYPE_MAP = {
        is_standard: gettext_lazy('Standard'),
        is_daily_saved_export: gettext_lazy('Daily Saved Export'),
        is_excel_integration: gettext_lazy('Excel Integration'),
    }

    def subtype_lookup(self, export):
        for (is_subtype_fn, subtype) in self.SUBTYPE_MAP.items():
            if is_subtype_fn(export):
                return subtype

        return _('Unknown')

    def user_lookup(self, owner_id):
        if not owner_id:
            return _('Unknown')

        owner = WebUser.get_by_user_id(owner_id)
        return owner.username

    def get_exports(self, domain_obj):
        valid_subtypes = self.SUBTYPE_MAP.values()
        return [
            export for export in get_brief_exports(domain_obj.name)
            if self.subtype_lookup(export) in valid_subtypes
        ]

    def rows_for_domain(self, domain_obj):
        return [[
            domain_obj.name,
            export['name'],
            self.type_lookup(export['doc_type']),
            self.subtype_lookup(export),
            self.user_lookup(export['owner_id']),
        ] for export in self.get_exports(domain_obj)]

    def total_for_domain(self, domain_obj):
        return len(self.get_exports(domain_obj))
=======
            _('Mobile Worker'),
            _('Project Space'),
            _('Latest Version Available at Submission'),
            _('Version in Use'),
        ]

    @property
    def rows(self):
        rows = []
        config = CommCareBuildConfig.fetch()
        version_cache = {}
        for domain in self.account.get_domains():
            rows.extend(self.rows_for_domain(domain, config, version_cache))
        return rows

    @property
    def total(self):
        total_mobile_workers = 0
        total_up_to_date = 0
        config = CommCareBuildConfig.fetch()
        version_cache = {}

        def total_for_domain(domain):
            mobile_workers = get_mobile_user_count(domain, include_inactive=False)
            if mobile_workers == 0:
                return 0, 0
            outdated_users = len(self.rows_for_domain(domain, config, version_cache))
            return mobile_workers, outdated_users

        for domain in self.account.get_domains():
            domain_mobile_workers, outdated_users = total_for_domain(domain)
            total_mobile_workers += domain_mobile_workers
            total_up_to_date += domain_mobile_workers - outdated_users

        return _format_percentage_for_enterprise_tile(total_up_to_date, total_mobile_workers)

    def rows_for_domain(self, domain, config, cache):
        rows = []

        user_query = (UserES()
            .domain(domain)
            .mobile_users()
            .source([
                'username',
                'reporting_metadata.last_submission_for_user.commcare_version',
                'reporting_metadata.last_submission_for_user.submission_date',
                'last_device.commcare_version',
                'last_device.last_used'
            ]))

        for user in user_query.run().hits:
            last_submission = user.get('reporting_metadata', {}).get('last_submission_for_user', {})
            last_device = user.get('last_device', {})

            version_in_use, date_of_use = get_commcare_version_and_date_from_last_usage(last_submission,
                                                                                        last_device)

            if not version_in_use:
                continue

            latest_version_at_time_of_use = get_latest_version_at_time(config, date_of_use, cache)

            if is_out_of_date(version_in_use, latest_version_at_time_of_use):
                rows.append([
                    user['username'],
                    domain,
                    latest_version_at_time_of_use,
                    version_in_use,
                ])

        return rows


def _format_percentage_for_enterprise_tile(dividend, divisor):
    if not divisor:
        return '--'
    return f"{dividend / divisor * 100:.1f}%"


class EnterpriseSMSReport(EnterpriseReport):
    title = gettext_lazy('SMS Usage')
    total_description = gettext_lazy('# of SMS Sent')

    MAX_DATE_RANGE_DAYS = 90

    def __init__(self, account, couch_user, start_date=None, end_date=None, num_days=30):
        super().__init__(account, couch_user)

        if not end_date:
            end_date = datetime.utcnow()
        elif isinstance(end_date, str):
            end_date = datetime.fromisoformat(end_date)

        if start_date:
            if isinstance(start_date, str):
                start_date = datetime.fromisoformat(start_date)
            self.datespan = DateSpan(start_date, end_date)
        else:
            self.datespan = DateSpan(end_date - timedelta(days=num_days), end_date)

        if self.datespan.enddate - self.datespan.startdate > timedelta(days=self.MAX_DATE_RANGE_DAYS):
            raise TooMuchRequestedDataError(
                _('Date ranges with more than {} days are not supported').format(self.MAX_DATE_RANGE_DAYS)
            )

    def total_for_domain(self, domain_obj):
        query = SMS.objects.filter(
            domain=domain_obj.name,
            processed=True,
            direction=OUTGOING,
            error=False,
            date__gte=self.datespan.startdate,
            date__lt=self.datespan.enddate_adjusted
        )

        return query.count()

    @property
    def headers(self):
        headers = [_('Project Space'), _('# Sent'), _('# Received'), _('# Errors')]

        return headers

    def rows_for_domain(self, domain_obj):
        results = SMS.objects.filter(
            domain=domain_obj.name,
            processed=True,
            date__gte=self.datespan.startdate,
            date__lt=self.datespan.enddate_adjusted
        ).values('direction', 'error').annotate(direction_count=Count('pk'))

        num_sent = sum([result['direction_count'] for result in results
                        if result['direction'] == OUTGOING and not result['error']])
        num_received = sum([result['direction_count'] for result in results
                            if result['direction'] == INCOMING and not result['error']])
        num_errors = sum([result['direction_count'] for result in results if result['error']])

        return [(domain_obj.name, num_sent, num_received, num_errors), ]


class EnterpriseAPIReport(EnterpriseReport):
    title = gettext_lazy('API Usage')
    total_description = gettext_lazy('# of Active API Keys')

    @property
    def headers(self):
        return [_('Web User'), _('API Key Name'), _('Scope'), _('Expiration Date [UTC]'), _('Created On [UTC]'),
                _('Last Used On [UTC]')]

    @property
    def rows(self):
        return [self._get_api_key_row(api_key) for api_key in self.unique_api_keys()]

    @property
    def total(self):
        return self.unique_api_keys().count()

    def unique_api_keys(self):
        usernames = self.account.get_web_user_usernames()
        user_ids = User.objects.filter(username__in=usernames).values_list('id', flat=True)
        domains = self.account.get_domains()

        return HQApiKey.objects.filter(
            user_id__in=Subquery(user_ids),
            is_active=True
        ).filter(
            Q(domain__in=domains) | Q(domain='')
        )

    def _get_api_key_row(self, api_key):
        if api_key.domain:
            scope = api_key.domain
        else:
            user_domains = set(WebUser.get_by_username(api_key.user.username).get_domains())
            account_domains = set(self.account.get_domains())
            intersected_domains = user_domains.intersection(account_domains)
            scope = ', '.join((intersected_domains))

        return [
            api_key.user.username,
            api_key.name,
            scope,
            self.format_date(api_key.expiration_date),
            self.format_date(api_key.created),
            self.format_date(api_key.last_used),
        ]


class Enterprise2FAReport(EnterpriseReport):
    title = gettext_lazy('Two Factor Authentication')
    total_description = gettext_lazy('# of Project Spaces without 2FA')

    @property
    def headers(self):
        return [_('Project Space without 2FA'),]

    def total_for_domain(self, domain_obj):
        if domain_obj.two_factor_auth:
            return 0
        return 1

    def rows_for_domain(self, domain_obj):
        if domain_obj.two_factor_auth:
            return []
        return [(domain_obj.name,)]
>>>>>>> 359f5cb8
<|MERGE_RESOLUTION|>--- conflicted
+++ resolved
@@ -13,18 +13,12 @@
 from couchforms.analytics import get_last_form_submission_received
 from dimagi.utils.dates import DateSpan
 
-<<<<<<< HEAD
-from corehq.apps.users.models import WebUser
 from corehq.apps.export.dbaccessors import (
     get_brief_exports,
     is_standard,
     is_daily_saved_export,
     is_excel_integration
 )
-from corehq.apps.enterprise.exceptions import EnterpriseReportError, TooMuchRequestedDataError
-from corehq.apps.enterprise.iterators import raise_after_max_elements
-=======
->>>>>>> 359f5cb8
 from corehq.apps.accounting.models import BillingAccount
 from corehq.apps.accounting.utils import get_default_domain_url
 from corehq.apps.app_manager.dbaccessors import get_brief_apps_in_domain
@@ -58,14 +52,11 @@
     MOBILE_USERS = 'mobile_users'
     FORM_SUBMISSIONS = 'form_submissions'
     ODATA_FEEDS = 'odata_feeds'
-<<<<<<< HEAD
     DATA_EXPORTS = 'data_exports'
-=======
     COMMCARE_VERSION_COMPLIANCE = 'commcare_version_compliance'
     SMS = 'sms'
     API_USAGE = 'api_usage'
     TWO_FACTOR_AUTH = '2fa'
->>>>>>> 359f5cb8
 
     DATE_ROW_FORMAT = '%Y/%m/%d %H:%M:%S'
 
@@ -109,10 +100,8 @@
             report = EnterpriseFormReport(account, couch_user, **kwargs)
         elif slug == cls.ODATA_FEEDS:
             report = EnterpriseODataReport(account, couch_user, **kwargs)
-<<<<<<< HEAD
         elif slug == cls.DATA_EXPORTS:
             report = EnterpriseDataExportReport(account, couch_user, **kwargs)
-=======
         elif slug == cls.COMMCARE_VERSION_COMPLIANCE:
             report = EnterpriseCommCareVersionReport(account, couch_user, **kwargs)
         elif slug == cls.SMS:
@@ -121,7 +110,6 @@
             report = EnterpriseAPIReport(account, couch_user, **kwargs)
         elif slug == cls.TWO_FACTOR_AUTH:
             report = Enterprise2FAReport(account, couch_user, **kwargs)
->>>>>>> 359f5cb8
 
         if report:
             report.slug = slug
@@ -444,22 +432,16 @@
         return rows
 
 
-<<<<<<< HEAD
 class EnterpriseDataExportReport(EnterpriseReport):
     title = gettext_lazy('Data Exports')
+    total_description = gettext_lazy('# of Exports')
 
     def __init__(self, account, couch_user):
         super().__init__(account, couch_user)
-=======
-class EnterpriseCommCareVersionReport(EnterpriseReport):
-    title = gettext_lazy('CommCare Version Compliance')
-    total_description = gettext_lazy('% of Mobile Workers on the Latest CommCare Version')
->>>>>>> 359f5cb8
 
     @property
     def headers(self):
         return [
-<<<<<<< HEAD
             _('Project Space'),
             _('Name'),
             _('Type'),
@@ -514,7 +496,15 @@
 
     def total_for_domain(self, domain_obj):
         return len(self.get_exports(domain_obj))
-=======
+
+
+class EnterpriseCommCareVersionReport(EnterpriseReport):
+    title = gettext_lazy('CommCare Version Compliance')
+    total_description = gettext_lazy('% of Mobile Workers on the Latest CommCare Version')
+
+    @property
+    def headers(self):
+        return [
             _('Mobile Worker'),
             _('Project Space'),
             _('Latest Version Available at Submission'),
@@ -719,5 +709,4 @@
     def rows_for_domain(self, domain_obj):
         if domain_obj.two_factor_auth:
             return []
-        return [(domain_obj.name,)]
->>>>>>> 359f5cb8
+        return [(domain_obj.name,)]