--- conflicted
+++ resolved
@@ -7,7 +7,7 @@
   <div class="card-header">
     <h4 class="fs-5 pt-2">{{ report.title }}</h4>
   </div>
-  <div class="card-body pb-1">
+  <div class="card-body pb-5">
     <div class="total fw-bold fs-1">
       <i class="fa fa-spin fa-spinner"></i>
     </div>
@@ -15,48 +15,19 @@
   </div>
   <div class="card-footer bg-transparent border-0 pt-0">
     <div class="pb-2">
-      {% if report.title == "Mobile Form Submissions" %}
+     {% if report.slug in uses_date_range %}
         <button
-          class="btn btn-link fs-6" id="form_submission_dateRangeDisplay" type="button"
+          class="btn btn-link fs-6" id="{{ report.slug }}_dateRangeDisplay" type="button"
           data-bind="text: presetText"
           data-bs-toggle="modal"
           data-bs-target="#enterpriseFormsDaterange"
-          data-sender="form_submission"
-        >&nbsp;</button>
-      {% elif report.title == "SMS Usage" %}
-        <button
-          class="btn btn-link fs-6" id="sms_dateRangeDisplay" type="button"
-          data-bind="text: presetText"
-          data-bs-toggle="modal"
-          data-bs-target="#enterpriseFormsDaterange"
-          data-sender="sms"
+          data-sender="{{ report.slug }}"
         >&nbsp;</button>
       {% else %}
-        <div class="form-control-plaintext fs-6">{{ "&nbsp;" }}</div>
+        <div class="form-control-plaintext fs-6">&nbsp;</div>
       {% endif %}
     </div>
-<<<<<<< HEAD
     <div class="mb-4">
-=======
-    <div class="card-body pb-5">
-      <div class="total fw-bold fs-1">
-        <i class="fa fa-spin fa-spinner"></i>
-      </div>
-      <div class="fs-5">{{ report.total_description }}</div>
-      <div class="py-2">
-        {% if report.slug in uses_date_range %}
-          <button
-            class="btn btn-link fs-6" id="{{ report.slug }}_dateRangeDisplay" type="button"
-            data-bind="text: presetText"
-            data-bs-toggle="modal"
-            data-bs-target="#enterpriseFormsDaterange"
-            data-sender="{{ report.slug }}"
-          >&nbsp;</button>
-        {% else %}
-          <div class="form-control-plaintext fs-6">&nbsp;</div>
-        {% endif %}
-      </div>
->>>>>>> 0c6d4b1e
       <button class="btn btn-primary btn-lg">
         <i class="fa fa-envelope"></i>
         {% trans "Email Report" %}
