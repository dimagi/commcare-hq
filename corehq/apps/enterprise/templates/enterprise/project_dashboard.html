{% extends "hqwebapp/bootstrap5/base_section.html" %}
{% load hq_shared_tags %}
{% load i18n %}

{% block page_title %}{{ current_page.title }}{% endblock %}

{% js_entry 'enterprise/js/project_dashboard' %}

{% block page_content %}
  {% registerurl "enterprise_dashboard_email" domain "---" %}
  {% registerurl "enterprise_dashboard_total" domain "---" %}

  {% initial_page_data 'max_date_range_days' max_date_range_days %}
  {% initial_page_data 'metric_type' metric_type %}

  <div class="row mt-4">
    {% for report in reports %}
<<<<<<< HEAD
      <div class="col-md-6 col-lg-6 col-xl-3 mb-3">
        {% include 'enterprise/partials/project_tile.html' with report=report %}
      </div>
=======
      {% include 'enterprise/partials/project_tile.html' with report=report uses_date_range=uses_date_range %}
>>>>>>> 0c6d4b1e
    {% endfor %}
  </div>

  {% include 'enterprise/partials/date_range_modal.html' %}
{% endblock %}<|MERGE_RESOLUTION|>--- conflicted
+++ resolved
@@ -15,13 +15,9 @@
 
   <div class="row mt-4">
     {% for report in reports %}
-<<<<<<< HEAD
       <div class="col-md-6 col-lg-6 col-xl-3 mb-3">
-        {% include 'enterprise/partials/project_tile.html' with report=report %}
+        {% include 'enterprise/partials/project_tile.html' with report=report uses_date_range=uses_date_range%}
       </div>
-=======
-      {% include 'enterprise/partials/project_tile.html' with report=report uses_date_range=uses_date_range %}
->>>>>>> 0c6d4b1e
     {% endfor %}
   </div>
 
