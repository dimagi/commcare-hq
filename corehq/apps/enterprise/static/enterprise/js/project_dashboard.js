hqDefine("enterprise/js/project_dashboard", [
    'jquery',
    'knockout',
    'underscore',
    'hqwebapp/js/initial_page_data',
    'hqwebapp/js/bootstrap5/alert_user',
    'analytix/js/kissmetrix',
    'hqwebapp/js/tempus_dominus',
    'moment',
    'hqwebapp/js/bootstrap5/hq.helpers',
    'hqwebapp/js/components/select_toggle',
    'commcarehq',
], function (
    $,
    ko,
    _,
    initialPageData,
    alertUser,
    kissmetrics,
    tempusDominus,
    moment
) {
    const PRESET_LAST_30 = "last_30";
    const PRESET_PREV_MONTH = "prev_month";
    const PRESET_CUSTOM = "custom";

    const dateRangePresetOptions = [
        {id: PRESET_LAST_30, text: gettext("Last 30 Days")},
        {id: PRESET_PREV_MONTH, text: gettext("Previous Month")},
        {id: PRESET_CUSTOM, text: gettext("Custom")},
    ];

    var MobileFormSubmissionsTile = function (datePicker) {
        var self = {};
        self.endDate = ko.observable(moment().utc());
        self.startDate = ko.observable(self.endDate().clone().subtract(30, "days"));
        self.presetType = ko.observable(PRESET_LAST_30);
        self.customDateRangeDisplay = ko.observable(datePicker.optionsStore.input.value);

        self.presetText = ko.pureComputed(function () {
            if (self.presetType() !== PRESET_CUSTOM) {
                return dateRangePresetOptions.find(ele => ele.id === self.presetType()).text;
            } else {
                return self.customDateRangeDisplay();
            }
        });

        self.onApply = function (preset, startDate, endDate) {
            self.startDate(startDate);
            self.endDate(endDate);
            self.presetType(preset);
            self.customDateRangeDisplay(datePicker.optionsStore.input.value);

            updateDisplayTotal($("#form_submissions"), {
                "start_date": startDate.toISOString(),
                "end_date": endDate.toISOString(),
            });
        };

        return self;
    };

    var SMSTile = function (datePicker) {
        var self = {};
        self.endDate = ko.observable(moment().utc());
        self.startDate = ko.observable(self.endDate().clone().subtract(30, "days"));
        self.presetType = ko.observable(PRESET_LAST_30);
        self.customDateRangeDisplay = ko.observable(datePicker.optionsStore.input.value);

        self.presetText = ko.pureComputed(function () {
            if (self.presetType() !== PRESET_CUSTOM) {
                return dateRangePresetOptions.find(ele => ele.id === self.presetType()).text;
            } else {
                return self.customDateRangeDisplay();
            }
        });

        self.onApply = function (preset, startDate, endDate) {
            self.startDate(startDate);
            self.endDate(endDate);
            self.presetType(preset);
            self.customDateRangeDisplay(datePicker.optionsStore.input.value);

            updateDisplayTotal($("#sms"), {
                "start_date": startDate.toISOString(),
                "end_date": endDate.toISOString(),
            });
        };

        return self;
    };

    var DateRangeModal = function ($modal, datePicker, presetOptions, maxDateRangeDays, tileMap) {
        let tileDisplay = null;
        $modal.on('show.bs.modal', function (event) {
            var button = $(event.relatedTarget);
            tileDisplay = tileMap[button.data('sender')];

            self.presetType(tileDisplay.presetType());
            self.customStartDate(tileDisplay.startDate().clone());
            self.customEndDate(tileDisplay.endDate().clone());
        });

        var self = {};
        self.presetOptions = presetOptions;
        self.presetType = ko.observable(PRESET_LAST_30);
        self.displayCustom = ko.pureComputed(function () {
            return self.presetType() === PRESET_CUSTOM;
        });

        self.clarifyingText = ko.pureComputed(function () {
            const template = _.template('<i class="fa-solid fa-info-circle"></i> ' + gettext("Spans <%- startDate %> to <%- endDate %> (UTC)"));
            return template({
                startDate: self.startDate().format("YYYY-MM-DD"),
                endDate: self.endDate().format("YYYY-MM-DD"),
            });
        });

        self.customStartDate = ko.observable(datePicker.dates.picked[0]);
        self.customEndDate = ko.observable(datePicker.dates.picked[1]);

        const updateWidgetDates = function (startDate, endDate) {
            datePicker.dates.clear();
            datePicker.dates.setValue(new tempusDominus.tempusDominus.DateTime(startDate));
            datePicker.dates.setValue(new tempusDominus.tempusDominus.DateTime(endDate), 1);
            self.customStartDate(startDate);
            self.customEndDate(endDate);
        };

        /*
        NOTE: The `.local(true)` calls below are due to TempusDominus only supporting local time.
        These calls change the datetime to the local timezone without adjusting the displayed date,
        so the displayed UTC datetime will still display as the same string within TempusDominus.
        */
        self.onApply = function () {
            if (self.presetType() !== PRESET_CUSTOM) {
                // update the custom values to align with the selected preset, for opening the modal in the future
                updateWidgetDates(self.startDate().clone().local(true), self.endDate().clone().local(true));
            }
            tileDisplay.onApply(self.presetType(), self.startDate(), self.endDate());
        };

        self.onCancel = function () {
            self.presetType(tileDisplay.presetType());
            const startDate = tileDisplay.startDate().clone();
            const endDate = tileDisplay.endDate().clone();
            if (tileDisplay.presetType() !== PRESET_CUSTOM) {
                startDate.local(true);
                endDate.local(true);
            }
            updateWidgetDates(startDate, endDate);
        };

        self.endDate = ko.pureComputed(function () {
            const presetType = self.presetType();
            let endDate = null;
            if (presetType === PRESET_LAST_30) {
                endDate = moment().utc();
            } else if (presetType === PRESET_PREV_MONTH) {
                endDate = moment().utc().subtract(1, "months").endOf("month");
            } else {
                endDate = moment(self.customEndDate());
            }

            // the backend handles inclusive date ranges by adding a full day to the end date,
            // so we'd like to minimize the results shown from the next day
            return endDate.startOf('day');
        });

        self.startDate = ko.pureComputed(function () {
            const presetType = self.presetType();
            let startDate = null;
            if (presetType === PRESET_LAST_30) {
                startDate = self.endDate().clone().subtract(30, "days");
            } else if (presetType === PRESET_PREV_MONTH) {
                startDate = self.endDate().clone().startOf("month");
            } else {
                startDate = moment(self.customStartDate());
            }

            return startDate;
        });

        datePicker.subscribe("change.td", function () {
            if (datePicker.dates.picked.length === 1) {
                const selectedDate = moment(datePicker.dates.picked[0]);
                datePicker.updateOptions({
                    restrictions: {
                        minDate: new tempusDominus.tempusDominus.DateTime(selectedDate.clone().subtract(maxDateRangeDays, 'days')),
                        maxDate: new tempusDominus.tempusDominus.DateTime(selectedDate.clone().add(maxDateRangeDays, 'days')),
                    },
                });
            } else {
                datePicker.updateOptions({
                    restrictions: {
                        minDate: undefined,
                        maxDate: undefined,
                    },
                });
            }
            self.customStartDate(datePicker.dates.picked[0]);
            if (datePicker.dates.picked.length > 1) {
                self.customEndDate(datePicker.dates.picked[1]);
            } else {
                self.customEndDate(datePicker.dates.picked[0]);
            }
        });

        return self;
    };

    function localizeNumberlikeString(input) {
        if ((typeof input === "string") && (input.endsWith('%'))) {
            const number = input.slice(0, -1);
            return Number(number).toLocaleString(
                undefined,
                {minimumFractionDigits: 1,  maximumFractionDigits: 1}
            ) + '%';
        } else {
            return Number(input).toLocaleString();
        }
    }

    function updateDisplayTotal($element, kwargs) {
        const $display = $element.find(".total");
        const slug = $element.data("slug");
        const requestParams = {
            url: initialPageData.reverse("enterprise_dashboard_total", slug),
            success: function (data) {
<<<<<<< HEAD
                if (typeof data.total === 'number') {
                    $display.html(Number(data.total).toLocaleString());
                } else {
                    $display.html(data.total);
                }
=======
                $display.html(localizeNumberlikeString(data.total));
>>>>>>> b8783993
            },
            error: function (request) {
                if (request.responseJSON) {
                    alertUser.alert_user(request.responseJSON["message"], "danger");
                } else {
                    alertUser.alert_user(gettext("Error updating display total, please try again or report an issue if this persists."), "danger");
                }
                $display.html(gettext("??"));
            },
            data: kwargs,
        };
        $display.html('<i class="fa fa-spin fa-spinner"></i>');
        $.ajax(requestParams);
    }

    $(function () {
        const metricType = initialPageData.get('metric_type');
        const datePicker = tempusDominus.createDefaultDateRangePicker(
            document.getElementById("id_date_range"),
            moment().subtract(30, "days"),
            moment()
        );

        const $dateRangeModal = $('#enterpriseFormsDaterange');

        const formSubmissionsDisplay = MobileFormSubmissionsTile(datePicker);
        const smsDisplay = SMSTile(datePicker);
        const maxDateRangeDays = initialPageData.get("max_date_range_days");

        const displayMap = {
            "form_submission": formSubmissionsDisplay,
            "sms": smsDisplay,
        };
        const dateRangeModal = DateRangeModal($dateRangeModal, datePicker, dateRangePresetOptions, maxDateRangeDays, displayMap);

        $("#form_submission_dateRangeDisplay").koApplyBindings(formSubmissionsDisplay);
        $("#sms_dateRangeDisplay").koApplyBindings(smsDisplay);
        $dateRangeModal.koApplyBindings(
            dateRangeModal
        );

        kissmetrics.track.event(`[${metricType}] Visited page`);
        $(".report-panel").each(function () {
            var $element = $(this),
                slug = $element.data("slug");

            updateDisplayTotal($element);

            $element.find(".btn-primary").click(function () {
                kissmetrics.track.event(`[${metricType}] Clicked Email Report for ` + slug);
                var $button = $(this);
                $button.disableButton();
                const requestParams = {
                    url: initialPageData.reverse("enterprise_dashboard_email", slug),
                    success: function (data) {
                        alertUser.alert_user(data.message, "success");
                        $button.enableButton();
                    },
                    error: function (request) {
                        if (request.responseJSON) {
                            alertUser.alert_user(request.responseJSON["message"], "danger");
                        } else {
                            alertUser.alert_user(gettext("Error sending email, please try again or report an issue if this persists."), "danger");
                        }
                        $button.enableButton();
                    },
                };

                const dateRangeSlugs = ["form_submissions", "sms"];
                if (dateRangeSlugs.includes(slug)) {
                    requestParams["data"] = {
                        "start_date": dateRangeModal.startDate().toISOString(),
                        "end_date": dateRangeModal.endDate().toISOString(),
                    };
                }
                $.ajax(requestParams);
            });
        });
    });
});<|MERGE_RESOLUTION|>--- conflicted
+++ resolved
@@ -227,15 +227,7 @@
         const requestParams = {
             url: initialPageData.reverse("enterprise_dashboard_total", slug),
             success: function (data) {
-<<<<<<< HEAD
-                if (typeof data.total === 'number') {
-                    $display.html(Number(data.total).toLocaleString());
-                } else {
-                    $display.html(data.total);
-                }
-=======
                 $display.html(localizeNumberlikeString(data.total));
->>>>>>> b8783993
             },
             error: function (request) {
                 if (request.responseJSON) {
