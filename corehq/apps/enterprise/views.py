--- conflicted
+++ resolved
@@ -84,16 +84,6 @@
 
     context.update({
         'max_date_range_days': EnterpriseFormReport.MAX_DATE_RANGE_DAYS,
-<<<<<<< HEAD
-        'reports': [EnterpriseReport.create(slug, request.account.id, request.couch_user) for slug in (
-            EnterpriseReport.DOMAINS,
-            EnterpriseReport.WEB_USERS,
-            EnterpriseReport.MOBILE_USERS,
-            EnterpriseReport.FORM_SUBMISSIONS,
-            EnterpriseReport.ODATA_FEEDS,
-            EnterpriseReport.CASE_MANAGEMENT,
-        )],
-=======
         'groups': [
             {'name': _('Projects Overview'),
              'reports': [EnterpriseReport.create(slug, request.account.id, request.couch_user)
@@ -107,10 +97,11 @@
                                      EnterpriseReport.COMMCARE_VERSION_COMPLIANCE,)]},
             {'name': _('Data Management & Export'),
              'reports': [EnterpriseReport.create(slug, request.account.id, request.couch_user)
-                        for slug in (EnterpriseReport.ODATA_FEEDS, EnterpriseReport.DATA_EXPORTS)]},
+                        for slug in (EnterpriseReport.ODATA_FEEDS,
+                                     EnterpriseReport.DATA_EXPORTS,
+                                     EnterpriseReport.CASE_MANAGEMENT,)]},
         ],
         'uses_date_range': [EnterpriseReport.FORM_SUBMISSIONS, EnterpriseReport.SMS],
->>>>>>> 703e2d8e
         'metric_type': 'Platform Overview',
     })
 
