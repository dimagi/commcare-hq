import json
from datetime import datetime

from django.conf import settings
from django.contrib import messages
from django.core.files.base import ContentFile
from django.core.paginator import Paginator
from django.db.models import Sum
from django.http import (
    HttpResponse,
    HttpResponseNotFound,
    HttpResponseRedirect,
    JsonResponse,
)
from django.shortcuts import render
from django.urls import reverse
from django.utils.decorators import method_decorator
from django.utils.translation import gettext as _, gettext_lazy
from django.views.decorators.http import require_POST

from django_prbac.utils import has_privilege
from memoized import memoized
import codecs

from corehq.apps.accounting.decorators import always_allow_project_access
from corehq.apps.enterprise.decorators import require_enterprise_admin
from corehq.apps.enterprise.exceptions import TooMuchRequestedDataError
from corehq.apps.enterprise.mixins import ManageMobileWorkersMixin
from corehq.apps.enterprise.models import EnterprisePermissions
from corehq.apps.enterprise.tasks import clear_enterprise_permissions_cache_for_all_users
from couchexport.export import Format
from dimagi.utils.couch.cache.cache_core import get_redis_client
from dimagi.utils.parsing import ISO_DATETIME_FORMAT

from corehq import privileges
from corehq.apps.accounting.models import (
    CustomerInvoice,
    CustomerBillingRecord,
)
from corehq.apps.accounting.utils.stripe import get_customer_cards
from corehq.apps.accounting.utils import quantize_accounting_decimal, log_accounting_error
from corehq.apps.domain.decorators import (
    login_and_domain_required,
    require_superuser,
)
from corehq.apps.domain.views import DomainAccountingSettings, BaseDomainView
from corehq.apps.domain.views.accounting import PAYMENT_ERROR_MESSAGES, InvoiceStripePaymentView, \
    BulkStripePaymentView, WireInvoiceView, BillingStatementPdfView

from corehq.apps.enterprise.enterprise import EnterpriseReport, EnterpriseFormReport

from corehq.apps.enterprise.forms import EnterpriseSettingsForm
from corehq.apps.enterprise.tasks import email_enterprise_report

from corehq.apps.export.utils import get_default_export_settings_if_available

from corehq.apps.hqwebapp.context import get_page_context, Section
from corehq.apps.hqwebapp.decorators import use_bootstrap5, use_tempusdominus
from corehq.apps.hqwebapp.views import CRUDPaginatedViewMixin
from corehq.apps.users.decorators import require_can_edit_or_view_web_users

from corehq.const import USER_DATE_FORMAT


@use_tempusdominus
@use_bootstrap5
@always_allow_project_access
@require_enterprise_admin
@login_and_domain_required
def platform_overview(request, domain):
    if not has_privilege(request, privileges.PROJECT_ACCESS):
        return HttpResponseRedirect(reverse(EnterpriseBillingStatementsView.urlname, args=(domain,)))

    context = get_page_context(
        page_url=reverse('platform_overview', args=(domain,)),
        page_title=_('Platform Overview for {}').format(request.account.name),
        page_name=_('Platform Overview'),
        domain=domain,
        section=Section(
            _('Enterprise Console'),
            reverse('platform_overview', args=(domain,)),
        ),
    )

    context.update({
        'max_date_range_days': EnterpriseFormReport.MAX_DATE_RANGE_DAYS,
<<<<<<< HEAD
        'reports': [EnterpriseReport.create(slug, request.account.id, request.couch_user) for slug in (
            EnterpriseReport.DOMAINS,
            EnterpriseReport.WEB_USERS,
            EnterpriseReport.MOBILE_USERS,
            EnterpriseReport.FORM_SUBMISSIONS,
            EnterpriseReport.ODATA_FEEDS,
            EnterpriseReport.DATA_EXPORTS,
        )],
        'current_page': {
            'page_name': _('Enterprise Dashboard'),
            'title': _('Enterprise Dashboard'),
        }
    }
    return render(request, "enterprise/enterprise_dashboard.html", context)
=======
        'groups': [
            {'name': _('Projects Overview'),
             'reports': [EnterpriseReport.create(slug, request.account.id, request.couch_user)
                        for slug in (EnterpriseReport.DOMAINS,
                                     EnterpriseReport.FORM_SUBMISSIONS,
                                     EnterpriseReport.SMS,)]},
            {'name': _('User Management'),
             'reports': [EnterpriseReport.create(slug, request.account.id, request.couch_user)
                        for slug in (EnterpriseReport.WEB_USERS,
                                     EnterpriseReport.MOBILE_USERS,
                                     EnterpriseReport.COMMCARE_VERSION_COMPLIANCE,)]},
            {'name': _('Data Management & Export'),
             'reports': [EnterpriseReport.create(slug, request.account.id, request.couch_user)
                        for slug in (EnterpriseReport.ODATA_FEEDS,)]},
        ],
        'uses_date_range': [EnterpriseReport.FORM_SUBMISSIONS, EnterpriseReport.SMS],
        'metric_type': 'Platform Overview',
    })

    return render(request, "enterprise/project_dashboard.html", context)


@use_tempusdominus
@use_bootstrap5
@always_allow_project_access
@require_enterprise_admin
@login_and_domain_required
def security_center(request, domain):
    if not has_privilege(request, privileges.PROJECT_ACCESS):
        return HttpResponseRedirect(reverse(EnterpriseBillingStatementsView.urlname, args=(domain,)))

    context = get_page_context(
        page_url=reverse('security_center', args=(domain,)),
        page_title=_('Security Center for {}').format(request.account.name),
        page_name=_('Security Center'),
        domain=domain,
        section=Section(
            _('Enterprise Console'),
            reverse('platform_overview', args=(domain,)),
        ),
    )

    context.update({
        'groups': [
            {'name': '',
             'reports': [EnterpriseReport.create(slug, request.account.id, request.couch_user)
                        for slug in (EnterpriseReport.API_USAGE,
                                     EnterpriseReport.TWO_FACTOR_AUTH)]},
        ],
        'metric_type': 'Security Center',
        'max_date_range_days': EnterpriseFormReport.MAX_DATE_RANGE_DAYS,
        'uses_date_range': [],
    })

    return render(request, "enterprise/project_dashboard.html", context)
>>>>>>> 359f5cb8


@require_enterprise_admin
@login_and_domain_required
def enterprise_dashboard_total(request, domain, slug):
    kwargs = {}
    date_range_slugs = [EnterpriseReport.FORM_SUBMISSIONS, EnterpriseReport.SMS]
    if slug in date_range_slugs:
        kwargs = get_date_range_kwargs(request)
    try:
        report = EnterpriseReport.create(slug, request.account.id, request.couch_user, **kwargs)
    except TooMuchRequestedDataError as e:
        response = JsonResponse({'message': str(e)})
        response.status_code = 400
        return response

    return JsonResponse({'total': report.total})


@require_enterprise_admin
@login_and_domain_required
def enterprise_dashboard_download(request, domain, slug, export_hash):
    content = _get_export_content(export_hash)

    if content:
        encoding = 'UTF-8'
        # Specifying a leading Byte Order Marker (BOM) allows Excel to automatically detect the encoding
        # Without this, Excel defaults to ASCII
        file = ContentFile(codecs.BOM_UTF8 + content.encode(encoding))
        mimetype = '{}; charset={}'.format(Format.FORMAT_DICT[Format.UNZIPPED_CSV]['mimetype'], encoding)
        response = HttpResponse(file, content_type=mimetype, charset=encoding)

        filename = _get_export_filename(request, slug)
        response['Content-Disposition'] = 'attachment; filename="{}"'.format(filename)

        return response

    return HttpResponseNotFound(_("That report was not found. Please remember that "
                                  "download links expire after 24 hours."))


def _get_export_content(export_hash):
    redis = get_redis_client()
    return redis.get(export_hash)


def _get_export_filename(request, slug):
    report = EnterpriseReport.create(slug, request.account.id, request.couch_user)
    return report.filename


@require_enterprise_admin
@login_and_domain_required
def enterprise_dashboard_email(request, domain, slug):
    kwargs = {}
    date_range_slugs = [EnterpriseReport.FORM_SUBMISSIONS, EnterpriseReport.SMS]
    if slug in date_range_slugs:
        kwargs = get_date_range_kwargs(request)
    try:
        report = EnterpriseReport.create(slug, request.account.id, request.couch_user, **kwargs)
    except TooMuchRequestedDataError as e:
        response = JsonResponse({'message': str(e)})
        response.status_code = 400
        return response

    email_enterprise_report.delay(domain, slug, request.couch_user, **kwargs)
    message = _("Generating {title} report, will email to {email} when complete.").format(**{
        'title': report.title,
        'email': request.couch_user.username,
    })
    return JsonResponse({'message': message})


def get_date_range_kwargs(request):
    kwargs = {}
    start_date = request.GET.get('start_date')
    end_date = request.GET.get('end_date')
    if start_date and end_date:
        kwargs['start_date'] = datetime.strptime(start_date, ISO_DATETIME_FORMAT)
        kwargs['end_date'] = datetime.strptime(end_date, ISO_DATETIME_FORMAT)

    return kwargs


@use_bootstrap5
@require_enterprise_admin
@login_and_domain_required
def enterprise_settings(request, domain):
    export_settings = get_default_export_settings_if_available(domain)

    if request.method == 'POST':
        form = EnterpriseSettingsForm(request.POST, domain=domain, account=request.account,
                                      username=request.user.username, export_settings=export_settings)
    else:
        form = EnterpriseSettingsForm(domain=domain, account=request.account, username=request.user.username,
                                      export_settings=export_settings)

    context = {
        'account': request.account,
        'accounts_email': settings.ACCOUNTS_EMAIL,
        'domain': domain,
        'restrict_signup': request.POST.get('restrict_signup', request.account.restrict_signup),
        'current_page': {
            'title': _('Enterprise Settings'),
            'page_name': _('Enterprise Settings'),
        },
        'settings_form': form,
    }
    return render(request, "enterprise/enterprise_settings.html", context)


@require_enterprise_admin
@login_and_domain_required
@require_POST
def edit_enterprise_settings(request, domain):
    export_settings = get_default_export_settings_if_available(domain)
    form = EnterpriseSettingsForm(request.POST, username=request.user.username,
                                  domain=domain,
                                  account=request.account, export_settings=export_settings)

    if form.is_valid():
        form.save(request.account)
        messages.success(request, "Account successfully updated.")
    else:
        return enterprise_settings(request, domain)

    return HttpResponseRedirect(reverse('enterprise_settings', args=[domain]))


@method_decorator(require_enterprise_admin, name='dispatch')
class BaseEnterpriseAdminView(BaseDomainView):
    section_name = gettext_lazy("Enterprise Console")

    @property
    def section_url(self):
        return reverse('platform_overview', args=(self.domain,))

    @property
    def page_url(self):
        return reverse(self.urlname, args=(self.domain,))


@method_decorator(require_enterprise_admin, name='dispatch')
class EnterpriseBillingStatementsView(DomainAccountingSettings, CRUDPaginatedViewMixin):
    template_name = 'domain/bootstrap3/billing_statements.html'
    urlname = 'enterprise_billing_statements'
    page_title = gettext_lazy("Billing Statements")

    limit_text = gettext_lazy("statements per page")
    empty_notification = gettext_lazy("No Billing Statements match the current criteria.")
    loading_message = gettext_lazy("Loading statements...")

    @property
    def stripe_cards(self):
        return get_customer_cards(self.request.user.username)

    @property
    def show_hidden(self):
        if not self.request.user.is_superuser:
            return False
        return bool(self.request.POST.get('additionalData[show_hidden]'))

    @property
    def show_unpaid(self):
        try:
            return json.loads(self.request.POST.get('additionalData[show_unpaid]'))
        except TypeError:
            return False

    @property
    def invoices(self):
        invoices = CustomerInvoice.objects.filter(account=self.request.account)
        if not self.show_hidden:
            invoices = invoices.filter(is_hidden=False)
        if self.show_unpaid:
            invoices = invoices.filter(date_paid__exact=None)
        return invoices.order_by('-date_start', '-date_end')

    @property
    def total(self):
        return self.paginated_invoices.count

    @property
    @memoized
    def paginated_invoices(self):
        return Paginator(self.invoices, self.limit)

    @property
    def total_balance(self):
        """
        Returns the total balance of unpaid, unhidden invoices.
        Doesn't take into account the view settings on the page.
        """
        invoices = (CustomerInvoice.objects
                    .filter(account=self.request.account)
                    .filter(date_paid__exact=None)
                    .filter(is_hidden=False))
        return invoices.aggregate(
            total_balance=Sum('balance')
        ).get('total_balance') or 0.00

    @property
    def column_names(self):
        return [
            _("Statement No."),
            _("Billing Period"),
            _("Date Due"),
            _("Payment Status"),
            _("PDF"),
        ]

    @property
    def page_context(self):
        pagination_context = self.pagination_context
        pagination_context.update({
            'stripe_options': {
                'stripe_public_key': settings.STRIPE_PUBLIC_KEY,
                'stripe_cards': self.stripe_cards,
            },
            'payment_error_messages': PAYMENT_ERROR_MESSAGES,
            'payment_urls': {
                'process_invoice_payment_url': reverse(
                    InvoiceStripePaymentView.urlname,
                    args=[self.domain],
                ),
                'process_bulk_payment_url': reverse(
                    BulkStripePaymentView.urlname,
                    args=[self.domain],
                ),
                'process_wire_invoice_url': reverse(
                    WireInvoiceView.urlname,
                    args=[self.domain],
                ),
            },
            'total_balance': self.total_balance,
            'show_plan': False
        })
        return pagination_context

    @property
    def can_pay_invoices(self):
        return self.request.couch_user.is_domain_admin(self.domain)

    @property
    def paginated_list(self):
        for invoice in self.paginated_invoices.page(self.page).object_list:
            try:
                last_billing_record = CustomerBillingRecord.objects.filter(
                    invoice=invoice
                ).latest('date_created')
                if invoice.is_paid:
                    payment_status = (_("Paid on %s.")
                                      % invoice.date_paid.strftime(USER_DATE_FORMAT))
                    payment_class = "label label-default"
                else:
                    payment_status = _("Not Paid")
                    payment_class = "label label-danger"
                date_due = (
                    (invoice.date_due.strftime(USER_DATE_FORMAT)
                     if not invoice.is_paid else _("Already Paid"))
                    if invoice.date_due else _("None")
                )
                yield {
                    'itemData': {
                        'id': invoice.id,
                        'invoice_number': invoice.invoice_number,
                        'start': invoice.date_start.strftime(USER_DATE_FORMAT),
                        'end': invoice.date_end.strftime(USER_DATE_FORMAT),
                        'plan': None,
                        'payment_status': payment_status,
                        'payment_class': payment_class,
                        'date_due': date_due,
                        'pdfUrl': reverse(
                            BillingStatementPdfView.urlname,
                            args=[self.domain, last_billing_record.pdf_data_id]
                        ),
                        'canMakePayment': (not invoice.is_paid
                                           and self.can_pay_invoices),
                        'balance': "%s" % quantize_accounting_decimal(invoice.balance),
                    },
                    'template': 'statement-row-template',
                }
            except CustomerBillingRecord.DoesNotExist:
                log_accounting_error(
                    "An invoice was generated for %(invoice_id)d "
                    "(domain: %(domain)s), but no billing record!" % {
                        'invoice_id': invoice.id,
                        'domain': self.domain,
                    },
                    show_stack_trace=True
                )

    def refresh_item(self, item_id):
        pass

    def post(self, *args, **kwargs):
        return self.paginate_crud_response


# This view, and related views, require enterprise admin permissions to be consistent
# with other views in this area. They also require superuser access because these views
# used to be in another part of HQ, where they were limited to superusers, and we don't
# want them to be visible to any external users until we're ready to GA this feature.
@use_bootstrap5
@require_can_edit_or_view_web_users
@require_superuser
@require_enterprise_admin
def enterprise_permissions(request, domain):
    config = EnterprisePermissions.get_by_domain(domain)
    if not config.id:
        config.save()
    all_domains = set(config.account.get_domains())
    ignored_domains = all_domains - set(config.domains) - {config.source_domain}

    context = {
        'domain': domain,
        'all_domains': sorted(all_domains),
        'is_enabled': config.is_enabled,
        'source_domain': config.source_domain,
        'ignored_domains': sorted(list(ignored_domains)),
        'controlled_domains': sorted(config.domains),
        'current_page': {
            'page_name': _('Enterprise Permissions'),
            'title': _('Enterprise Permissions'),
        }
    }
    return render(request, "enterprise/enterprise_permissions.html", context)


@require_superuser
@require_enterprise_admin
@require_POST
def disable_enterprise_permissions(request, domain):
    config = EnterprisePermissions.get_by_domain(domain)
    config.is_enabled = False
    config.source_domain = None
    config.save()
    clear_enterprise_permissions_cache_for_all_users.delay(config.id)

    redirect = reverse("enterprise_permissions", args=[domain])
    messages.success(request, _('Enterprise permissions have been disabled.'))
    return HttpResponseRedirect(redirect)


@require_superuser
@require_enterprise_admin
@require_POST
def add_enterprise_permissions_domain(request, domain, target_domain):
    config = EnterprisePermissions.get_by_domain(domain)

    redirect = reverse("enterprise_permissions", args=[domain])
    if target_domain not in config.account.get_domains():
        messages.error(request, _("Could not add {}.").format(target_domain))
        return HttpResponseRedirect(redirect)

    if target_domain not in config.domains:
        config.domains.append(target_domain)
        config.save()
        if config.source_domain:
            clear_enterprise_permissions_cache_for_all_users.delay(config.id, config.source_domain)

    messages.success(request, _('{} is now included in enterprise permissions.').format(target_domain))

    return HttpResponseRedirect(redirect)


@require_superuser
@require_enterprise_admin
@require_POST
def remove_enterprise_permissions_domain(request, domain, target_domain):
    config = EnterprisePermissions.get_by_domain(domain)

    redirect = reverse("enterprise_permissions", args=[domain])
    if target_domain not in config.account.get_domains() or target_domain not in config.domains:
        messages.error(request, _("Could not remove {}.").format(target_domain))
        return HttpResponseRedirect(redirect)

    if target_domain in config.domains:
        config.domains.remove(target_domain)
        config.save()
        if config.source_domain:
            clear_enterprise_permissions_cache_for_all_users.delay(config.id, config.source_domain)
    messages.success(request, _('{} is now excluded from enterprise permissions.').format(target_domain))
    return HttpResponseRedirect(redirect)


@require_superuser
@require_enterprise_admin
@require_POST
def update_enterprise_permissions_source_domain(request, domain):
    source_domain = request.POST.get('source_domain')
    redirect = reverse("enterprise_permissions", args=[domain])

    config = EnterprisePermissions.get_by_domain(domain)
    if source_domain not in config.account.get_domains():
        messages.error(request, _("Please select a project."))
        return HttpResponseRedirect(redirect)

    config.is_enabled = True
    old_domain = config.source_domain
    config.source_domain = source_domain
    if source_domain in config.domains:
        config.domains.remove(source_domain)
    config.save()
    clear_enterprise_permissions_cache_for_all_users.delay(config.id, config.source_domain)
    clear_enterprise_permissions_cache_for_all_users.delay(config.id, old_domain)
    messages.success(request, _('Controlling domain set to {}.').format(source_domain))
    return HttpResponseRedirect(redirect)


@method_decorator(use_bootstrap5, name='dispatch')
class ManageEnterpriseMobileWorkersView(ManageMobileWorkersMixin, BaseEnterpriseAdminView):
    page_title = gettext_lazy("Manage Mobile Workers")
    template_name = 'enterprise/manage_mobile_workers.html'
    urlname = 'enterprise_manage_mobile_workers'<|MERGE_RESOLUTION|>--- conflicted
+++ resolved
@@ -84,22 +84,6 @@
 
     context.update({
         'max_date_range_days': EnterpriseFormReport.MAX_DATE_RANGE_DAYS,
-<<<<<<< HEAD
-        'reports': [EnterpriseReport.create(slug, request.account.id, request.couch_user) for slug in (
-            EnterpriseReport.DOMAINS,
-            EnterpriseReport.WEB_USERS,
-            EnterpriseReport.MOBILE_USERS,
-            EnterpriseReport.FORM_SUBMISSIONS,
-            EnterpriseReport.ODATA_FEEDS,
-            EnterpriseReport.DATA_EXPORTS,
-        )],
-        'current_page': {
-            'page_name': _('Enterprise Dashboard'),
-            'title': _('Enterprise Dashboard'),
-        }
-    }
-    return render(request, "enterprise/enterprise_dashboard.html", context)
-=======
         'groups': [
             {'name': _('Projects Overview'),
              'reports': [EnterpriseReport.create(slug, request.account.id, request.couch_user)
@@ -113,7 +97,7 @@
                                      EnterpriseReport.COMMCARE_VERSION_COMPLIANCE,)]},
             {'name': _('Data Management & Export'),
              'reports': [EnterpriseReport.create(slug, request.account.id, request.couch_user)
-                        for slug in (EnterpriseReport.ODATA_FEEDS,)]},
+                        for slug in (EnterpriseReport.ODATA_FEEDS, EnterpriseReport.DATA_EXPORTS)]},
         ],
         'uses_date_range': [EnterpriseReport.FORM_SUBMISSIONS, EnterpriseReport.SMS],
         'metric_type': 'Platform Overview',
@@ -155,7 +139,6 @@
     })
 
     return render(request, "enterprise/project_dashboard.html", context)
->>>>>>> 359f5cb8
 
 
 @require_enterprise_admin
