--- conflicted
+++ resolved
@@ -360,10 +360,7 @@
     config.is_enabled = False
     config.source_domain = None
     config.save()
-<<<<<<< HEAD
-=======
     config.clear_cache_for_all_users()
->>>>>>> 3f1cbf24
 
     redirect = reverse("enterprise_permissions", args=[domain])
     messages.success(request, _('Enterprise permissions have been disabled.'))
@@ -380,15 +377,10 @@
         messages.error(request, _("Could not add {}}.").format(target_domain))
         return HttpResponseRedirect(redirect)
 
-<<<<<<< HEAD
-    config.domains.append(target_domain)
-    config.save()
-=======
     if target_domain not in config.domains:
         config.domains.append(target_domain)
         config.save()
         config.clear_cache_for_all_users(target_domain)
->>>>>>> 3f1cbf24
     messages.success(request, _('Users in {} now have access to {}.').format(config.source_domain, target_domain))
     return HttpResponseRedirect(redirect)
 
@@ -403,15 +395,10 @@
         messages.error(request, _("Could not remove {}.").format(target_domain))
         return HttpResponseRedirect(redirect)
 
-<<<<<<< HEAD
-    config.domains.remove(target_domain)
-    config.save()
-=======
     if target_domain in config.domains:
         config.domains.remove(target_domain)
         config.save()
         config.clear_cache_for_all_users(target_domain)
->>>>>>> 3f1cbf24
     messages.success(request, _('Users in {} no longer have access to {}.').format(config.source_domain,
                                                                                    target_domain))
     return HttpResponseRedirect(redirect)
@@ -433,9 +420,6 @@
     if source_domain in config.domains:
         config.domains.remove(source_domain)
     config.save()
-<<<<<<< HEAD
-=======
     config.clear_cache_for_all_users()
->>>>>>> 3f1cbf24
     messages.success(request, _('Controlling domain set to {}.').format(source_domain))
     return HttpResponseRedirect(redirect)