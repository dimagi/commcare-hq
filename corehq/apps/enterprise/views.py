--- conflicted
+++ resolved
@@ -91,11 +91,8 @@
             EnterpriseReport.MOBILE_USERS,
             EnterpriseReport.FORM_SUBMISSIONS,
             EnterpriseReport.ODATA_FEEDS,
-<<<<<<< HEAD
             EnterpriseReport.COMMCARE_VERSION_COMPLIANCE,
-=======
             EnterpriseReport.SMS,
->>>>>>> b8783993
         )],
         'metric_type': 'Platform Overview',
     })
