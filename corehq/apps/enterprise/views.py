--- conflicted
+++ resolved
@@ -84,18 +84,6 @@
 
     context.update({
         'max_date_range_days': EnterpriseFormReport.MAX_DATE_RANGE_DAYS,
-<<<<<<< HEAD
-        'reports': [EnterpriseReport.create(slug, request.account.id, request.couch_user) for slug in (
-            EnterpriseReport.DOMAINS,
-            EnterpriseReport.WEB_USERS,
-            EnterpriseReport.MOBILE_USERS,
-            EnterpriseReport.FORM_SUBMISSIONS,
-            EnterpriseReport.ODATA_FEEDS,
-            EnterpriseReport.COMMCARE_VERSION_COMPLIANCE,
-            EnterpriseReport.SMS,
-            EnterpriseReport.APP_VERSION_COMPLIANCE,
-        )],
-=======
         'groups': [
             {'name': _('Projects Overview'),
              'reports': [EnterpriseReport.create(slug, request.account.id, request.couch_user)
@@ -106,12 +94,12 @@
              'reports': [EnterpriseReport.create(slug, request.account.id, request.couch_user)
                         for slug in (EnterpriseReport.WEB_USERS,
                                      EnterpriseReport.MOBILE_USERS,
-                                     EnterpriseReport.COMMCARE_VERSION_COMPLIANCE,)]},
+                                     EnterpriseReport.COMMCARE_VERSION_COMPLIANCE,
+                                     EnterpriseReport.APP_VERSION_COMPLIANCE,)]},
             {'name': _('Data Management & Export'),
              'reports': [EnterpriseReport.create(slug, request.account.id, request.couch_user)
                         for slug in (EnterpriseReport.ODATA_FEEDS,)]},
         ],
->>>>>>> 685264f0
         'uses_date_range': [EnterpriseReport.FORM_SUBMISSIONS, EnterpriseReport.SMS],
         'metric_type': 'Platform Overview',
     })
