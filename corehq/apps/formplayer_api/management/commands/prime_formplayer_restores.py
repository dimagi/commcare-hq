--- conflicted
+++ resolved
@@ -1,25 +1,9 @@
 import csv
 import inspect
-<<<<<<< HEAD
-import sys
-=======
->>>>>>> ad22dc3d
 from argparse import RawTextHelpFormatter
 from concurrent import futures
 from datetime import datetime
 
-<<<<<<< HEAD
-from dateutil.relativedelta import relativedelta
-from django.core.management.base import BaseCommand
-
-from casexml.apps.phone.models import SyncLogSQL
-from corehq.apps.formplayer_api.exceptions import FormplayerResponseException
-from corehq.apps.formplayer_api.sync_db import sync_db
-from corehq.apps.users.models import CouchUser
-from corehq.apps.users.util import format_username, raw_username
-from corehq.util.argparse_types import validate_integer
-from corehq.util.log import with_progress_bar
-=======
 import sys
 from dateutil.relativedelta import relativedelta
 from django.core.management.base import BaseCommand
@@ -31,7 +15,6 @@
 from corehq.util.argparse_types import validate_integer
 from corehq.util.log import with_progress_bar
 from custom.covid.tasks import get_users_for_priming, get_prime_restore_user_params
->>>>>>> ad22dc3d
 
 
 class Command(BaseCommand):
@@ -67,12 +50,6 @@
                             help='Path to CSV file. Columns "domain, username, as_user". When this is supplied '
                                  'only users in this file will be synced.')
 
-<<<<<<< HEAD
-        parser.add_argument('--domains', nargs='*', help='Match users in these domains.')
-        parser.add_argument('--last-synced-days', action=validate_integer(gt=0, lt=31), default=1,
-                            help='Match users who have synced within the given window. '
-                                 'Defaults to 1 day ago. Max = 30.')
-=======
         parser.add_argument('--domains', nargs='+', help='Match users in these domains.')
         parser.add_argument('--last-synced-hours', action=validate_integer(gt=0, lt=169), default=48,
                             help='Match users who have synced within the given window. '
@@ -80,7 +57,6 @@
         parser.add_argument('--not-synced-hours', action=validate_integer(gt=0, lt=169), default=8,
                             help='Exclude users who have synced within the given window. '
                                  'Defaults to 8 hours. Max = 168 (1 week).')
->>>>>>> ad22dc3d
         parser.add_argument('--min-cases', action=validate_integer(gt=0),
                             help='Match users with this many cases or more.')
 
@@ -91,9 +67,6 @@
         parser.add_argument('--dry-run-count', action='store_true', help='Only print the count of matched users.')
         parser.add_argument('--quiet', action='store_true', help='Only output error rows to stdout')
 
-<<<<<<< HEAD
-    def handle(self, from_csv=None, domains=None, last_synced_days=None, min_cases=None, limit=None, **options):
-=======
     def handle(self,
                from_csv=None,
                domains=None,
@@ -103,7 +76,6 @@
                limit=None,
                **options
                ):
->>>>>>> ad22dc3d
         pool_size = options['threads']
         dry_run = options['dry_run']
         dry_run_count = options['dry_run_count']
@@ -116,15 +88,6 @@
                 sys.stderr.write(f"\n{len(list(users))} users in CSV file '{from_csv}'\n")
                 return
         else:
-<<<<<<< HEAD
-            domains = [domain.strip() for domain in domains if domain.strip()] if domains else None
-            date_cutoff = datetime.utcnow().date() - relativedelta(days=last_synced_days)
-            if dry_run_count:
-                query = _get_user_db_query(domains, date_cutoff, min_cases, limit)
-                sys.stderr.write(f"\nMatched {query.count()} users for filters:\n")
-                sys.stderr.write(f"\tDomains: {domains or '---'}\n")
-                sys.stderr.write(f"\tSynced after: {date_cutoff}\n")
-=======
             domains = [domain.strip() for domain in domains if domain.strip()]
             synced_since = datetime.utcnow().date() - relativedelta(hours=last_synced_hours)
             not_synced_since = datetime.utcnow().date() - relativedelta(hours=not_synced_hours)
@@ -134,13 +97,11 @@
                 sys.stderr.write(f"\tDomains: {domains or '---'}\n")
                 sys.stderr.write(f"\tSynced after: {synced_since}\n")
                 sys.stderr.write(f"\tNot Synced after: {not_synced_since}\n")
->>>>>>> ad22dc3d
                 sys.stderr.write(f"\tMin cases: {min_cases or '---'}\n")
                 sys.stderr.write(f"\tLimit: {limit or '---'}\n")
                 return
 
-<<<<<<< HEAD
-            users = _get_users_from_db(domains, date_cutoff, min_cases, limit)
+            users = _get_users_from_db(domains, synced_since, not_synced_since, min_cases, limit)
             validate = False
 
         with futures.ThreadPoolExecutor(max_workers=pool_size) as executor:
@@ -157,38 +118,12 @@
         if not results:
             sys.stderr.write("\nNo users processed")
 
-=======
-            users = _get_users_from_db(domains, synced_since, not_synced_since, min_cases, limit)
-            validate = False
-
-        with futures.ThreadPoolExecutor(max_workers=pool_size) as executor:
-            sys.stderr.write("Spawning tasks\n")
-            results = {executor.submit(process_row, user, validate, dry_run, quiet): user for user in users}
-
-            for future in with_progress_bar(futures.as_completed(results), length=len(results), stream=sys.stderr):
-                user = results[future]
-                try:
-                    future.result()
-                except Exception as e:
-                    _log_message(user, f"unexpected error: {e}", is_error=True)
-
-        if not results:
-            sys.stderr.write("\nNo users processed")
->>>>>>> ad22dc3d
 
 def _log_message(row, msg, is_error=True):
     status = 'ERROR' if is_error else 'SUCCESS'
     row_csv = ','.join(['' if f is None else f for f in row])
     sys.stdout.write(f'{row_csv},{status},"{msg}"\n')
 
-<<<<<<< HEAD
-=======
-def _log_message(row, msg, is_error=True):
-    status = 'ERROR' if is_error else 'SUCCESS'
-    row_csv = ','.join(['' if f is None else f for f in row])
-    sys.stdout.write(f'{row_csv},{status},"{msg}"\n')
-
->>>>>>> ad22dc3d
 
 def process_row(row, validate, dry_run, quiet):
     domain, username, as_user = row
@@ -237,38 +172,6 @@
             yield row
 
 
-<<<<<<< HEAD
-def _get_user_db_query(domains, date_cutoff, min_cases, limit):
-    query = SyncLogSQL.objects.values(
-        "domain", "user_id", "request_user_id"
-    ).filter(date__gt=date_cutoff, is_formplayer=True)
-
-    if domains:
-        query = query.filter(domain__in=domains)
-
-    if min_cases:
-        query = query.filter(case_count__gte=min_cases)
-
-    query = query.distinct()
-
-    if limit:
-        query = query[:limit]
-
-    return query
-
-
-def _get_users_from_db(domains, last_synced_days, min_cases, limit):
-    query = _get_user_db_query(domains, last_synced_days, min_cases, limit)
-    for row in query.iterator():
-        request_user = CouchUser.get_by_user_id(row["request_user_id"]).username
-
-        as_username = None
-        if row["user_id"] != row["request_user_id"]:
-            as_user = CouchUser.get_by_user_id(row["user_id"])
-            as_username = raw_username(as_user.username) if as_user else None
-
-        yield row["domain"], request_user, as_username
-=======
 def _get_user_rows(domains, synced_since, not_synced_since, min_cases, limit):
     remaining_limit = limit
     for domain in domains:
@@ -285,5 +188,4 @@
     rows = _get_user_rows(domains, synced_since, not_synced_since, min_cases, limit)
     for domain, request_user_id, as_user_id in rows:
         request_user, as_username = get_prime_restore_user_params(request_user_id, as_user_id)
-        yield domain, request_user, as_username
->>>>>>> ad22dc3d
+        yield domain, request_user, as_username