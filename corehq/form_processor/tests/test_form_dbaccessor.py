from __future__ import absolute_import
from __future__ import unicode_literals
import uuid
from datetime import datetime
from io import BytesIO

from contextlib2 import ExitStack
from django.core.files.uploadedfile import UploadedFile
from django.test import TestCase

import settings
from corehq.apps.app_manager.tests.util import TestXmlMixin
from corehq.apps.receiverwrapper.util import submit_form_locally
from corehq.blobs import get_blob_db
from corehq.blobs.exceptions import NotFound as BlobNotFound
from corehq.blobs.models import BlobMeta
from corehq.blobs.tests.util import TemporaryS3BlobDB, TemporaryFilesystemBlobDB
from corehq.form_processor.backends.sql.dbaccessors import FormAccessorSQL, CaseAccessorSQL
from corehq.form_processor.backends.sql.processor import FormProcessorSQL
from corehq.form_processor.exceptions import XFormNotFound, AttachmentNotFound
from corehq.form_processor.interfaces.dbaccessors import FormAccessors
from corehq.form_processor.interfaces.processor import FormProcessorInterface, ProcessedForms
from corehq.form_processor.models import XFormInstanceSQL, XFormOperationSQL
from corehq.form_processor.parsers.form import apply_deprecation
from corehq.form_processor.tests.utils import (
    create_form_for_test, FormProcessorTestUtils, use_sql_backend
)
from corehq.form_processor.utils import get_simple_form_xml, get_simple_wrapped_form
from corehq.form_processor.utils.xform import FormSubmissionBuilder, TestFormMetadata
from corehq.sql_db.routers import db_for_read_write
from corehq.sql_db.util import get_db_alias_for_partitioned_doc
from corehq.util.test_utils import trap_extra_setup
from six.moves import range
from io import open

DOMAIN = 'test-form-accessor'


@use_sql_backend
class FormAccessorTestsSQL(TestCase):

    def tearDown(self):
        FormProcessorTestUtils.delete_all_sql_forms(DOMAIN)
        FormProcessorTestUtils.delete_all_sql_cases(DOMAIN)
        super(FormAccessorTestsSQL, self).tearDown()

    def test_get_form_by_id(self):
        form = create_form_for_test(DOMAIN)
        with self.assertNumQueries(1, using=form.db):
            form = FormAccessorSQL.get_form(form.form_id)
        self._check_simple_form(form)

    def test_get_form_by_id_missing(self):
        with self.assertRaises(XFormNotFound):
            FormAccessorSQL.get_form('missing_form')

    def test_get_forms(self):
        form1 = create_form_for_test(DOMAIN)
        form2 = create_form_for_test(DOMAIN)

        forms = FormAccessorSQL.get_forms(['missing_form'])
        self.assertEqual(0, len(forms))

        forms = FormAccessorSQL.get_forms([form1.form_id])
        self.assertEqual(1, len(forms))
        self.assertEqual(form1.form_id, forms[0].form_id)

        forms = FormAccessorSQL.get_forms([form1.form_id, form2.form_id], ordered=True)
        self.assertEqual(2, len(forms))
        self.assertEqual(form1.form_id, forms[0].form_id)
        self.assertEqual(form2.form_id, forms[1].form_id)

    def test_get_forms_by_last_modified(self):
        start = datetime(2016, 1, 1)
        end = datetime(2018, 1, 1)

        form1 = create_form_for_test(DOMAIN, received_on=datetime(2017, 1, 1))
        create_form_for_test(DOMAIN, received_on=datetime(2015, 1, 1))
        # Test that it gets all states
        form2 = create_form_for_test(
            DOMAIN,
            state=XFormInstanceSQL.ARCHIVED,
            received_on=datetime(2017, 1, 1)
        )
        # Test that other date fields are properly fetched
        form3 = create_form_for_test(
            DOMAIN,
            received_on=datetime(2015, 1, 1),
            edited_on=datetime(2017, 1, 1),
        )

        forms = list(FormAccessorSQL.iter_forms_by_last_modified(start, end))
        self.assertEqual(3, len(forms))
        self.assertEqual(
            {form1.form_id, form2.form_id, form3.form_id},
            {form.form_id for form in forms},
        )

    def test_get_with_attachments(self):
        form = create_form_for_test(DOMAIN)
        form = FormAccessorSQL.get_form(form.form_id)  # refetch to clear cached attachments
        form_db = get_db_alias_for_partitioned_doc(form.form_id)
        with self.assertNumQueries(1, using=form_db):
            form.get_attachment_meta('form.xml')

        with self.assertNumQueries(1, using=form_db):
            form.get_attachment_meta('form.xml')

        with self.assertNumQueries(2, using=form_db):
            form = FormAccessorSQL.get_with_attachments(form.form_id)

        self._check_simple_form(form)
        with self.assertNumQueries(0, using=form_db):
            attachment_meta = form.get_attachment_meta('form.xml')

        self.assertEqual(form.form_id, attachment_meta.parent_id)
        self.assertEqual('form.xml', attachment_meta.name)
        self.assertEqual('text/xml', attachment_meta.content_type)

    def test_get_attachment_by_name(self):
        form = create_form_for_test(DOMAIN)
        form_xml = get_simple_form_xml(form.form_id)
        form_db = get_db_alias_for_partitioned_doc(form.form_id)

        with self.assertRaises(AttachmentNotFound):
            FormAccessorSQL.get_attachment_by_name(form.form_id, 'not_a_form.xml')

        with self.assertNumQueries(1, using=form_db):
            attachment_meta = FormAccessorSQL.get_attachment_by_name(form.form_id, 'form.xml')

        self.assertEqual(form.form_id, attachment_meta.parent_id)
        self.assertEqual('form.xml', attachment_meta.name)
        self.assertEqual('text/xml', attachment_meta.content_type)
<<<<<<< HEAD
        self.assertEqual(form_xml, attachment_meta.read_content().decode('utf-8'))
=======
        with attachment_meta.open() as content:
            self.assertEqual(form_xml, content.read())
>>>>>>> 559714c8

    def test_get_form_operations(self):
        form = create_form_for_test(DOMAIN)

        operations = FormAccessorSQL.get_form_operations('missing_form')
        self.assertEqual([], operations)

        operations = FormAccessorSQL.get_form_operations(form.form_id)
        self.assertEqual([], operations)

        # don't call form.archive to avoid sending the signals
        FormAccessorSQL.archive_form(form, user_id='user1')
        FormAccessorSQL.unarchive_form(form, user_id='user2')

        operations = FormAccessorSQL.get_form_operations(form.form_id)
        self.assertEqual(2, len(operations))
        self.assertEqual('user1', operations[0].user_id)
        self.assertEqual(XFormOperationSQL.ARCHIVE, operations[0].operation)
        self.assertIsNotNone(operations[0].date)
        self.assertEqual('user2', operations[1].user_id)
        self.assertEqual(XFormOperationSQL.UNARCHIVE, operations[1].operation)
        self.assertIsNotNone(operations[1].date)
        self.assertGreater(operations[1].date, operations[0].date)

    def test_get_forms_with_attachments_meta(self):
        attachment_file = open('./corehq/ex-submodules/casexml/apps/case/tests/data/attachments/fruity.jpg', 'rb')
        attachments = {
            'pic.jpg': UploadedFile(attachment_file, 'pic.jpg', content_type='image/jpeg')
        }
        form_with_pic = create_form_for_test(DOMAIN, attachments=attachments)
        plain_form = create_form_for_test(DOMAIN)

        forms = FormAccessorSQL.get_forms_with_attachments_meta(
            [form_with_pic.form_id, plain_form.form_id], ordered=True
        )
        self.assertEqual(2, len(forms))
        form = forms[0]
        self.assertEqual(form_with_pic.form_id, form.form_id)
        with self.assertNumQueries(0, using=db_for_read_write(BlobMeta)):
            expected = {
                'form.xml': 'text/xml',
                'pic.jpg': 'image/jpeg',
            }
            attachments = form.get_attachments()
            self.assertEqual(2, len(attachments))
            self.assertEqual(expected, {att.name: att.content_type for att in attachments})

        with self.assertNumQueries(0, using=db_for_read_write(BlobMeta)):
            expected = {
                'form.xml': 'text/xml',
            }
            attachments = forms[1].get_attachments()
            self.assertEqual(1, len(attachments))
            self.assertEqual(expected, {att.name: att.content_type for att in attachments})

    def test_get_form_ids_in_domain(self):

        form1 = create_form_for_test(DOMAIN)
        form2 = create_form_for_test(DOMAIN)
        create_form_for_test('bad-domain')

        # basic check
        form_ids = FormAccessorSQL.get_form_ids_in_domain_by_type(DOMAIN, 'XFormInstance')
        self.assertEqual(2, len(form_ids))
        self.assertEqual({form1.form_id, form2.form_id}, set(form_ids))

        # change state of form1
        FormAccessorSQL.archive_form(form1, 'user1')

        # check filtering by state
        form_ids = FormAccessorSQL.get_form_ids_in_domain_by_type(DOMAIN, 'XFormArchived')
        self.assertEqual(1, len(form_ids))
        self.assertEqual(form1.form_id, form_ids[0])

        form_ids = FormAccessorSQL.get_form_ids_in_domain_by_type(DOMAIN, 'XFormInstance')
        self.assertEqual(1, len(form_ids))
        self.assertEqual(form2.form_id, form_ids[0])

    def test_get_forms_by_type(self):
        form1 = create_form_for_test(DOMAIN)
        form2 = create_form_for_test(DOMAIN)

        # basic check
        forms = FormAccessorSQL.get_forms_by_type(DOMAIN, 'XFormInstance', 5)
        self.assertEqual(2, len(forms))
        self.assertEqual({form1.form_id, form2.form_id}, {f.form_id for f in forms})

        # check reverse ordering
        forms = FormAccessorSQL.get_forms_by_type(DOMAIN, 'XFormInstance', 5, recent_first=True)
        self.assertEqual(2, len(forms))
        self.assertEqual([form2.form_id, form1.form_id], [f.form_id for f in forms])

        # check limit
        forms = FormAccessorSQL.get_forms_by_type(DOMAIN, 'XFormInstance', 1)
        self.assertEqual(1, len(forms))
        self.assertEqual(form1.form_id, forms[0].form_id)

        # change state of form1
        FormAccessorSQL.archive_form(form1, 'user1')

        # check filtering by state
        forms = FormAccessorSQL.get_forms_by_type(DOMAIN, 'XFormArchived', 2)
        self.assertEqual(1, len(forms))
        self.assertEqual(form1.form_id, forms[0].form_id)

        forms = FormAccessorSQL.get_forms_by_type(DOMAIN, 'XFormInstance', 2)
        self.assertEqual(1, len(forms))
        self.assertEqual(form2.form_id, forms[0].form_id)

    def test_form_with_id_exists(self):
        form = create_form_for_test(DOMAIN)

        self.assertFalse(FormAccessorSQL.form_exists('not a form'))
        self.assertFalse(FormAccessorSQL.form_exists(form.form_id, 'wrong domain'))
        self.assertTrue(FormAccessorSQL.form_exists(form.form_id))
        self.assertTrue(FormAccessorSQL.form_exists(form.form_id, DOMAIN))

    def test_hard_delete_forms(self):
        forms = [create_form_for_test(DOMAIN) for i in range(3)]
        form_ids = [form.form_id for form in forms]
        other_form = create_form_for_test('other_domain')
        self.addCleanup(lambda: FormAccessorSQL.hard_delete_forms('other_domain', [other_form.form_id]))
        forms = FormAccessorSQL.get_forms(form_ids)
        self.assertEqual(3, len(forms))

        deleted = FormAccessorSQL.hard_delete_forms(DOMAIN, form_ids[1:] + [other_form.form_id])
        self.assertEqual(2, deleted)
        forms = FormAccessorSQL.get_forms(form_ids)
        self.assertEqual(1, len(forms))
        self.assertEqual(form_ids[0], forms[0].form_id)

    def test_archive_unarchive_form(self):
        case_id = uuid.uuid4().hex
        form = create_form_for_test(DOMAIN, case_id=case_id)
        self.assertEqual(XFormInstanceSQL.NORMAL, form.state)
        self.assertEqual(0, len(form.history))

        transactions = CaseAccessorSQL.get_transactions(case_id)
        self.assertEqual(1, len(transactions))
        self.assertFalse(transactions[0].revoked)

        FormAccessorSQL.archive_form(form, 'user1')
        form = FormAccessorSQL.get_form(form.form_id)
        self.assertEqual(XFormInstanceSQL.ARCHIVED, form.state)
        operations = form.history
        self.assertEqual(1, len(operations))
        self.assertEqual(form.form_id, operations[0].form_id)
        self.assertEqual('user1', operations[0].user_id)

        transactions = CaseAccessorSQL.get_transactions(case_id)
        self.assertEqual(1, len(transactions))
        self.assertTrue(transactions[0].revoked)

        FormAccessorSQL.unarchive_form(form, 'user2')
        form = FormAccessorSQL.get_form(form.form_id)
        self.assertEqual(XFormInstanceSQL.NORMAL, form.state)
        operations = form.history
        self.assertEqual(2, len(operations))
        self.assertEqual(form.form_id, operations[1].form_id)
        self.assertEqual('user2', operations[1].user_id)

        transactions = CaseAccessorSQL.get_transactions(case_id)
        self.assertEqual(1, len(transactions))
        self.assertFalse(transactions[0].revoked)

    def test_save_new_form(self):
        unsaved_form = create_form_for_test(DOMAIN, save=False)
        FormAccessorSQL.save_new_form(unsaved_form)
        self.assertTrue(unsaved_form.is_saved())

        attachments = FormAccessorSQL.get_attachments(unsaved_form.form_id)
        self.assertEqual(1, len(attachments))

    def test_save_form_db_error(self):
        form = create_form_for_test(DOMAIN)
        dup_form = create_form_for_test(DOMAIN, save=False)
        dup_form.form_id = form.form_id

        try:
            FormAccessorSQL.save_new_form(dup_form)
        except Exception:
            dup_form.form_id = uuid.uuid4().hex
            FormAccessorSQL.save_new_form(dup_form)
        else:
            self.fail("saving dup form didn't raise an exception")

        attachments = FormAccessorSQL.get_attachments(dup_form.form_id)
        self.assertEqual(1, len(attachments))

    def test_save_form_deprecated(self):
        existing_form, new_form = _simulate_form_edit()

        FormAccessorSQL.update_form(existing_form, publish_changes=False)
        FormAccessorSQL.save_new_form(new_form)

        self._validate_deprecation(existing_form, new_form)

    def test_save_processed_models_deprecated(self):
        existing_form, new_form = _simulate_form_edit()

        FormProcessorSQL.save_processed_models(ProcessedForms(new_form, existing_form))

        self._validate_deprecation(existing_form, new_form)

    def test_update_form_problem_and_state(self):
        form = create_form_for_test(DOMAIN)
        self.assertEqual(XFormInstanceSQL.NORMAL, form.state)

        original_domain = form.domain
        problem = 'Houston, we have a problem'
        form.state = XFormInstanceSQL.ERROR
        form.problem = problem
        form.domain = 'new domain'  # shouldn't get saved
        FormAccessorSQL.update_form_problem_and_state(form)

        saved_form = FormAccessorSQL.get_form(form.form_id)
        self.assertEqual(XFormInstanceSQL.ERROR, saved_form.state)
        self.assertEqual(problem, saved_form.problem)
        self.assertEqual(original_domain, saved_form.domain)

    def test_update_form(self):
        form = create_form_for_test(DOMAIN)
        form.user_id = 'user2'
        operation_date = datetime.utcnow()
        form.track_create(XFormOperationSQL(
            user_id='user2',
            date=operation_date,
            operation=XFormOperationSQL.EDIT
        ))
        FormAccessorSQL.update_form(form)

        saved_form = FormAccessorSQL.get_form(form.form_id)
        self.assertEqual('user2', saved_form.user_id)
        self.assertEqual(1, len(saved_form.history))
        self.assertEqual(operation_date, saved_form.history[0].date)

    def _validate_deprecation(self, existing_form, new_form):
        saved_new_form = FormAccessorSQL.get_form(new_form.form_id)
        deprecated_form = FormAccessorSQL.get_form(existing_form.form_id)
        self.assertEqual(deprecated_form.form_id, saved_new_form.deprecated_form_id)
        self.assertTrue(deprecated_form.is_deprecated)
        self.assertNotEqual(saved_new_form.form_id, deprecated_form.form_id)
        self.assertEqual(saved_new_form.form_id, deprecated_form.orig_id)

    def _check_simple_form(self, form):
        self.assertIsInstance(form, XFormInstanceSQL)
        self.assertIsNotNone(form)
        self.assertEqual(DOMAIN, form.domain)
        self.assertEqual('user1', form.user_id)
        return form


class FormAccessorsTests(TestCase, TestXmlMixin):

    def tearDown(self):
        FormProcessorTestUtils.delete_all_xforms(DOMAIN)
        super(FormAccessorsTests, self).tearDown()

    def test_soft_delete(self):
        meta = TestFormMetadata(domain=DOMAIN)
        get_simple_wrapped_form('f1', metadata=meta)
        f2 = get_simple_wrapped_form('f2', metadata=meta)
        f2.archive()
        get_simple_wrapped_form('f3', metadata=meta)

        accessors = FormAccessors(DOMAIN)

        # delete
        num = accessors.soft_delete_forms(['f1', 'f2'], deletion_id='123')
        self.assertEqual(num, 2)

        for form_id in ['f1', 'f2']:
            form = accessors.get_form(form_id)
            self.assertTrue(form.is_deleted)
            self.assertEqual(form.deletion_id, '123')

        form = accessors.get_form('f3')
        self.assertFalse(form.is_deleted)

        for form_id in ['f1', 'f2']:
            form = FormAccessors(DOMAIN).get_form(form_id)
            form.delete()

    def test_update_responses(self):
        formxml = FormSubmissionBuilder(
            form_id='123',
            form_properties={'breakfast': 'toast', 'lunch': 'sandwich'}
        ).as_xml_string()
        pic = UploadedFile(BytesIO(b"fake"), 'pic.jpg', content_type='image/jpeg')
        xform = submit_form_locally(formxml, DOMAIN, attachments={"image": pic}).xform

        updates = {'breakfast': 'fruit'}
        errors = FormProcessorInterface(DOMAIN).update_responses(xform, updates, 'user1')
        form = FormAccessors(DOMAIN).get_form(xform.form_id)
        self.assertEqual(0, len(errors))
        self.assertEqual('fruit', form.form_data['breakfast'])
        self.assertEqual('sandwich', form.form_data['lunch'])
        self.assertIn("image", form.attachments)
        self.assertEqual(form.get_attachment("image"), "fake")
        self.assertXmlEqual(
            form.get_attachment("form.xml"),
            formxml.replace("toast", "fruit"),
        )

    def test_update_responses_error(self):
        formxml = FormSubmissionBuilder(
            form_id='123',
            form_properties={'nine': 'nueve'}
        ).as_xml_string()
        xform = submit_form_locally(formxml, DOMAIN).xform

        updates = {'eight': 'ocho'}
        errors = FormProcessorInterface(DOMAIN).update_responses(xform, updates, 'user1')
        self.assertEqual(['eight'], errors)


@use_sql_backend
class FormAccessorsTestsSQL(FormAccessorsTests):
    pass


class DeleteAttachmentsFSDBTests(TestCase):
    def setUp(self):
        super(DeleteAttachmentsFSDBTests, self).setUp()
        self.db = TemporaryFilesystemBlobDB()

    def tearDown(self):
        self.db.close()
        super(DeleteAttachmentsFSDBTests, self).tearDown()

    def test_hard_delete_forms_and_attachments(self):
        forms = [create_form_for_test(DOMAIN) for i in range(3)]
        form_ids = sorted(form.form_id for form in forms)
        forms = FormAccessorSQL.get_forms(form_ids)
        self.assertEqual(3, len(forms))

        other_form = create_form_for_test('other_domain')
        self.addCleanup(lambda: FormAccessorSQL.hard_delete_forms('other_domain', [other_form.form_id]))

        attachments = sorted(
            get_blob_db().metadb.get_for_parents(form_ids),
            key=lambda meta: meta.parent_id
        )
        self.assertEqual(3, len(attachments))

        deleted = FormAccessorSQL.hard_delete_forms(DOMAIN, form_ids[1:] + [other_form.form_id])
        self.assertEqual(2, deleted)

        forms = FormAccessorSQL.get_forms(form_ids)
        self.assertEqual(1, len(forms))
        self.assertEqual(form_ids[0], forms[0].form_id)

        for attachment in attachments[1:]:
            with self.assertRaises(BlobNotFound):
                attachment.open()

        with attachments[0].open() as content:
            self.assertIsNotNone(content.read())
        other_form = FormAccessorSQL.get_form(other_form.form_id)
        self.assertIsNotNone(other_form.get_xml())


class DeleteAtachmentsS3DBTests(DeleteAttachmentsFSDBTests):
    def setUp(self):
        super(DeleteAtachmentsS3DBTests, self).setUp()
        with trap_extra_setup(AttributeError, msg="S3_BLOB_DB_SETTINGS not configured"):
            config = settings.S3_BLOB_DB_SETTINGS

        self.s3db = TemporaryS3BlobDB(config)
        assert get_blob_db() is self.s3db, (get_blob_db(), self.s3db)

    def tearDown(self):
        self.s3db.close()
        super(DeleteAtachmentsS3DBTests, self).tearDown()



def _simulate_form_edit():
    existing_form = create_form_for_test(DOMAIN, save=False)
    FormAccessorSQL.save_new_form(existing_form)
    existing_form = FormAccessorSQL.get_form(existing_form.form_id)

    new_form = create_form_for_test(DOMAIN, save=False)
    new_form.form_id = existing_form.form_id

    existing_form, new_form = apply_deprecation(existing_form, new_form)
    assert existing_form.form_id != new_form.form_id
    return existing_form, new_form<|MERGE_RESOLUTION|>--- conflicted
+++ resolved
@@ -131,12 +131,8 @@
         self.assertEqual(form.form_id, attachment_meta.parent_id)
         self.assertEqual('form.xml', attachment_meta.name)
         self.assertEqual('text/xml', attachment_meta.content_type)
-<<<<<<< HEAD
-        self.assertEqual(form_xml, attachment_meta.read_content().decode('utf-8'))
-=======
         with attachment_meta.open() as content:
             self.assertEqual(form_xml, content.read())
->>>>>>> 559714c8
 
     def test_get_form_operations(self):
         form = create_form_for_test(DOMAIN)
