--- conflicted
+++ resolved
@@ -638,15 +638,9 @@
         return None
 
     def soft_delete(self):
-<<<<<<< HEAD
         deleted_on = datetime.utcnow()
         type(self).objects.soft_delete_forms(self.domain, [self.form_id], deleted_on)
         self.deleted_on = deleted_on
-        self.state |= self.DELETED
-=======
-        type(self).objects.soft_delete_forms(self.domain, [self.form_id])
-        self.deleted_on = datetime.utcnow()
->>>>>>> 2bb5b391
 
     def to_json(self, include_attachments=False):
         from ..serializers import XFormInstanceSerializer, lazy_serialize_form_attachments, \
