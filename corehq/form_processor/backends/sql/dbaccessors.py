import logging
from itertools import groupby

<<<<<<< HEAD
from django.db import connection, InternalError
from django.db.models import Q
=======
from django.db import connections, InternalError, transaction
>>>>>>> 8bc77dc7
from corehq.form_processor.exceptions import XFormNotFound, CaseNotFound, AttachmentNotFound, CaseSaveError
from corehq.form_processor.interfaces.dbaccessors import AbstractCaseAccessor, AbstractFormAccessor, \
    CaseIndexInfo
from corehq.form_processor.models import (
    XFormInstanceSQL, CommCareCaseIndexSQL, CaseAttachmentSQL, CaseTransaction,
    CommCareCaseSQL, XFormAttachmentSQL, XFormOperationSQL,
    CommCareCaseIndexSQL_DB_TABLE, CaseAttachmentSQL_DB_TABLE)
from corehq.form_processor.utils.sql import fetchone_as_namedtuple, fetchall_as_namedtuple, case_adapter, \
    case_transaction_adapter, case_index_adapter, case_attachment_adapter
from corehq.sql_db.routers import db_for_read_write
from corehq.util.test_utils import unit_testing_only

doc_type_to_state = {
    "XFormInstance": XFormInstanceSQL.NORMAL,
    "XFormError": XFormInstanceSQL.ERROR,
    "XFormDuplicate": XFormInstanceSQL.DUPLICATE,
    "XFormDeprecated": XFormInstanceSQL.DEPRECATED,
    "XFormArchived": XFormInstanceSQL.ARCHIVED,
    "SubmissionErrorLog": XFormInstanceSQL.SUBMISSION_ERROR_LOG
}


def get_cursor(model):
    db = db_for_read_write(model)
    return connections[db].cursor()


class FormAccessorSQL(AbstractFormAccessor):

    @staticmethod
    def get_form(form_id):
        try:
            return XFormInstanceSQL.objects.raw('SELECT * from get_form_by_id(%s)', [form_id])[0]
        except IndexError:
            raise XFormNotFound

    @staticmethod
    def get_forms(form_ids, ordered=False):
        assert isinstance(form_ids, list)
        forms = list(XFormInstanceSQL.objects.raw('SELECT * from get_forms_by_id(%s)', [form_ids]))
        if ordered:
            forms = _order_list(form_ids, forms, 'form_id')

        return forms

    @staticmethod
    def get_attachments(form_id):
        return list(XFormAttachmentSQL.objects.raw('SELECT * from get_form_attachments(%s)', [form_id]))

    @staticmethod
    def get_with_attachments(form_id):
        """
        It's necessary to store these on the form rather than use a memoized property
        since the form_id can change (in the case of a deprecated form) which breaks
        the memoize hash.
        """
        form = FormAccessorSQL.get_form(form_id)
        attachments = FormAccessorSQL.get_attachments(form_id)
        form.cached_attachments = attachments
        return form

    @staticmethod
    def get_attachment_by_name(form_id, attachment_name):
        try:
            return XFormAttachmentSQL.objects.raw(
                'select * from get_form_attachment_by_name(%s, %s)',
                [form_id, attachment_name]
            )[0]
        except IndexError:
            raise AttachmentNotFound(attachment_name)

    @staticmethod
    def get_form_operations(form_id):
        return list(XFormOperationSQL.objects.raw('SELECT * from get_form_operations(%s)', [form_id]))

    @staticmethod
    def get_forms_with_attachments_meta(form_ids, ordered=False):
        assert isinstance(form_ids, list)
        forms = FormAccessorSQL.get_forms(form_ids)

        # attachments are already sorted by form_id in SQL
        attachments = XFormAttachmentSQL.objects.raw(
            'SELECT * from get_mulitple_forms_attachments(%s)',
            [form_ids]
        )

        forms_by_id = {form.form_id: form for form in forms}
        _attach_prefetch_models(forms_by_id, attachments, 'form_id', 'cached_attachments')

        if ordered:
            _order_list(form_ids, forms, 'form_id')

        return forms

    @staticmethod
    def get_forms_by_type(domain, type_, limit, recent_first=False):
        state = doc_type_to_state[type_]
        assert limit is not None
        # apply limit in python as well since we may get more results than we expect
        # if we're in a sharded environment
        return list(XFormInstanceSQL.objects.raw(
            'SELECT * from get_forms_by_state(%s, %s, %s, %s)',
            [domain, state, limit, recent_first]
        ))[:limit]

    @staticmethod
    def form_with_id_exists(form_id, domain=None):
        with get_cursor(XFormInstanceSQL) as cursor:
            cursor.execute('SELECT * FROM check_form_exists(%s, %s)', [form_id, domain])
            result = fetchone_as_namedtuple(cursor)
            return result.form_exists

    @staticmethod
    @transaction.atomic
    def hard_delete_forms(domain, form_ids):
        assert isinstance(form_ids, list)
        with get_cursor(XFormInstanceSQL) as cursor:
            cursor.execute('SELECT hard_delete_forms(%s, %s) AS deleted_count', [domain, form_ids])
            results = fetchall_as_namedtuple(cursor)
            return sum([result.deleted_count for result in results])

    @staticmethod
    def archive_form(form, user_id=None):
        FormAccessorSQL._archive_unarchive_form(form, user_id, True)

    @staticmethod
    def unarchive_form(form, user_id=None):
        FormAccessorSQL._archive_unarchive_form(form, user_id, False)

    @staticmethod
    @transaction.atomic
    def _archive_unarchive_form(form, user_id, archive):
        from casexml.apps.case.xform import get_case_ids_from_form
        form_id = form.form_id
        case_ids = list(get_case_ids_from_form(form))
        with get_cursor(XFormInstanceSQL) as cursor:
            cursor.execute('SELECT archive_unarchive_form(%s, %s, %s)', [form_id, user_id, archive])
            cursor.execute('SELECT revoke_restore_case_transactions_for_form(%s, %s, %s)', [case_ids, form_id, archive])

    @staticmethod
    @transaction.atomic
    def save_new_form(form):
        """
        Save a previously unsaved form
        """
        assert not form.is_saved(), 'form already saved'
        logging.debug('Saving new form: %s', form)
        unsaved_attachments = getattr(form, 'unsaved_attachments', [])
        if unsaved_attachments:
            del form.unsaved_attachments
            for unsaved_attachment in unsaved_attachments:
                    unsaved_attachment.form = form

        operations = form.get_tracked_models_to_create(XFormOperationSQL)
        for operation in operations:
            operation.form = form
        form.clear_tracked_models()

        with get_cursor(XFormInstanceSQL) as cursor:
            cursor.execute(
                'SELECT form_pk FROM save_new_form_and_related_models(%s, %s, %s, %s)',
                [form.form_id, form, unsaved_attachments, operations]
            )
            result = fetchone_as_namedtuple(cursor)
            form.id = result.form_pk

    @staticmethod
    @transaction.atomic
    def save_deprecated_form(form):
        assert form.is_saved(), "Can't deprecate an unsaved form"
        assert form.is_deprecated, 'Re-saving already saved forms not supported'
        assert getattr(form, 'unsaved_attachments', None) is None, \
            'Adding attachments to saved form not supported'

        logging.debug('Deprecating form: %s', form)

        attachments = form.get_attachments()
        operations = form.history

        form.id = None
        for attachment in attachments:
            attachment.id = None
        form.unsaved_attachments = attachments

        for operation in operations:
            operation.id = None
            form.track_create(operation)

        deleted = FormAccessorSQL.hard_delete_forms(form.domain, [form.orig_id])
        assert deleted == 1
        FormAccessorSQL.save_new_form(form)

    @staticmethod
    @transaction.atomic
    def update_form_problem_and_state(form):
        with get_cursor(XFormInstanceSQL) as cursor:
            cursor.execute(
                'SELECT update_form_problem_and_state(%s, %s, %s)',
                [form.form_id, form.problem, form.state]
            )

    @staticmethod
    @unit_testing_only
    @transaction.atomic
    def delete_all_forms(domain=None, user_id=None):
        with get_cursor(XFormInstanceSQL) as cursor:
            cursor.execute('SELECT delete_all_forms(%s, %s)', [domain, user_id])


class CaseAccessorSQL(AbstractCaseAccessor):

    @staticmethod
    def get_case(case_id):
        try:
            return CommCareCaseSQL.objects.raw('SELECT * from get_case_by_id(%s)', [case_id])[0]
        except IndexError:
            raise CaseNotFound

    @staticmethod
    def get_cases(case_ids, ordered=False):
        assert isinstance(case_ids, list)
        cases = list(CommCareCaseSQL.objects.raw('SELECT * from get_cases_by_id(%s)', [case_ids]))
        if ordered:
            cases = _order_list(case_ids, cases, 'case_id')

        return cases

    @staticmethod
    def case_modified_since(case_id, server_modified_on):
        """
        Return True if a case has been modified since the given modification date.
        Assumes that the case exists in the DB.
        """
        with get_cursor(CommCareCaseSQL) as cursor:
            cursor.execute('SELECT case_modified FROM case_modified_since(%s, %s)', [case_id, server_modified_on])
            result = fetchone_as_namedtuple(cursor)
            return result.case_modified

    @staticmethod
    def get_case_xform_ids(case_id):
        with get_cursor(CommCareCaseSQL) as cursor:
            cursor.execute('SELECT form_id FROM get_case_form_ids(%s)', [case_id])
            results = fetchall_as_namedtuple(cursor)
            return [result.form_id for result in results]

    @staticmethod
    def get_indices(case_id):
        return list(CommCareCaseIndexSQL.objects.raw('SELECT * FROM get_case_indices(%s)', [case_id]))

    @staticmethod
    def get_reverse_indices(case_id):
        return list(CommCareCaseIndexSQL.objects.raw('SELECT * FROM get_case_indices_reverse(%s)', [case_id]))

    @staticmethod
    def get_all_reverse_indices_info(domain, case_ids):
        query = CommCareCaseIndexSQL.objects.filter(
            # domain=domain,  # TODO: Why isn't domain being saved on CommCareCaseIndexSQL objects?
            referenced_id__in=case_ids
        )
        return [
            CaseIndexInfo(
                case_id=index.case_id,
                identifier=index.identifier,
                referenced_id=index.referenced_id,
                referenced_type=index.referenced_type,
                relationship=index.relationship_id
            ) for index in query
        ]

    @staticmethod
    def get_indexed_case_ids(domain, case_ids):
        """
        Given a base list of case ids, gets all ids of cases they reference (parent and host cases)
        """
        query = CommCareCaseIndexSQL.objects.filter(
            # domain=domain,  # TODO: Why isn't domain being saved on CommCareCaseIndexSQL objects?
            case_id__in=case_ids
        )
        return list(set(query.values_list('referenced_id', flat=True)))

    @staticmethod
    def get_reverse_indexed_cases(domain, case_ids):
        assert isinstance(case_ids, list)

        cases = list(CommCareCaseSQL.objects.raw(
            'SELECT * FROM get_reverse_indexed_cases(%s, %s)',
            [domain, case_ids])
        )
        cases_by_id = {case.case_id: case for case in cases}
        indices = list(CommCareCaseIndexSQL.objects.raw(
            'SELECT * FROM get_multiple_cases_indices(%s)',
            [cases_by_id.keys()])
        )
        _attach_prefetch_models(cases_by_id, indices, 'case_id', 'cached_indices')
        return cases

    @staticmethod
    def hard_delete_cases(domain, case_ids):
        assert isinstance(case_ids, list)
        with get_cursor(CommCareCaseSQL) as cursor:
            cursor.execute('SELECT hard_delete_cases(%s, %s) as deleted_count', [domain, case_ids])
            results = fetchall_as_namedtuple(cursor)
            return sum([result.deleted_count for result in results])

    @staticmethod
    def get_attachment_by_name(case_id, attachment_name):
        try:
            return CommCareCaseSQL.objects.raw(
                'select * from get_case_attachment_by_name(%s, %s)',
                [case_id, attachment_name]
            )[0]
        except IndexError:
            raise AttachmentNotFound(attachment_name)

    @staticmethod
    def get_attachments(case_id):
        return list(CaseAttachmentSQL.objects.raw('SELECT * from get_case_attachments(%s)', [case_id]))

    @staticmethod
    def get_transactions(case_id):
        return list(CaseTransaction.objects.raw('SELECT * from get_case_transactions(%s)', [case_id]))

    @staticmethod
    def get_transactions_for_case_rebuild(case_id):
        return list(CaseTransaction.objects.raw(
            'SELECT * from get_case_transactions_for_rebuild(%s)',
            [case_id])
        )

    @staticmethod
    def case_has_transactions_since_sync(case_id, sync_log_id, sync_log_date):
        query = CaseTransaction.objects.filter(
            case_id=case_id,
            server_date__gt=sync_log_date,
        ).exclude(
            sync_log_id=sync_log_id
        )
        return query.exists()

    @staticmethod
    def get_case_by_location(domain, location_id):
        try:
            return CommCareCaseSQL.objects.raw(
                'SELECT * from get_case_by_location_id(%s, %s)',
                [domain, location_id]
            )[0]
        except IndexError:
            return None

    @staticmethod
    def get_case_ids_in_domain(domain, type_=None):
        with get_cursor(CommCareCaseSQL) as cursor:
            cursor.execute('SELECT case_id FROM get_case_ids_in_domain(%s, %s)', [domain, type_])
            results = fetchall_as_namedtuple(cursor)
            return [result.case_id for result in results]

    @staticmethod
<<<<<<< HEAD
    def get_case_ids_in_domain_by_owners(domain, owner_ids):
        query = CommCareCaseSQL.objects.filter(
            domain=domain,
            owner_id__in=owner_ids,
        )
        return list(query.values_list('case_id', flat=True))

    @staticmethod
=======
    @unit_testing_only
    def delete_all_cases(domain=None):
        with get_cursor(CommCareCaseSQL) as cursor:
            cursor.execute('SELECT delete_all_cases(%s)', [domain])

    @staticmethod
    @transaction.atomic
>>>>>>> 8bc77dc7
    def save_case(case):
        transactions_to_save = case.get_tracked_models_to_create(CaseTransaction)

        indices_to_save_or_update = case.get_tracked_models_to_create(CommCareCaseIndexSQL)
        indices_to_save_or_update.extend(case.get_tracked_models_to_update(CommCareCaseIndexSQL))
        index_ids_to_delete = [index.id for index in case.get_tracked_models_to_delete(CommCareCaseIndexSQL)]

        attachments_to_save = case.get_tracked_models_to_create(CaseAttachmentSQL)
        attachment_ids_to_delete = [att.id for att in case.get_tracked_models_to_delete(CaseAttachmentSQL)]

        # cast arrays that can be empty to appropriate type
        query = """SELECT case_pk FROM save_case_and_related_models(
            %s, %s, %s, %s::{}[], %s::{}[], %s::INTEGER[], %s::INTEGER[]
        )"""
        query = query.format(CommCareCaseIndexSQL_DB_TABLE, CaseAttachmentSQL_DB_TABLE)
        with get_cursor(CommCareCaseSQL) as cursor:
            try:
                cursor.execute(query, [
                    case.case_id,
                    case,
                    transactions_to_save,
                    indices_to_save_or_update,
                    attachments_to_save,
                    index_ids_to_delete,
                    attachment_ids_to_delete
                ])
                result = fetchone_as_namedtuple(cursor)
                case.id = result.case_pk
                case.clear_tracked_models()
            except InternalError as e:
                if logging.root.isEnabledFor(logging.DEBUG):
                    msg = 'save_case_and_related_models called with args: \n{}, {}, {}, {} ,{} ,{}'.format(
                        case_adapter(case).getquoted(),
                        [case_transaction_adapter(t).getquoted() for t in transactions_to_save],
                        [case_index_adapter(i).getquoted() for i in indices_to_save_or_update],
                        [case_attachment_adapter(a).getquoted() for a in attachments_to_save],
                        index_ids_to_delete,
                        attachment_ids_to_delete
                    )
                    logging.debug(msg)
                raise CaseSaveError(e)

    @staticmethod
    def get_open_case_ids(domain, owner_id):
        owner_id_is_falsey = Q(owner_id=None) | Q(owner_id="")
        owner_query = Q(owner_id=owner_id) | (owner_id_is_falsey & Q(modified_by=owner_id))
        query = CommCareCaseSQL.objects.filter(domain=domain, closed=False).filter(owner_query)
        return list(query.values_list('case_id', flat=True))

    @staticmethod
    def get_closed_case_ids(domain, owner_id):
        query = CommCareCaseSQL.objects.filter(domain=domain, owner_id=owner_id, closed=True)
        return list(query.values_list('case_id', flat=True))

    @staticmethod
    def get_case_ids_modified_with_owner_since(domain, owner_id, reference_date):
        raise NotImplementedError

    @staticmethod
    def get_extension_case_ids(domain, case_ids): # I need like this but without the relationship id check
        """
        Given a base list of case ids, for those that are open, get all ids of all extension cases that reference them
        """
        query = CommCareCaseIndexSQL.objects.filter(
            # domain=domain,  # TODO: Why isn't domain being used?
            referenced_id__in=case_ids,
            relationship_id=CommCareCaseIndexSQL.EXTENSION
        )
        # TODO: Filter by open cases?
        return list(query.values_list('case_id', flat=True))

    @staticmethod
    def get_last_modified_dates(domain, case_ids):
        """
        Given a list of case IDs, return a dict where the ids are keys and the
        values are the last server modified date of that case.
        """
        query = CommCareCaseSQL.objects.filter(
            domain=domain,
            case_id__in=case_ids
        )
        return dict(query.values_list("case_id", "server_modified_on"))


def _order_list(id_list, object_list, id_property):
    # SQL won't return the rows in any particular order so we need to order them ourselves
    index_map = {id_: index for index, id_ in enumerate(id_list)}
    ordered_list = [None] * len(id_list)
    for obj in object_list:
        ordered_list[index_map[getattr(obj, id_property)]] = obj

    return ordered_list


def _attach_prefetch_models(objects_by_id, prefetched_models, link_field_name, cached_attrib_name):
    prefetched_groups = groupby(prefetched_models, lambda x: getattr(x, link_field_name))
    for obj_id, group in prefetched_groups:
        obj = objects_by_id[obj_id]
        setattr(obj, cached_attrib_name, list(group))
<|MERGE_RESOLUTION|>--- conflicted
+++ resolved
@@ -1,12 +1,8 @@
 import logging
 from itertools import groupby
 
-<<<<<<< HEAD
-from django.db import connection, InternalError
+from django.db import connections, InternalError, transaction
 from django.db.models import Q
-=======
-from django.db import connections, InternalError, transaction
->>>>>>> 8bc77dc7
 from corehq.form_processor.exceptions import XFormNotFound, CaseNotFound, AttachmentNotFound, CaseSaveError
 from corehq.form_processor.interfaces.dbaccessors import AbstractCaseAccessor, AbstractFormAccessor, \
     CaseIndexInfo
@@ -364,7 +360,6 @@
             return [result.case_id for result in results]
 
     @staticmethod
-<<<<<<< HEAD
     def get_case_ids_in_domain_by_owners(domain, owner_ids):
         query = CommCareCaseSQL.objects.filter(
             domain=domain,
@@ -373,7 +368,6 @@
         return list(query.values_list('case_id', flat=True))
 
     @staticmethod
-=======
     @unit_testing_only
     def delete_all_cases(domain=None):
         with get_cursor(CommCareCaseSQL) as cursor:
@@ -381,7 +375,6 @@
 
     @staticmethod
     @transaction.atomic
->>>>>>> 8bc77dc7
     def save_case(case):
         transactions_to_save = case.get_tracked_models_to_create(CaseTransaction)
 
