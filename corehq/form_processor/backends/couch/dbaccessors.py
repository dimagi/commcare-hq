<<<<<<< HEAD
from __future__ import absolute_import
from __future__ import unicode_literals

from collections import namedtuple
=======
from couchdbkit.exceptions import ResourceNotFound
>>>>>>> 11dc7307
from datetime import datetime

from couchdbkit.exceptions import ResourceNotFound

from casexml.apps.case.dbaccessors import (
    get_extension_case_ids,
    get_indexed_case_ids,
    get_all_reverse_indices_info,
    get_open_case_ids_in_domain,
    get_reverse_indexed_cases,
    get_related_indices,
)
from casexml.apps.case.models import CommCareCase
from casexml.apps.case.util import get_case_xform_ids, iter_cases
from casexml.apps.stock.models import StockTransaction
from corehq.apps.users.util import SYSTEM_USER_ID
from corehq.apps.commtrack.models import StockState
from corehq.apps.hqcase.dbaccessors import (
    get_case_ids_in_domain,
    get_open_case_ids,
    get_closed_case_ids,
    get_case_ids_in_domain_by_owner,
    get_cases_in_domain_by_external_id,
    get_deleted_case_ids_by_owner,
    get_all_case_owner_ids)
from corehq.apps.hqcase.utils import get_case_by_domain_hq_user_id
from corehq.dbaccessors.couchapps.cases_by_server_date.by_owner_server_modified_on import \
    get_case_ids_modified_with_owner_since
from corehq.dbaccessors.couchapps.cases_by_server_date.by_server_modified_on import \
    get_last_modified_dates
from corehq.form_processor.exceptions import (
    AttachmentNotFound,
    LedgerValueNotFound,
    NotAllowed,
)
from corehq.form_processor.interfaces.dbaccessors import (
    AbstractCaseAccessor, AbstractFormAccessor, AttachmentContent,
    AbstractLedgerAccessor)
from couchforms.dbaccessors import (
    get_forms_by_type,
    get_deleted_form_ids_for_user,
    get_form_ids_for_user,
    get_forms_by_id,
    get_form_ids_by_type,
    iter_form_ids_by_xmlns,
)
from couchforms.models import XFormInstance, doc_types, XFormOperation
from dimagi.utils.couch.database import iter_docs
from dimagi.utils.parsing import json_format_datetime


class FormAccessorCouch(AbstractFormAccessor):

    @staticmethod
    def form_exists(form_id, domain=None):
        if not domain:
            return XFormInstance.get_db().doc_exist(form_id)
        else:
            try:
                xform = XFormInstance.get(form_id)
            except ResourceNotFound:
                return False

            return xform.domain == domain

    @staticmethod
    def get_form(form_id):
        return XFormInstance.get(form_id)

    @staticmethod
    def get_forms(form_ids, ordered=False):
        return get_forms_by_id(form_ids)

    @staticmethod
    def get_form_ids_in_domain_by_type(domain, type_):
        return get_form_ids_by_type(domain, type_)

    @staticmethod
    def get_forms_by_type(domain, type_, limit, recent_first=False):
        return get_forms_by_type(domain, type_, recent_first, limit)

    @staticmethod
    def get_with_attachments(form_id):
        doc = XFormInstance.get_db().get(form_id)
        doc = doc_types()[doc['doc_type']].wrap(doc)
        if doc.external_blobs:
            for name, meta in doc.external_blobs.items():
                with doc.fetch_attachment(name, stream=True) as content:
                    doc.deferred_put_attachment(
                        content,
                        name,
                        content_type=meta.content_type,
                        content_length=meta.content_length,
                    )
        else:
            # xforms are expected to at least have the XML attachment
            raise ResourceNotFound("XForm attachment missing: {}".format(form_id))
        return doc

    @staticmethod
    def get_attachment_content(form_id, attachment_id):
        return _get_attachment_content(XFormInstance, form_id, attachment_id)

    @staticmethod
    def save_new_form(form):
        form.save()

    @staticmethod
    def update_form_problem_and_state(form):
        form.save()

    @staticmethod
    def get_deleted_form_ids_for_user(domain, user_id):
        return get_deleted_form_ids_for_user(user_id)

    @staticmethod
    def get_form_ids_for_user(domain, user_id):
        return get_form_ids_for_user(domain, user_id)

    @staticmethod
    def set_archived_state(form, archive, user_id):
        operation = "archive" if archive else "unarchive"
        form.doc_type = "XFormArchived" if archive else "XFormInstance"
        form.history.append(XFormOperation(operation=operation, user=user_id))
        # subclasses explicitly set the doc type so force regular save
        XFormInstance.save(form)

    @staticmethod
    def soft_delete_forms(domain, form_ids, deletion_date=None, deletion_id=None):
        def _form_delete(doc):
            doc['server_modified_on'] = json_format_datetime(datetime.utcnow())
        NotAllowed.check(domain)
        return _soft_delete(XFormInstance.get_db(), form_ids, deletion_date, deletion_id, _form_delete)

    @staticmethod
    def soft_undelete_forms(domain, form_ids):
        def _form_undelete(doc):
            doc['server_modified_on'] = json_format_datetime(datetime.utcnow())
        NotAllowed.check(domain)
        return _soft_undelete(XFormInstance.get_db(), form_ids, _form_undelete)

    @staticmethod
    def modify_attachment_xml_and_metadata(form_data, form_attachment_new_xml, new_username):
        # Update XML
        form_data.put_attachment(form_attachment_new_xml, name="form.xml", content_type='text/xml')
        operation = XFormOperation(user_id=SYSTEM_USER_ID, date=datetime.utcnow(),
                                   operation='gdpr_scrub')
        form_data.history.append(operation)
        # Update metadata
        form_data.form['meta']['username'] = new_username
        form_data.save()

    @staticmethod
    def iter_form_ids_by_xmlns(domain, xmlns=None):
        return iter_form_ids_by_xmlns(domain, xmlns)


class CaseAccessorCouch(AbstractCaseAccessor):

    @staticmethod
    def get_case(case_id):
        return CommCareCase.get(case_id)

    @staticmethod
    def get_cases(case_ids, ordered=False, prefetched_indices=None):
        # prefetched_indices is ignored sinces cases already have them
        return [
            CommCareCase.wrap(doc) for doc in iter_docs(
                CommCareCase.get_db(),
                case_ids
            )
        ]

    @staticmethod
    def get_related_indices(domain, case_ids, exclude_indices):
        return get_related_indices(domain, case_ids, exclude_indices)

    @staticmethod
    def get_closed_and_deleted_ids(domain, case_ids):
        """Get the subset of given list of case ids that are closed or deleted

        WARNING this is inefficient (better version in SQL).
        """
        return [(case.case_id, case.closed, case.is_deleted)
            for case in iter_cases(case_ids)
            if case.domain == domain and (case.closed or case.is_deleted)]

    @staticmethod
    def get_modified_case_ids(accessor, case_ids, sync_log):
        """Get the subset of given list of case ids that have been modified
        since sync date/log id

        WARNING this is inefficient (better version in SQL).
        """
        return [case.case_id
            for case in accessor.iter_cases(case_ids)
            if not case.is_deleted and case.modified_since_sync(sync_log)]

    @staticmethod
    def case_exists(case_id):
        return CommCareCase.get_db().doc_exist(case_id)

    @staticmethod
    def get_case_xform_ids(case_id):
        return get_case_xform_ids(case_id)

    @staticmethod
    def get_case_ids_in_domain(domain, type=None):
        return get_case_ids_in_domain(domain, type=type)

    @staticmethod
    def get_case_ids_in_domain_by_owners(domain, owner_ids, closed=None):
        return get_case_ids_in_domain_by_owner(domain, owner_id__in=owner_ids, closed=closed)

    @staticmethod
    def get_open_case_ids_for_owner(domain, owner_id):
        return get_open_case_ids(domain, owner_id)

    @staticmethod
    def get_closed_case_ids_for_owner(domain, owner_id):
        return get_closed_case_ids(domain, owner_id)

    @staticmethod
    def get_open_case_ids_in_domain_by_type(domain, case_type, owner_ids=None):
        owner_ids = owner_ids if owner_ids else [None]
        return [
            case_id
            for owner_id in owner_ids
            for case_id in get_open_case_ids_in_domain(domain, type=case_type, owner_id=owner_id)
        ]

    @staticmethod
    def get_case_ids_modified_with_owner_since(domain, owner_id, reference_date):
        return get_case_ids_modified_with_owner_since(domain, owner_id, reference_date)

    @staticmethod
    def get_extension_case_ids(domain, case_ids, include_closed=True):
        # include_closed ignored for couch
        return get_extension_case_ids(domain, case_ids)

    @staticmethod
    def get_indexed_case_ids(domain, case_ids):
        return get_indexed_case_ids(domain, case_ids)

    @staticmethod
    def get_reverse_indexed_cases(domain, case_ids, case_types=None, is_closed=None):
        return [case for case in get_reverse_indexed_cases(domain, case_ids)
                if (not case_types or case.type in case_types)
                and (is_closed is None or case.closed == is_closed)]

    @staticmethod
    def get_last_modified_dates(domain, case_ids):
        return get_last_modified_dates(domain, case_ids)

    @staticmethod
    def get_all_reverse_indices_info(domain, case_ids):
        return get_all_reverse_indices_info(domain, case_ids)

    @staticmethod
    def get_attachment_content(case_id, attachment_id):
        return _get_attachment_content(CommCareCase, case_id, attachment_id)

    @staticmethod
    def get_case_by_domain_hq_user_id(domain, user_id, case_type):
        return get_case_by_domain_hq_user_id(domain, user_id, case_type)

    @staticmethod
    def get_cases_by_external_id(domain, external_id, case_type=None):
        cases = get_cases_in_domain_by_external_id(domain, external_id)
        if case_type:
            return [case for case in cases if case.type == case_type]
        return cases

    @staticmethod
    def soft_delete_cases(domain, case_ids, deletion_date=None, deletion_id=None):
        return _soft_delete(CommCareCase.get_db(), case_ids, deletion_date, deletion_id)

    @staticmethod
    def soft_undelete_cases(domain, case_ids):
        NotAllowed.check(domain)
        return _soft_undelete(CommCareCase.get_db(), case_ids)

    @staticmethod
    def get_deleted_case_ids_by_owner(domain, owner_id):
        return get_deleted_case_ids_by_owner(owner_id)

    @staticmethod
    def get_case_owner_ids(domain):
        return get_all_case_owner_ids(domain)


class LedgerAccessorCouch(AbstractLedgerAccessor):

    @staticmethod
    def get_transactions_for_consumption(domain, case_id, product_id, section_id, window_start, window_end):
        from casexml.apps.stock.models import StockTransaction
        db_transactions = StockTransaction.objects.filter(
            case_id=case_id, product_id=product_id,
            report__date__gt=window_start,
            report__date__lte=window_end,
            section_id=section_id,
        ).order_by('report__date', 'pk')

        first = True
        for db_tx in db_transactions:
            # for the very first transaction, include the previous one if there as well
            # to capture the data on the edge of the window
            if first:
                previous = db_tx.get_previous_transaction()
                if previous:
                    yield previous
                first = False

            yield db_tx

    @staticmethod
    def get_ledger_value(case_id, section_id, entry_id):
        try:
            return StockState.objects.get(case_id=case_id, section_id=section_id, product_id=entry_id)
        except StockState.DoesNotExist:
            raise LedgerValueNotFound

    @staticmethod
    def get_ledger_transactions_for_case(case_id, section_id=None, entry_id=None):
        query = StockTransaction.objects.filter(case_id=case_id)
        if entry_id:
            query = query.filter(product_id=entry_id)

        if section_id:
            query.filter(section_id=section_id)

        return query.order_by('report__date', 'pk')

    @staticmethod
    def get_latest_transaction(case_id, section_id, entry_id):
        return StockTransaction.latest(case_id, section_id, entry_id)

    @staticmethod
    def get_ledger_values_for_case(case_id):
        from corehq.apps.commtrack.models import StockState

        return StockState.objects.filter(case_id=case_id)

    @staticmethod
    def get_current_ledger_state(case_ids, ensure_form_id=False):
        from casexml.apps.stock.utils import get_current_ledger_state
        return get_current_ledger_state(case_ids, ensure_form_id=ensure_form_id)

    @staticmethod
    def get_ledger_values_for_cases(case_ids, section_ids=None, entry_ids=None, date_start=None, date_end=None):
        from corehq.apps.commtrack.models import StockState

        assert isinstance(case_ids, list)
        if not case_ids:
            return []

        filters = {'case_id__in': case_ids}
        if section_ids:
            assert isinstance(section_ids, list)
            filters['section_id__in'] = section_ids
        if entry_ids:
            assert isinstance(entry_ids, list)
            filters['product_id__in'] = entry_ids
        if date_start:
            filters['last_modifed__gte'] = date_start
        if date_end:
            filters['last_modified__lte'] = date_end

        return list(StockState.objects.filter(**filters))

    @staticmethod
    def get_section_and_entry_combinations(domain):
        from corehq.apps.commtrack.models import StockState
        SectionEntryCombo = namedtuple('SectionEntryCombo', 'section_id, entry_id')

        return [
            SectionEntryCombo(res['section_id'], res['product_id'])
            for res in (
                StockState.objects
                .filter(sql_product__domain=domain)
                .values('section_id', 'product_id')
                .distinct()
            )
        ]


def _get_attachment_content(doc_class, doc_id, attachment_id):
    try:
        doc = doc_class.get(doc_id)
        resp = doc.fetch_attachment(attachment_id, stream=True)
        content_type = doc.blobs[attachment_id].content_type
    except ResourceNotFound:
        raise AttachmentNotFound(attachment_id)

    return AttachmentContent(content_type, resp)


def _soft_delete(db, doc_ids, deletion_date=None, deletion_id=None, custom_delete=None):
    from dimagi.utils.couch.undo import DELETED_SUFFIX
    deletion_date = json_format_datetime(deletion_date or datetime.utcnow())

    def delete(doc):
        doc['doc_type'] += DELETED_SUFFIX
        doc['-deletion_id'] = deletion_id
        doc['-deletion_date'] = deletion_date

        if custom_delete:
            custom_delete(doc)

        return doc

    return _operate_on_docs(db, doc_ids, delete)


def _soft_undelete(db, doc_ids, custom_undelete=None):
    from dimagi.utils.couch.undo import DELETED_SUFFIX

    def undelete(doc):

        doc_type = doc['doc_type']
        if doc_type.endswith(DELETED_SUFFIX):
            doc['doc_type'] = doc_type[:-len(DELETED_SUFFIX)]

        if '-deletion_id' in doc:
            del doc['-deletion_id']
        if '-deletion_date' in doc:
            del doc['-deletion_date']

        if custom_undelete:
            custom_undelete(doc)
        return doc

    return _operate_on_docs(db, doc_ids, undelete)


def _operate_on_docs(db, doc_ids, operation_fn):
    docs_to_save = []
    for doc in iter_docs(db, doc_ids):
        doc = operation_fn(doc)
        docs_to_save.append(doc)

        if len(docs_to_save) % 1000 == 0:
            db.bulk_save(docs_to_save)
            docs_to_save = []

    if docs_to_save:
        db.bulk_save(docs_to_save)

    return len(doc_ids)<|MERGE_RESOLUTION|>--- conflicted
+++ resolved
@@ -1,11 +1,4 @@
-<<<<<<< HEAD
-from __future__ import absolute_import
-from __future__ import unicode_literals
-
 from collections import namedtuple
-=======
-from couchdbkit.exceptions import ResourceNotFound
->>>>>>> 11dc7307
 from datetime import datetime
 
 from couchdbkit.exceptions import ResourceNotFound
