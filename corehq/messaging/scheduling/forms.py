--- conflicted
+++ resolved
@@ -342,12 +342,8 @@
         return value
 
     def clean_app_and_form_unique_id(self):
-<<<<<<< HEAD
-        if self.schedule_form.cleaned_data.get('content') not in (ScheduleForm.CONTENT_SMS_SURVEY, ScheduleForm.CONTENT_CONNECT_SURVEY):
-=======
         if self.schedule_form.cleaned_data.get('content') not in (ScheduleForm.CONTENT_SMS_SURVEY,
                                                                   ScheduleForm.CONTENT_CONNECT_SURVEY):
->>>>>>> 599af78c
             return None
 
         value = self.cleaned_data.get('app_and_form_unique_id')
@@ -358,12 +354,8 @@
         return value
 
     def clean_survey_expiration_in_hours(self):
-<<<<<<< HEAD
-        if self.schedule_form.cleaned_data.get('content') not in (ScheduleForm.CONTENT_SMS_SURVEY, ScheduleForm.CONTENT_CONNECT_SURVEY):
-=======
         if self.schedule_form.cleaned_data.get('content') not in (ScheduleForm.CONTENT_SMS_SURVEY,
                                                                   ScheduleForm.CONTENT_CONNECT_SURVEY):
->>>>>>> 599af78c
             return None
 
         value = self.cleaned_data.get('survey_expiration_in_hours')
@@ -373,12 +365,8 @@
         return value
 
     def clean_survey_reminder_intervals(self):
-<<<<<<< HEAD
-        if self.schedule_form.cleaned_data.get('content') not in (ScheduleForm.CONTENT_SMS_SURVEY, ScheduleForm.CONTENT_CONNECT_SURVEY):
-=======
         if self.schedule_form.cleaned_data.get('content') not in (ScheduleForm.CONTENT_SMS_SURVEY,
                                                                   ScheduleForm.CONTENT_CONNECT_SURVEY):
->>>>>>> 599af78c
             return None
 
         if self.cleaned_data.get('survey_reminder_intervals_enabled') != 'Y':
@@ -550,18 +538,11 @@
                         data_bind='with: message',
                     ),
                     data_bind=(
-<<<<<<< HEAD
-                        "visible: $root.content() === '%s' || $root.content() === '%s' || $root.content() === '%s' "
-                        "|| ($root.content() === '%s' && fcm_message_type() === '%s')" %
-                        (ScheduleForm.CONTENT_SMS, ScheduleForm.CONTENT_SMS_CALLBACK, ScheduleForm.CONTENT_CONNECT_MESSAGE,
-                         ScheduleForm.CONTENT_FCM_NOTIFICATION, FCMNotificationContent.MESSAGE_TYPE_NOTIFICATION)
-=======
                         f"visible: $root.content() === '{ScheduleForm.CONTENT_SMS}' || "
                         f"$root.content() === '{ScheduleForm.CONTENT_SMS_CALLBACK}' || "
                         f"$root.content() === '{ScheduleForm.CONTENT_CONNECT_MESSAGE}' || "
                         f"($root.content() === '{ScheduleForm.CONTENT_FCM_NOTIFICATION}' && "
                         f"fcm_message_type() === '{FCMNotificationContent.MESSAGE_TYPE_NOTIFICATION}')"
->>>>>>> 599af78c
                     ),
                 )
             ]
@@ -578,21 +559,12 @@
                         data_bind='with: message',
                     ),
                     data_bind=(
-<<<<<<< HEAD
-                        "visible: $root.content() === '%s' || $root.content() === '%s' "
-                        "|| $root.content() === '%s' || $root.content() === '%s' "
-                        "|| ($root.content() === '%s' && fcm_message_type() === '%s')" %
-                        (ScheduleForm.CONTENT_SMS, ScheduleForm.CONTENT_EMAIL,
-                         ScheduleForm.CONTENT_SMS_CALLBACK, ScheduleForm.CONTENT_CONNECT_MESSAGE,
-                         ScheduleForm.CONTENT_FCM_NOTIFICATION, FCMNotificationContent.MESSAGE_TYPE_NOTIFICATION,)
-=======
                         f"visible: $root.content() === '{ScheduleForm.CONTENT_SMS}' || "
                         f"$root.content() === '{ScheduleForm.CONTENT_EMAIL}' || "
                         f"$root.content() === '{ScheduleForm.CONTENT_SMS_CALLBACK}' || "
                         f"$root.content() === '{ScheduleForm.CONTENT_CONNECT_MESSAGE}' || "
                         f"($root.content() === '{ScheduleForm.CONTENT_FCM_NOTIFICATION}' && "
                         f"fcm_message_type() === '{FCMNotificationContent.MESSAGE_TYPE_NOTIFICATION}')"
->>>>>>> 599af78c
                     ),
                 ),
             ]
@@ -636,13 +608,9 @@
                     css_class="hqwebapp-select2",
                 ),
                 data_bind=(
-<<<<<<< HEAD
-                    f"visible:  $root.content() === '{ScheduleForm.CONTENT_SMS_SURVEY}' || $root.content() === '{ScheduleForm.CONTENT_CONNECT_SURVEY}' || $root.content() === '{ScheduleForm.CONTENT_IVR_SURVEY}'"
-=======
                     f"visible:  $root.content() === '{ScheduleForm.CONTENT_SMS_SURVEY}' || "
                     f"$root.content() === '{ScheduleForm.CONTENT_CONNECT_SURVEY}' || "
                     f"$root.content() === '{ScheduleForm.CONTENT_IVR_SURVEY}'"
->>>>>>> 599af78c
                 ),
             ),
             crispy.Div(
@@ -682,14 +650,10 @@
                     ),
                     data_bind="visible: survey_reminder_intervals_enabled() === 'Y'",
                 ),
-<<<<<<< HEAD
-                data_bind=f"visible: $root.content() === '{ScheduleForm.CONTENT_SMS_SURVEY}' || $root.content() === '{ScheduleForm.CONTENT_CONNECT_SURVEY}'",
-=======
                 data_bind=(
                     f"visible: $root.content() === '{ScheduleForm.CONTENT_SMS_SURVEY}' || "
                     f"$root.content() === '{ScheduleForm.CONTENT_CONNECT_SURVEY}'"
                 )
->>>>>>> 599af78c
             ),
             crispy.Div(
                 crispy.Field('ivr_intervals'),
@@ -1657,11 +1621,7 @@
         elif isinstance(content, FCMNotificationContent):
             initial['content'] = self.CONTENT_FCM_NOTIFICATION
         elif isinstance(content, ConnectMessageContent):
-<<<<<<< HEAD
-            initial['conent'] = self.CONTENT_CONNECT_MESSAGE
-=======
             initial['content'] = self.CONTENT_CONNECT_MESSAGE
->>>>>>> 599af78c
         elif isinstance(content, ConnectMessageSurveyContent):
             initial['content'] = self.CONTENT_CONNECT_SURVEY
             initial['submit_partially_completed_forms'] = content.submit_partially_completed_forms
@@ -1934,13 +1894,9 @@
                 _("Advanced Survey Options"),
                 *self.get_advanced_survey_layout_fields(),
                 data_bind=(
-<<<<<<< HEAD
-                    f"visible: content() === '{self.CONTENT_SMS_SURVEY}' || content() === '{self.CONTENT_IVR_SURVEY}' || content() === '{self.CONTENT_CONNECT_SURVEY}'"
-=======
                     f"visible: content() === '{self.CONTENT_SMS_SURVEY}' || "
                     f"content() === '{self.CONTENT_IVR_SURVEY}' || "
                     f"content() === '{self.CONTENT_CONNECT_SURVEY}'"
->>>>>>> 599af78c
                 )
             ),
             crispy.Fieldset(
