import json
import re
from datetime import datetime, timedelta

from django.conf import settings
from django.core.exceptions import ValidationError
from django.db import transaction
from django.forms.fields import (
    BooleanField,
    CharField,
    ChoiceField,
    IntegerField,
    MultipleChoiceField,
)
from django.forms.forms import Form
from django.forms.formsets import BaseFormSet, formset_factory
from django.forms.widgets import (
    CheckboxSelectMultiple,
    HiddenInput,
    Select,
    SelectMultiple,
    Textarea
)
from django.template.loader import render_to_string
from django.utils.functional import cached_property
from django.utils.html import escape, strip_tags
from django.utils.translation import gettext as _
from django.utils.translation import gettext_lazy

import bleach
from bleach.css_sanitizer import CSSSanitizer
from bs4 import BeautifulSoup
from couchdbkit import ResourceNotFound
from crispy_forms import bootstrap as twbscrispy
from crispy_forms import layout as crispy
from dateutil import parser
from langcodes import get_name as get_language_name
from memoized import memoized

from dimagi.utils.django.fields import TrimmedCharField

from corehq.apps.app_manager.const import USERCASE_TYPE
from corehq.apps.app_manager.dbaccessors import (
    get_app,
    get_latest_released_app,
)
from corehq.apps.app_manager.exceptions import FormNotFoundException
from corehq.apps.app_manager.models import AdvancedForm
from corehq.apps.casegroups.models import CommCareCaseGroup
from corehq.apps.data_interfaces.forms import (
    CaseRuleCriteriaForm,
    validate_case_property_name,
)
from corehq.apps.data_interfaces.models import (
    CreateScheduleInstanceActionDefinition,
)
from corehq.apps.groups.models import Group
from corehq.apps.hqwebapp import crispy as hqcrispy
from corehq.apps.hqwebapp.crispy import HQFormHelper
from corehq.apps.hqwebapp.widgets import SelectToggle
from corehq.apps.locations.models import LocationType, SQLLocation
from corehq.apps.reminders.util import (
    get_combined_id,
    get_form_list,
    split_combined_id,
)
from corehq.apps.reports.filters.users import ExpandedMobileWorkerFilter
from corehq.apps.sms.util import get_or_create_sms_translations
from corehq.apps.smsforms.models import SQLXFormsSession
from corehq.apps.users.models import CommCareUser
from corehq.form_processor.models import CommCareCase
from corehq.messaging.scheduling.const import (
    ALLOWED_CSS_PROPERTIES,
    ALLOWED_HTML_ATTRIBUTES,
    ALLOWED_HTML_TAGS,
    VISIT_WINDOW_DUE_DATE,
    VISIT_WINDOW_END,
    VISIT_WINDOW_START,
)
from corehq.messaging.scheduling.exceptions import (
    ImmediateMessageEditAttempt,
    UnsupportedScheduleError,
)
from corehq.messaging.scheduling.models import (
    AlertEvent,
    AlertSchedule,
    CasePropertyTimedEvent,
    ConnectMessageContent,
    ConnectMessageSurveyContent,
    CustomContent,
    EmailContent,
    FCMNotificationContent,
    ImmediateBroadcast,
    IVRSurveyContent,
    RandomTimedEvent,
    Schedule,
    ScheduledBroadcast,
    SMSCallbackContent,
    SMSContent,
    SMSSurveyContent,
    TimedEvent,
    TimedSchedule,
)
from corehq.messaging.scheduling.scheduling_partitioned.models import (
    CaseScheduleInstanceMixin,
    ScheduleInstance,
)
from corehq.toggles import (
    COMMCARE_CONNECT,
    EXTENSION_CASES_SYNC_ENABLED,
    FCM_NOTIFICATION,
    RICH_TEXT_EMAILS,
)


def validate_time(value):
    error = ValidationError(_("Please enter a valid 24-hour time in the format HH:MM"))

    if not isinstance(value, (str, str)) or not re.match(r'^\d?\d:\d\d$', value):
        raise error

    try:
        value = parser.parse(value)
    except ValueError:
        raise error

    return value.time()


def validate_date(value):
    error = ValidationError(_("Please enter a valid date in the format YYYY-MM-DD"))

    if not isinstance(value, (str, str)) or not re.match(r'^\d\d\d\d-\d\d-\d\d$', value):
        raise error

    try:
        value = parser.parse(value)
    except ValueError:
        raise error

    return value.date()


def validate_int(value, min_value):
    error = ValidationError(_("Please enter a whole number greater than or equal to {}").format(min_value))

    try:
        value = int(value)
    except (TypeError, ValueError):
        raise error

    if value < min_value:
        raise error

    return value


class RelaxedMultipleChoiceField(MultipleChoiceField):
    def validate(self, value):
        pass


def get_system_admin_label(data_bind=""):
    if data_bind:
        assert '"' not in data_bind, data_bind
        data_bind = ' data-bind="%s"' % data_bind
    return crispy.HTML("""
        <label class="col-xs-1 control-label"%s>
            <span class="label label-primary">%s</span>
        </label>
    """ % (data_bind, _("Requires System Admin")))


class ContentForm(Form):
    # Prefix to avoid name collisions; this means all input
    # names in the HTML are prefixed with "content-"
    prefix = 'content'

    FCM_SUBJECT_MAX_LENGTH = 255
    FCM_MESSAGE_MAX_LENGTH = 2048

    fcm_message_type = ChoiceField(
        required=False,
        choices=FCMNotificationContent.MESSAGE_TYPES,
        initial=FCMNotificationContent.MESSAGE_TYPE_NOTIFICATION,
        label=''
    )
    subject = CharField(
        required=False,
        widget=HiddenInput,
    )
    message = CharField(
        required=False,
        widget=HiddenInput,
    )
    html_message = CharField(
        required=False,
        widget=HiddenInput,
    )
    # The app id and form unique id of this form, separated by '|'
    app_and_form_unique_id = ChoiceField(
        required=False,
        label=gettext_lazy("Form"),
    )
    survey_expiration_in_hours = IntegerField(
        required=False,
        min_value=1,
        max_value=SQLXFormsSession.MAX_SESSION_LENGTH // 60,
        label='',
    )
    survey_reminder_intervals_enabled = ChoiceField(
        required=False,
        choices=(
            ('N', gettext_lazy("Disabled")),
            ('Y', gettext_lazy("Enabled")),
        ),
    )
    survey_reminder_intervals = CharField(
        required=False,
        label='',
    )
    custom_sms_content_id = ChoiceField(
        required=False,
        label=gettext_lazy("Custom SMS Content"),
        choices=[('', '')] + [(k, v[1]) for k, v in settings.AVAILABLE_CUSTOM_SCHEDULING_CONTENT.items()],
    )
    ivr_intervals = CharField(
        required=False,
        label=gettext_lazy("IVR Intervals"),
    )
    max_question_attempts = ChoiceField(
        required=False,
        label=gettext_lazy("Maximum Question Prompt Attempts"),
        choices=(
            (1, "1"),
            (2, "2"),
            (3, "3"),
            (4, "4"),
            (5, "5"),
        ),
    )
    sms_callback_intervals = CharField(
        required=False,
        label=gettext_lazy("Intervals"),
    )
    fcm_action = ChoiceField(
        required=False,
        label=gettext_lazy("Action on Notification"),
        choices=FCMNotificationContent.ACTION_CHOICES,
    )

    def __init__(self, *args, **kwargs):
        if 'schedule_form' not in kwargs:
            raise ValueError("Expected schedule_form in kwargs")

        self.schedule_form = kwargs.pop('schedule_form')
        self.domain = self.schedule_form.domain
        super(ContentForm, self).__init__(*args, **kwargs)
        self.set_app_and_form_unique_id_choices()
        self.set_message_template()

    def set_app_and_form_unique_id_choices(self):
        self.fields['app_and_form_unique_id'].choices = [('', '')] + self.schedule_form.form_choices

    def set_message_template(self):
        if RICH_TEXT_EMAILS.enabled(self.domain):
            self.fields['html_message'].initial = {
                '*': render_to_string('scheduling/partials/rich_text_email_template.html')
            }

    def clean_subject(self):
        if (self.schedule_form.cleaned_data.get('content') == ScheduleForm.CONTENT_FCM_NOTIFICATION
                and self.cleaned_data['fcm_message_type'] == FCMNotificationContent.MESSAGE_TYPE_NOTIFICATION):
            cleaned_value = self._clean_message_field('subject')
            return self._validate_fcm_message_length(cleaned_value, self.FCM_SUBJECT_MAX_LENGTH)

        if self.schedule_form.cleaned_data.get('content') != ScheduleForm.CONTENT_EMAIL:
            return None

        return self._clean_message_field('subject')

    def clean_message(self):
        if (
                RICH_TEXT_EMAILS.enabled(self.domain)
                and self.schedule_form.cleaned_data.get('content') == ScheduleForm.CONTENT_EMAIL
        ):
            return None
        if (self.schedule_form.cleaned_data.get('content') == ScheduleForm.CONTENT_FCM_NOTIFICATION
                and self.cleaned_data['fcm_message_type'] == FCMNotificationContent.MESSAGE_TYPE_NOTIFICATION):
            cleaned_value = self._clean_message_field('message')
            return self._validate_fcm_message_length(cleaned_value, self.FCM_MESSAGE_MAX_LENGTH)

        if self.schedule_form.cleaned_data.get('content') not in (ScheduleForm.CONTENT_SMS,
                                                                  ScheduleForm.CONTENT_EMAIL,
                                                                  ScheduleForm.CONTENT_CONNECT_MESSAGE):
            return None

        return self._clean_message_field('message')

    def clean_html_message(self):
        if not RICH_TEXT_EMAILS.enabled(self.domain):
            return None
        return self._clean_message_field('html_message')

    def _clean_message_field(self, field_name):
        value = json.loads(self.cleaned_data[field_name])
        cleaned_value = {k: v.strip() for k, v in value.items()}

        if '*' in cleaned_value:
            if not cleaned_value['*']:
                raise ValidationError(_("This field is required"))
            return cleaned_value

        if not any(cleaned_value.values()):
            raise ValidationError(_("Please fill out at least one translation"))

        return cleaned_value

    @staticmethod
    def _validate_fcm_message_length(value, max_length):
        for data in value.values():
            if len(data) > max_length:
                raise ValidationError(_('This field must not exceed {} characters'.format(max_length)))
        return value

    def clean_fcm_message_type(self):
        if self.schedule_form.cleaned_data.get('content') != ScheduleForm.CONTENT_FCM_NOTIFICATION:
            return None

        value = self.cleaned_data.get('fcm_message_type')
        if not value:
            raise ValidationError(_("This field is required"))
        return value

    def clean_fcm_action(self):
        if self.schedule_form.cleaned_data.get('content') != ScheduleForm.CONTENT_FCM_NOTIFICATION:
            return None

        value = self.cleaned_data.get('fcm_action')
        if self.cleaned_data['fcm_message_type'] == FCMNotificationContent.MESSAGE_TYPE_DATA and not value:
            raise ValidationError(_("This field is required"))
        return value

    def clean_app_and_form_unique_id(self):
        if self.schedule_form.cleaned_data.get('content') not in (ScheduleForm.CONTENT_SMS_SURVEY,
                                                                  ScheduleForm.CONTENT_CONNECT_SURVEY):
            return None

        value = self.cleaned_data.get('app_and_form_unique_id')
        if not value:
            raise ValidationError(_("This field is required"))

        self.schedule_form.get_form_and_app(value)
        return value

    def clean_survey_expiration_in_hours(self):
        if self.schedule_form.cleaned_data.get('content') not in (ScheduleForm.CONTENT_SMS_SURVEY,
                                                                  ScheduleForm.CONTENT_CONNECT_SURVEY):
            return None

        value = self.cleaned_data.get('survey_expiration_in_hours')
        if not value:
            raise ValidationError(_("This field is required"))

        return value

    def clean_survey_reminder_intervals(self):
        if self.schedule_form.cleaned_data.get('content') not in (ScheduleForm.CONTENT_SMS_SURVEY,
                                                                  ScheduleForm.CONTENT_CONNECT_SURVEY):
            return None

        if self.cleaned_data.get('survey_reminder_intervals_enabled') != 'Y':
            return []

        value = self.cleaned_data.get('survey_reminder_intervals')
        if not value:
            raise ValidationError(_("Please specify the reminder intervals or disable them"))

        intervals = []
        for interval in value.split(','):
            try:
                interval = int(interval)
            except (ValueError, TypeError):
                raise ValidationError(_("Intervals must be positive numbers"))

            if interval <= 0:
                raise ValidationError(_("Intervals must be positive numbers"))

            intervals.append(interval)

        survey_expiration_in_hours = self.cleaned_data.get('survey_expiration_in_hours')
        if survey_expiration_in_hours:
            survey_expiration_in_minutes = survey_expiration_in_hours * 60
            if sum(intervals) >= survey_expiration_in_minutes:
                raise ValidationError(
                    _("Reminder intervals must add up to less than {} based "
                      "on the current survey expiration").format(survey_expiration_in_minutes)
                )

        return intervals

    def clean_custom_sms_content_id(self):
        if self.schedule_form.cleaned_data['content'] != ScheduleForm.CONTENT_CUSTOM_SMS:
            return None

        value = self.cleaned_data['custom_sms_content_id']
        if not value:
            raise ValidationError(_("This field is required"))

        return value

    def clean_ivr_intervals(self):
        if self.schedule_form.cleaned_data['content'] != ScheduleForm.CONTENT_IVR_SURVEY:
            return None

        raise NotImplementedError("IVR is no longer supported")

    def clean_max_question_attempts(self):
        if self.schedule_form.cleaned_data['content'] != ScheduleForm.CONTENT_IVR_SURVEY:
            return None

        raise NotImplementedError("IVR is no longer supported")

    def clean_sms_callback_intervals(self):
        if self.schedule_form.cleaned_data['content'] != ScheduleForm.CONTENT_SMS_CALLBACK:
            return None

        raise NotImplementedError("SMS / Callback is no longer supported")

    def distill_content(self):
        if self.schedule_form.cleaned_data['content'] == ScheduleForm.CONTENT_SMS:
            return SMSContent(
                message=self.cleaned_data['message']
            )
        elif self.schedule_form.cleaned_data['content'] == ScheduleForm.CONTENT_EMAIL:
            if RICH_TEXT_EMAILS.enabled(self.domain):
                return self._distill_rich_text_email()
            else:
                return EmailContent(
                    subject=self.cleaned_data['subject'],
                    message=self.cleaned_data['message'],
                )
        elif self.schedule_form.cleaned_data['content'] == ScheduleForm.CONTENT_SMS_SURVEY:
            combined_id = self.cleaned_data['app_and_form_unique_id']
            app_id, form_unique_id = split_combined_id(combined_id)
            return SMSSurveyContent(
                app_id=app_id,
                form_unique_id=form_unique_id,
                expire_after=self.cleaned_data['survey_expiration_in_hours'] * 60,
                reminder_intervals=self.cleaned_data['survey_reminder_intervals'],
                submit_partially_completed_forms=self.schedule_form.cleaned_data[
                    'submit_partially_completed_forms'],
                include_case_updates_in_partial_submissions=self.schedule_form.cleaned_data[
                    'include_case_updates_in_partial_submissions']
            )
        elif self.schedule_form.cleaned_data['content'] == ScheduleForm.CONTENT_CUSTOM_SMS:
            return CustomContent(
                custom_content_id=self.cleaned_data['custom_sms_content_id']
            )
        elif self.schedule_form.cleaned_data['content'] == ScheduleForm.CONTENT_FCM_NOTIFICATION:
            return FCMNotificationContent(
                subject=self.cleaned_data['subject'],
                message=self.cleaned_data['message'],
                action=self.cleaned_data['fcm_action'],
                message_type=self.cleaned_data['fcm_message_type'],
            )
        elif self.schedule_form.cleaned_data['content'] == ScheduleForm.CONTENT_CONNECT_MESSAGE:
            return ConnectMessageContent(
                message=self.cleaned_data['message'],
            )
        elif self.schedule_form.cleaned_data['content'] == ScheduleForm.CONTENT_CONNECT_SURVEY:
            combined_id = self.cleaned_data['app_and_form_unique_id']
            app_id, form_unique_id = split_combined_id(combined_id)
            return ConnectMessageSurveyContent(
                app_id=app_id,
                form_unique_id=form_unique_id,
                expire_after=self.cleaned_data['survey_expiration_in_hours'] * 60,
                reminder_intervals=self.cleaned_data['survey_reminder_intervals'],
                submit_partially_completed_forms=self.schedule_form.cleaned_data[
                    'submit_partially_completed_forms'],
                include_case_updates_in_partial_submissions=self.schedule_form.cleaned_data[
                    'include_case_updates_in_partial_submissions']
            )
        else:
            raise ValueError("Unexpected value for content: '%s'" % self.schedule_form.cleaned_data['content'])

    def _distill_rich_text_email(self):
        plaintext_message = {}
        html_message = {}
        css_sanitizer = CSSSanitizer(allowed_css_properties=ALLOWED_CSS_PROPERTIES)
        for lang, content in self.cleaned_data['html_message'].items():
            # remove everything except the body for plaintext
            soup = BeautifulSoup(content, features='lxml')
            try:
                plaintext_message[lang] = soup.find("body").get_text()
            except AttributeError:
                plaintext_message[lang] = strip_tags(content)

<<<<<<< HEAD
            # bleach.clean throws out html, head, and body tags no matter what. To keep them we need to clean them
            # separately and then put them back together.
            bleached_head = ""
            if soup.head:
                bleached_head = bleach.clean(
                    soup.head.decode_contents(),
                    attributes=ALLOWED_HTML_ATTRIBUTES,
                    tags=ALLOWED_HTML_TAGS,
                    css_sanitizer=css_sanitizer,
                    strip=True,
                )
=======
            # bleach.clean throws out html, head, and body tags no matter what. To keep them we need to clean
            # just the body and put it back into the html
>>>>>>> 5acc7e97
            bleached_body = bleach.clean(
                soup.body.decode_contents(),
                attributes=ALLOWED_HTML_ATTRIBUTES,
                tags=ALLOWED_HTML_TAGS,
                css_sanitizer=css_sanitizer,
                strip=True,
            )
<<<<<<< HEAD
            html_message[lang] = f"<html><head>{bleached_head}</head><body>{bleached_body}</body></html>"
=======
            html_message[lang] = f"<html><head></head><body>{bleached_body}</body></html>"
>>>>>>> 5acc7e97
        return EmailContent(
            subject=self.cleaned_data['subject'],
            message=plaintext_message,
            html_message=html_message,
        )

    def get_layout_fields(self):
        if RICH_TEXT_EMAILS.enabled(self.domain):
            message_fields = [
                hqcrispy.B3MultiField(
                    _("Rich Text Message"),
                    crispy.Field(
                        'html_message',
                        data_bind='value: html_message.htmlMessagesJSONString',
                    ),
                    crispy.Div(
                        crispy.Div(template='scheduling/partials/rich_text_message_configuration.html'),
                        data_bind='with: html_message',
                    ),
                    data_bind=(
                        f"visible: $root.content() === '{ScheduleForm.CONTENT_EMAIL}' || "
                        f"($root.content() === '{ScheduleForm.CONTENT_FCM_NOTIFICATION}' && "
                        f"fcm_message_type() === '{FCMNotificationContent.MESSAGE_TYPE_NOTIFICATION}')"
                    )
                ),
                hqcrispy.B3MultiField(
                    _("Message"),
                    crispy.Field(
                        'message',
                        data_bind='value: message.messagesJSONString',
                    ),
                    crispy.Div(
                        crispy.Div(template='scheduling/partials/message_configuration.html'),
                        data_bind='with: message',
                    ),
                    data_bind=(
                        f"visible: $root.content() === '{ScheduleForm.CONTENT_SMS}' || "
                        f"$root.content() === '{ScheduleForm.CONTENT_SMS_CALLBACK}' || "
                        f"$root.content() === '{ScheduleForm.CONTENT_CONNECT_MESSAGE}' || "
                        f"($root.content() === '{ScheduleForm.CONTENT_FCM_NOTIFICATION}' && "
                        f"fcm_message_type() === '{FCMNotificationContent.MESSAGE_TYPE_NOTIFICATION}')"
                    ),
                )
            ]
        else:
            message_fields = [
                hqcrispy.B3MultiField(
                    _("Message"),
                    crispy.Field(
                        'message',
                        data_bind='value: message.messagesJSONString',
                    ),
                    crispy.Div(
                        crispy.Div(template='scheduling/partials/message_configuration.html'),
                        data_bind='with: message',
                    ),
                    data_bind=(
                        f"visible: $root.content() === '{ScheduleForm.CONTENT_SMS}' || "
                        f"$root.content() === '{ScheduleForm.CONTENT_EMAIL}' || "
                        f"$root.content() === '{ScheduleForm.CONTENT_SMS_CALLBACK}' || "
                        f"$root.content() === '{ScheduleForm.CONTENT_CONNECT_MESSAGE}' || "
                        f"($root.content() === '{ScheduleForm.CONTENT_FCM_NOTIFICATION}' && "
                        f"fcm_message_type() === '{FCMNotificationContent.MESSAGE_TYPE_NOTIFICATION}')"
                    ),
                ),
            ]

        return [
            hqcrispy.B3MultiField(
                _('Message type'),
                crispy.Field(
                    'fcm_message_type',
                    data_bind='value: fcm_message_type',
                ),
                data_bind=f"visible: $root.content() === '{ScheduleForm.CONTENT_FCM_NOTIFICATION}'"
            ),
            crispy.Div(
                crispy.Field('fcm_action'),
                data_bind=(
                    f"visible: $root.content() === '{ScheduleForm.CONTENT_FCM_NOTIFICATION}' && "
                    f"fcm_message_type() === '{FCMNotificationContent.MESSAGE_TYPE_DATA}'"
                )
            ),
            hqcrispy.B3MultiField(
                _("Subject"),
                crispy.Field(
                    'subject',
                    data_bind='value: subject.messagesJSONString',
                ),
                crispy.Div(
                    crispy.Div(template='scheduling/partials/message_configuration.html'),
                    data_bind='with: subject',
                ),
                data_bind=(
                    f"visible: $root.content() === '{ScheduleForm.CONTENT_EMAIL}' || "
                    f"($root.content() === '{ScheduleForm.CONTENT_FCM_NOTIFICATION}' && "
                    f"fcm_message_type() === '{FCMNotificationContent.MESSAGE_TYPE_NOTIFICATION}')"
                )
            ),
            *message_fields,
            crispy.Div(
                crispy.Field(
                    'app_and_form_unique_id',
                    css_class="hqwebapp-select2",
                ),
                data_bind=(
                    f"visible:  $root.content() === '{ScheduleForm.CONTENT_SMS_SURVEY}' || "
                    f"$root.content() === '{ScheduleForm.CONTENT_CONNECT_SURVEY}' || "
                    f"$root.content() === '{ScheduleForm.CONTENT_IVR_SURVEY}'"
                ),
            ),
            crispy.Div(
                hqcrispy.B3MultiField(
                    _("Expire After"),
                    crispy.Div(
                        twbscrispy.InlineField('survey_expiration_in_hours'),
                        css_class='col-sm-4',
                    ),
                    crispy.HTML("<span>%s</span>" % _("hour(s)")),
                ),
                hqcrispy.B3MultiField(
                    _("Reminder Intervals"),
                    crispy.Div(
                        twbscrispy.InlineField(
                            'survey_reminder_intervals_enabled',
                            data_bind='value: survey_reminder_intervals_enabled',
                        ),
                        css_class='col-sm-4',
                    ),
                    crispy.Div(
                        twbscrispy.InlineField(
                            'survey_reminder_intervals',
                            placeholder=_("e.g., 30, 60"),
                        ),
                        data_bind="visible: survey_reminder_intervals_enabled() === 'Y'",
                        css_class='col-sm-4',
                    ),
                ),
                hqcrispy.B3MultiField(
                    '',
                    crispy.HTML(
                        '<p class="help-block"><i class="fa fa-info-circle"></i> %s</p>' %
                        _("Specify a list of comma-separated intervals in minutes. At each interval, if "
                          "the survey session is still open, the system will resend the current question in the "
                          "open survey.")
                    ),
                    data_bind="visible: survey_reminder_intervals_enabled() === 'Y'",
                ),
                data_bind=(
                    f"visible: $root.content() === '{ScheduleForm.CONTENT_SMS_SURVEY}' || "
                    f"$root.content() === '{ScheduleForm.CONTENT_CONNECT_SURVEY}'"
                )
            ),
            crispy.Div(
                crispy.Field('ivr_intervals'),
                crispy.Field('max_question_attempts'),
                data_bind="visible: $root.content() === '%s'" % ScheduleForm.CONTENT_IVR_SURVEY,
            ),
            crispy.Div(
                crispy.Field('sms_callback_intervals'),
                data_bind="visible: $root.content() === '%s'" % ScheduleForm.CONTENT_SMS_CALLBACK,
            ),
            hqcrispy.B3MultiField(
                _("Custom SMS Content"),
                twbscrispy.InlineField('custom_sms_content_id'),
                get_system_admin_label(),
                data_bind="visible: $root.content() === '%s'" % ScheduleForm.CONTENT_CUSTOM_SMS,
            ),
        ]

    @staticmethod
    def compute_initial(domain, content):
        """
        :param content: An instance of a subclass of corehq.messaging.scheduling.models.abstract.Content
        """
        result = {}
        if isinstance(content, SMSContent):
            result['message'] = content.message
        elif isinstance(content, EmailContent):
            result['subject'] = content.subject
            result['message'] = content.message
            result['html_message'] = content.html_message
        elif isinstance(content, SMSSurveyContent):
            result['app_and_form_unique_id'] = get_combined_id(
                content.app_id,
                content.form_unique_id
            )
            result['survey_expiration_in_hours'] = content.expire_after // 60
            if (content.expire_after % 60) != 0:
                # The old framework let you enter minutes. If it's not an even number of hours, round up.
                result['survey_expiration_in_hours'] += 1

            if content.reminder_intervals:
                result['survey_reminder_intervals_enabled'] = 'Y'
                result['survey_reminder_intervals'] = \
                    ', '.join(str(i) for i in content.reminder_intervals)
            else:
                result['survey_reminder_intervals_enabled'] = 'N'
        elif isinstance(content, CustomContent):
            result['custom_sms_content_id'] = content.custom_content_id
        elif isinstance(content, IVRSurveyContent):
            result['app_and_form_unique_id'] = get_combined_id(
                content.app_id,
                content.form_unique_id
            )
            result['ivr_intervals'] = ', '.join(str(i) for i in content.reminder_intervals)
            result['max_question_attempts'] = content.max_question_attempts
        elif isinstance(content, SMSCallbackContent):
            result['message'] = content.message
            result['sms_callback_intervals'] = ', '.join(str(i) for i in content.reminder_intervals)
        elif isinstance(content, FCMNotificationContent):
            result['subject'] = content.subject
            result['message'] = content.message
            result['fcm_action'] = content.action
            result['fcm_message_type'] = content.message_type
        elif isinstance(content, ConnectMessageContent):
            result['message'] = content.message
        elif isinstance(content, ConnectMessageSurveyContent):
            result['app_and_form_unique_id'] = get_combined_id(
                content.app_id,
                content.form_unique_id
            )
            result['survey_expiration_in_hours'] = content.expire_after // 60
            if (content.expire_after % 60) != 0:
                # The old framework let you enter minutes. If it's not an even number of hours, round up.
                result['survey_expiration_in_hours'] += 1

            if content.reminder_intervals:
                result['survey_reminder_intervals_enabled'] = 'Y'
                result['survey_reminder_intervals'] = \
                    ', '.join(str(i) for i in content.reminder_intervals)
            else:
                result['survey_reminder_intervals_enabled'] = 'N'

        else:
            raise TypeError("Unexpected content type: %s" % type(content))

        return result

    @property
    def current_values(self):
        values = {}
        for field_name in self.fields.keys():
            values[field_name] = self[field_name].value()
        return values


class CustomEventForm(ContentForm):
    # Prefix to avoid name collisions; this means all input
    # names in the HTML are prefixed with "custom-event"
    prefix = 'custom-event'

    # Corresponds to AbstractTimedEvent.day
    day = IntegerField(
        required=False,
        min_value=1,
        label='',
    )

    # Corresponds to TimedEvent.time or RandomTimedEvent.time
    time = CharField(
        required=False,
        label=gettext_lazy("HH:MM"),
    )

    # Corresponds to RandomTimedEvent.window_length
    window_length = IntegerField(
        required=False,
        min_value=1,
        max_value=1439,
        label='',
    )

    # Corresponds to CasePropertyTimedEvent.case_property_name
    case_property_name = TrimmedCharField(
        required=False,
        label='',
    )

    # Corresponds to AlertEvent.minutes_to_wait
    minutes_to_wait = IntegerField(
        required=False,
        min_value=0,
        label='',
    )

    @property
    def is_deleted(self):
        return self['DELETE'].value()

    def clean_day(self):
        if not self.schedule_form.cleaned_data_uses_timed_schedule():
            return None

        day = self.cleaned_data.get('day')
        if not isinstance(day, int):
            raise ValidationError(_("This field is required"))

        # Django handles the rest of the validation
        return day

    def clean_time(self):
        if (
            not self.schedule_form.cleaned_data_uses_timed_schedule()
            or self.schedule_form.cleaned_data.get('send_time_type') not in [
                TimedSchedule.EVENT_SPECIFIC_TIME, TimedSchedule.EVENT_RANDOM_TIME
            ]
        ):
            return None

        return validate_time(self.cleaned_data.get('time'))

    def clean_window_length(self):
        if (
            not self.schedule_form.cleaned_data_uses_timed_schedule()
            or self.schedule_form.cleaned_data.get('send_time_type') != TimedSchedule.EVENT_RANDOM_TIME
        ):
            return None

        window_length = self.cleaned_data.get('window_length')
        if not isinstance(window_length, int):
            raise ValidationError(_("This field is required"))

        # Django handles the rest of the validation
        return window_length

    def clean_case_property_name(self):
        if (
            not self.schedule_form.cleaned_data_uses_timed_schedule()
            or self.schedule_form.cleaned_data.get('send_time_type') != TimedSchedule.EVENT_CASE_PROPERTY_TIME
        ):
            return None

        return validate_case_property_name(
            self.cleaned_data.get('case_property_name'),
            allow_parent_case_references=False,
        )

    def clean_minutes_to_wait(self):
        if not self.schedule_form.cleaned_data_uses_alert_schedule():
            return None

        minutes_to_wait = self.cleaned_data.get('minutes_to_wait')
        if not isinstance(minutes_to_wait, int):
            raise ValidationError(_("This field is required"))

        # Django handles the rest of the validation
        return minutes_to_wait

    @staticmethod
    def compute_initial(domain, event):
        """
        :param event: An instance of a subclass of corehq.messaging.scheduling.models.abstract.Event
        """
        result = {}

        if isinstance(event, TimedEvent):
            result['day'] = event.day + 1
            result['time'] = event.time.strftime('%H:%M')
        elif isinstance(event, RandomTimedEvent):
            result['day'] = event.day + 1
            result['time'] = event.time.strftime('%H:%M')
            result['window_length'] = event.window_length
        elif isinstance(event, CasePropertyTimedEvent):
            result['day'] = event.day + 1
            result['case_property_name'] = event.case_property_name
        elif isinstance(event, AlertEvent):
            result['minutes_to_wait'] = event.minutes_to_wait
        else:
            raise TypeError("Unexpected event type: %s" % type(event))

        result.update(ContentForm.compute_initial(domain, event.content))

        return result

    def distill_event(self):
        if self.schedule_form.cleaned_data_uses_alert_schedule():
            return AlertEvent(
                minutes_to_wait=self.cleaned_data['minutes_to_wait'],
            )
        else:
            send_time_type = self.schedule_form.cleaned_data['send_time_type']
            day = self.cleaned_data['day'] - 1
            if send_time_type == TimedSchedule.EVENT_SPECIFIC_TIME:
                return TimedEvent(
                    day=day,
                    time=self.cleaned_data['time'],
                )
            elif send_time_type == TimedSchedule.EVENT_RANDOM_TIME:
                return RandomTimedEvent(
                    day=day,
                    time=self.cleaned_data['time'],
                    window_length=self.cleaned_data['window_length'],
                )
            elif send_time_type == TimedSchedule.EVENT_CASE_PROPERTY_TIME:
                return CasePropertyTimedEvent(
                    day=day,
                    case_property_name=self.cleaned_data['case_property_name'],
                )
            else:
                raise ValueError("Unexpected value for send_time_type: '%s'" % send_time_type)

    def get_layout_fields(self):
        return [
            crispy.Div(
                # These fields are added to the form automatically by Django when defining
                # the formset, but we still have to add them to our layout.
                crispy.Field(
                    'ORDER',
                    data_bind="value: order"
                ),
                crispy.Field(
                    'DELETE',
                    data_bind="checked: deleted"
                ),
                data_bind="visible: false"
            ),
            crispy.Div(
                hqcrispy.B3MultiField(
                    _("Event will send on day"),
                    crispy.Div(
                        twbscrispy.InlineField('day', data_bind='value: day'),
                        css_class='col-sm-4',
                    ),
                    crispy.HTML('<label class="control-label">%s</label>' % _("of the schedule")),
                ),
                hqcrispy.B3MultiField(
                    _("Time to Send"),
                    crispy.Div(
                        twbscrispy.InlineField(
                            'time',
                            data_bind='value: time, useTimePicker: true',
                        ),
                        css_class='col-sm-4',
                    ),
                    data_bind=(
                        "visible: $root.send_time_type() === '%s' || $root.send_time_type() === '%s'"
                        % (TimedSchedule.EVENT_SPECIFIC_TIME, TimedSchedule.EVENT_RANDOM_TIME)
                    )
                ),
                hqcrispy.B3MultiField(
                    _("Random Time Window Length"),
                    crispy.Div(
                        twbscrispy.InlineField('window_length'),
                        css_class='col-sm-4',
                    ),
                    data_bind="visible: $root.send_time_type() === '%s'" % TimedSchedule.EVENT_RANDOM_TIME
                ),
                hqcrispy.B3MultiField(
                    _("Send Time Case Property"),
                    crispy.Div(
                        twbscrispy.InlineField(
                            'case_property_name',
                            data_bind='value: case_property_name'
                        ),
                        css_class='col-sm-6',
                    ),
                    data_bind="visible: $root.send_time_type() === '%s'" % TimedSchedule.EVENT_CASE_PROPERTY_TIME
                ),
                data_bind="visible: $root.send_frequency() === '%s'" % ScheduleForm.SEND_CUSTOM_DAILY
            ),
            crispy.Div(
                hqcrispy.B3MultiField(
                    _("Wait"),
                    crispy.Div(
                        twbscrispy.InlineField('minutes_to_wait', data_bind='value: minutes_to_wait'),
                        css_class='col-sm-4',
                    ),
                    crispy.HTML('<label class="control-label">%s</label>' % _("minute(s) and then send")),
                ),
                data_bind="visible: $root.send_frequency() === '%s'" % ScheduleForm.SEND_CUSTOM_IMMEDIATE
            ),
        ] + super(CustomEventForm, self).get_layout_fields()

    def __init__(self, *args, **kwargs):
        super(CustomEventForm, self).__init__(*args, **kwargs)
        if self.schedule_form.editing_custom_immediate_schedule:
            self.fields['minutes_to_wait'].disabled = True

        self.helper = ScheduleForm.create_form_helper()
        self.helper.layout = crispy.Layout(
            crispy.Div(
                crispy.Fieldset(
                    '<span data-bind="template: { name: \'id_custom_event_legend\' }"></span>',
                    *self.get_layout_fields(),
                    data_bind="visible: !deleted()"
                ),
                data_bind='with: eventAndContentViewModel',
            ),
        )


class BaseCustomEventFormSet(BaseFormSet):

    def __init__(self, *args, **kwargs):
        kwargs['prefix'] = CustomEventForm.prefix
        super(BaseCustomEventFormSet, self).__init__(*args, **kwargs)

    @property
    def non_deleted_forms(self):
        return sorted(
            [form for form in self.forms if not form.is_deleted],
            key=lambda form: form.cleaned_data['ORDER']
        )

    def validate_alert_schedule_min_tick(self, custom_event_forms):
        for form in custom_event_forms[1:]:
            if form.cleaned_data['minutes_to_wait'] < 5:
                form.add_error(
                    'minutes_to_wait',
                    ValidationError(
                        _("Minutes to wait must be greater than or equal to 5 for all events after the first.")
                    )
                )

    def validate_timed_schedule_order(self, schedule_form, custom_event_forms):
        """
        We can't automatically sort the events on day and time because the
        time for some events is pulled from a case property at reminder run time.
        So we just raise an error when the events are out of order and
        let the user order them appropriately.
        """
        send_time_type = schedule_form.cleaned_data['send_time_type']
        prev_form = None
        for form in custom_event_forms:
            if prev_form:
                if send_time_type in (TimedSchedule.EVENT_SPECIFIC_TIME, TimedSchedule.EVENT_RANDOM_TIME):
                    if (
                        (form.cleaned_data['day'], form.cleaned_data['time'])
                        < (prev_form.cleaned_data['day'], prev_form.cleaned_data['time'])
                    ):
                        form.add_error(
                            'time',
                            ValidationError(
                                _("The day and time for this event are out of order. "
                                  "Please move this event into the correct order.")
                            )
                        )
                        # We have to return False and not check the rest because it will try to check
                        # the 'time' field of prev_form which has been removed from cleaned_data now
                        return False
                elif send_time_type == TimedSchedule.EVENT_CASE_PROPERTY_TIME:
                    if form.cleaned_data['day'] < prev_form.cleaned_data['day']:
                        form.add_error(
                            'day',
                            ValidationError(
                                _("The day for this event is out of order. "
                                  "Please move this event into the correct order.")
                            )
                        )
                        # We have to return False and not check the rest because it will try to check
                        # the 'day' field of prev_form which has been removed from cleaned_data now
                        return False
                else:
                    raise ValueError("Unexpected value for send_time_type: '%s'" % send_time_type)

            prev_form = form

        return True

    def validate_random_timed_events_do_not_overlap(self, schedule_form, custom_event_forms):
        if schedule_form.cleaned_data['send_time_type'] != TimedSchedule.EVENT_RANDOM_TIME:
            return True

        prev_form = None
        for form in custom_event_forms:
            if prev_form:
                prev_window_end_time = (
                    datetime(2000, 1, 1)
                    + timedelta(
                        days=prev_form.cleaned_data['day'],
                        hours=prev_form.cleaned_data['time'].hour,
                        minutes=prev_form.cleaned_data['time'].minute + prev_form.cleaned_data['window_length']
                    )
                )

                curr_window_start_time = (
                    datetime(2000, 1, 1)
                    + timedelta(
                        days=form.cleaned_data['day'],
                        hours=form.cleaned_data['time'].hour,
                        minutes=form.cleaned_data['time'].minute
                    )
                )

                if prev_window_end_time > curr_window_start_time:
                    prev_form.add_error(
                        'window_length',
                        ValidationError(
                            _("This random time window overlaps with the next event's window. "
                              "Please adjust your events accordingly to prevent overlapping windows.")
                        )
                    )
                    # We have to return False and not check the rest because it will try to check
                    # the 'window_length' field of prev_form which has been removed from cleaned_data now
                    return False

            prev_form = form

        return True

    def validate_timed_schedule_min_tick(self, schedule_form, custom_event_forms):
        if schedule_form.cleaned_data['send_time_type'] not in (
            TimedSchedule.EVENT_SPECIFIC_TIME,
            TimedSchedule.EVENT_RANDOM_TIME,
        ):
            return True

        prev_form = None
        for form in custom_event_forms:
            if prev_form:
                prev_time = (
                    datetime(2000, 1, 1)
                    + timedelta(
                        days=prev_form.cleaned_data['day'],
                        hours=prev_form.cleaned_data['time'].hour,
                        minutes=prev_form.cleaned_data['time'].minute
                    )
                )

                curr_time = (
                    datetime(2000, 1, 1)
                    + timedelta(
                        days=form.cleaned_data['day'],
                        hours=form.cleaned_data['time'].hour,
                        minutes=form.cleaned_data['time'].minute
                    )
                )

                if (curr_time - prev_time) < timedelta(minutes=5):
                    form.add_error(
                        'time',
                        ValidationError(_("Events must occur at least 5 minutes apart."))
                    )
                    # We have to return False and not check the rest because it will try to check
                    # the 'time' field of prev_form which has been removed from cleaned_data now
                    return False

            prev_form = form

        return True

    def validate_repeat_every_on_schedule_form(self, schedule_form, custom_event_forms):
        if schedule_form.cleaned_data_uses_alert_schedule():
            return True

        # Don't bother validating this unless the schedule_form is valid
        if not super(ScheduleForm, schedule_form).is_valid():
            return False

        if schedule_form.distill_total_iterations() == 1:
            return True

        last_day = custom_event_forms[-1].cleaned_data['day']
        if last_day > schedule_form.distill_repeat_every():
            raise ValidationError(
                _("There is a mismatch between the last event's day and how often you have "
                  "chosen to repeat the schedule above. Based on the day of the last event, "
                  "you must repeat every {} days at a minimum.").format(last_day)
            )

        return True

    def clean(self):
        non_deleted_forms = self.non_deleted_forms

        if any(form.errors for form in non_deleted_forms):
            return

        if len(non_deleted_forms) == 0:
            raise ValidationError(_("Please add at least one event"))

        schedule_form = non_deleted_forms[0].schedule_form
        if schedule_form.cleaned_data_uses_alert_schedule():
            self.validate_alert_schedule_min_tick(non_deleted_forms)
        elif schedule_form.cleaned_data_uses_timed_schedule():
            # Use short-circuiting to only continue validating if the previous
            # validation passes
            (self.validate_timed_schedule_order(schedule_form, non_deleted_forms)
             and self.validate_random_timed_events_do_not_overlap(schedule_form, non_deleted_forms)
             and self.validate_timed_schedule_min_tick(schedule_form, non_deleted_forms)
             and self.validate_repeat_every_on_schedule_form(schedule_form, non_deleted_forms))
        else:
            raise ValueError("Unexpected schedule type")


class ScheduleForm(Form):
    # Prefix to avoid name collisions; this means all input
    # names in the HTML are prefixed with "schedule-"
    prefix = "schedule"

    SEND_DAILY = 'daily'
    SEND_WEEKLY = 'weekly'
    SEND_MONTHLY = 'monthly'
    SEND_IMMEDIATELY = 'immediately'
    SEND_CUSTOM_DAILY = 'custom_daily'
    SEND_CUSTOM_IMMEDIATE = 'custom_immediate'

    STOP_AFTER_OCCURRENCES = 'after_occurrences'
    STOP_NEVER = 'never'

    CONTENT_SMS = 'sms'
    CONTENT_EMAIL = 'email'
    CONTENT_SMS_SURVEY = 'sms_survey'
    CONTENT_IVR_SURVEY = 'ivr_survey'
    CONTENT_SMS_CALLBACK = 'sms_callback'
    CONTENT_CUSTOM_SMS = 'custom_sms'
    CONTENT_FCM_NOTIFICATION = 'fcm_notification'
    CONTENT_CONNECT_MESSAGE = 'connect_message'
    CONTENT_CONNECT_SURVEY = 'connect_survey'

    YES = 'Y'
    NO = 'N'
    JSON = 'J'

    REPEAT_NO = 'no'
    REPEAT_EVERY_1 = 'repeat_every_1'
    REPEAT_EVERY_N = 'repeat_every_n'

    LANGUAGE_PROJECT_DEFAULT = 'PROJECT_DEFAULT'

    send_frequency = ChoiceField(
        required=True,
        label=gettext_lazy('Send'),
        choices=(
            (SEND_IMMEDIATELY, gettext_lazy('Immediately')),
            (SEND_DAILY, gettext_lazy('Daily')),
            (SEND_WEEKLY, gettext_lazy('Weekly')),
            (SEND_MONTHLY, gettext_lazy('Monthly')),
            (SEND_CUSTOM_DAILY, gettext_lazy('Custom Daily Schedule')),
            (SEND_CUSTOM_IMMEDIATE, gettext_lazy('Custom Immediate Schedule')),
        )
    )
    active = ChoiceField(
        required=True,
        label=gettext_lazy('Status'),
        choices=(
            ('Y', gettext_lazy("Active")),
            ('N', gettext_lazy("Inactive")),
        ),
    )
    weekdays = MultipleChoiceField(
        required=False,
        label=gettext_lazy('On'),
        choices=(
            ('6', gettext_lazy('Sunday')),
            ('0', gettext_lazy('Monday')),
            ('1', gettext_lazy('Tuesday')),
            ('2', gettext_lazy('Wednesday')),
            ('3', gettext_lazy('Thursday')),
            ('4', gettext_lazy('Friday')),
            ('5', gettext_lazy('Saturday')),
        ),
        widget=CheckboxSelectMultiple()
    )
    days_of_month = MultipleChoiceField(
        required=False,
        label=gettext_lazy('On Days'),
        choices=(
            # The actual choices are rendered by a template
            tuple((str(x), '') for x in range(-3, 29) if x)
        )
    )
    send_time_type = ChoiceField(
        required=True,
        choices=(
            (TimedSchedule.EVENT_SPECIFIC_TIME, gettext_lazy("A specific time")),
            (TimedSchedule.EVENT_RANDOM_TIME, gettext_lazy("A random time")),
        )
    )
    send_time = CharField(required=False, label=gettext_lazy("HH:MM"))
    window_length = IntegerField(
        required=False,
        min_value=1,
        max_value=1439,
        label='',
    )
    start_date = CharField(
        label='',
        required=False
    )
    repeat = ChoiceField(
        required=False,
        # The text for REPEAT_EVERY_1 gets set dynamically
        choices=(
            (REPEAT_NO, gettext_lazy('no')),
            (REPEAT_EVERY_1, ''),
            (REPEAT_EVERY_N, gettext_lazy('every')),
        ),
    )
    repeat_every = IntegerField(
        required=False,
        min_value=2,
        label='',
    )
    stop_type = ChoiceField(
        required=False,
        choices=(
            (STOP_AFTER_OCCURRENCES, gettext_lazy('after')),
            (STOP_NEVER, gettext_lazy('never')),
        )
    )
    occurrences = IntegerField(
        required=False,
        min_value=2,
        label='',
    )
    recipient_types = MultipleChoiceField(
        required=True,
        label=gettext_lazy('Recipient(s)'),
        choices=(
            (ScheduleInstance.RECIPIENT_TYPE_MOBILE_WORKER, gettext_lazy("Users")),
            (ScheduleInstance.RECIPIENT_TYPE_USER_GROUP, gettext_lazy("User Groups")),
            (ScheduleInstance.RECIPIENT_TYPE_LOCATION, gettext_lazy("User Organizations")),
            (ScheduleInstance.RECIPIENT_TYPE_CASE_GROUP, gettext_lazy("Case Groups")),
        )
    )
    user_recipients = RelaxedMultipleChoiceField(
        required=False,
        label=gettext_lazy("User Recipient(s)"),
        widget=SelectMultiple(choices=[]),
    )
    user_group_recipients = RelaxedMultipleChoiceField(
        required=False,
        label=gettext_lazy("User Group Recipient(s)"),
        widget=SelectMultiple(choices=[]),
    )
    user_organization_recipients = RelaxedMultipleChoiceField(
        required=False,
        label=gettext_lazy("User Organization Recipient(s)"),
        widget=SelectMultiple(choices=[]),
        help_text=ExpandedMobileWorkerFilter.location_search_help,
    )
    include_descendant_locations = BooleanField(
        required=False,
        label=gettext_lazy("Also send to users at organizations below the selected ones"),
    )
    restrict_location_types = ChoiceField(
        required=False,
        choices=(
            ('N', gettext_lazy("Users at all organization levels")),
            ('Y', gettext_lazy("Only users at the following organization levels")),
        ),
    )
    location_types = RelaxedMultipleChoiceField(
        required=False,
        label='',
        widget=SelectMultiple(choices=[]),
    )
    case_group_recipients = RelaxedMultipleChoiceField(
        required=False,
        label=gettext_lazy("Case Group Recipient(s)"),
        widget=SelectMultiple(choices=[]),
    )
    content = ChoiceField(
        required=True,
        label=gettext_lazy("What to send"),
        choices=(
            (CONTENT_SMS, gettext_lazy('SMS')),
            (CONTENT_EMAIL, gettext_lazy('Email')),
        )
    )
    default_language_code = ChoiceField(
        required=True,
        label=gettext_lazy("Default Language"),
    )
    submit_partially_completed_forms = BooleanField(
        required=False,
        label=gettext_lazy("When the survey session expires, submit a partially "
                           "completed form if the survey is not completed"),
    )
    include_case_updates_in_partial_submissions = BooleanField(
        required=False,
        label=gettext_lazy("Include case updates in partially completed submissions"),
    )

    use_utc_as_default_timezone = BooleanField(
        required=False,
        label=gettext_lazy("Interpret send times using GMT when recipient has no preferred time zone"),
    )

    # The standalone_content_form should be an instance of ContentForm and is used
    # for defining the content used with any of the predefined schedule types (Immediate,
    # Daily, Weekly, or Monthly).
    standalone_content_form = None

    custom_event_formset = None

    # The custom immediate schedule use case doesn't make sense for broadcasts
    allow_custom_immediate_schedule = False

    use_user_data_filter = ChoiceField(
        label='',
        choices=(
            (NO, gettext_lazy("No")),
            (YES, gettext_lazy("Yes")),
        ),
        required=False,
    )

    use_user_case_for_filter_choices = [(NO, "User Properties"), (YES, "User Case Properties")]

    use_user_case_for_filter = ChoiceField(
        label=gettext_lazy("Filter on"),
        required=False,
        initial=NO,
        choices=use_user_case_for_filter_choices,
        widget=SelectToggle(
            choices=use_user_case_for_filter_choices,
        ),
    )

    user_data_property_json = TrimmedCharField(
        label=gettext_lazy("User data filter: whole json"),
        required=False,
        widget=Textarea,
    )

    user_data_property_name = TrimmedCharField(
        label=gettext_lazy("User data filter: property name"),
        required=False,
    )

    user_data_property_value = TrimmedCharField(
        label=gettext_lazy("User data filter: property value"),
        required=False,
    )

    use_advanced_user_data_filter = True

    @classmethod
    def get_send_frequency_by_ui_type(cls, ui_type):
        return {
            Schedule.UI_TYPE_IMMEDIATE: cls.SEND_IMMEDIATELY,
            Schedule.UI_TYPE_DAILY: cls.SEND_DAILY,
            Schedule.UI_TYPE_WEEKLY: cls.SEND_WEEKLY,
            Schedule.UI_TYPE_MONTHLY: cls.SEND_MONTHLY,
            Schedule.UI_TYPE_CUSTOM_DAILY: cls.SEND_CUSTOM_DAILY,
            Schedule.UI_TYPE_CUSTOM_IMMEDIATE: cls.SEND_CUSTOM_IMMEDIATE,
            Schedule.UI_TYPE_UNKNOWN: None,
        }[ui_type]

    def is_valid(self):
        # Make sure .is_valid() is called on all appropriate forms before returning.
        # Don't let the result of one short-circuit the expression and prevent calling the others.

        schedule_form_is_valid = super(ScheduleForm, self).is_valid()
        custom_event_formset_is_valid = self.custom_event_formset.is_valid()
        standalone_content_form_is_valid = self.standalone_content_form.is_valid()

        if self.cleaned_data_uses_custom_event_definitions():
            return schedule_form_is_valid and custom_event_formset_is_valid
        else:
            return schedule_form_is_valid and standalone_content_form_is_valid

    def update_send_frequency_choices(self, initial_value):
        def filter_function(two_tuple):
            if (
                not self.allow_custom_immediate_schedule
                and two_tuple[0] == self.SEND_CUSTOM_IMMEDIATE
            ):
                return False

            if initial_value:
                if initial_value == self.SEND_IMMEDIATELY:
                    return two_tuple[0] == self.SEND_IMMEDIATELY
                elif initial_value == self.SEND_CUSTOM_IMMEDIATE:
                    return two_tuple[0] == self.SEND_CUSTOM_IMMEDIATE
                else:
                    return two_tuple[0] not in (self.SEND_IMMEDIATELY, self.SEND_CUSTOM_IMMEDIATE)

            return True

        self.fields['send_frequency'].choices = list(filter(filter_function,
                                                            self.fields['send_frequency'].choices))

    def set_default_language_code_choices(self):
        choices = [
            (self.LANGUAGE_PROJECT_DEFAULT, _("Project Default")),
        ]

        for language_code in self.language_list:
            language_name = get_language_name(language_code)
            if language_name:
                language_name = _(language_name)
            else:
                language_name = language_code

            choices.append((language_code, language_name))

        self.fields['default_language_code'].choices = choices

    def add_initial_for_immediate_schedule(self, initial):
        initial['send_frequency'] = self.SEND_IMMEDIATELY

    def add_initial_for_daily_schedule(self, initial):
        initial['send_frequency'] = self.SEND_DAILY

    def add_initial_for_weekly_schedule(self, initial):
        weekdays = self.initial_schedule.get_weekdays()
        initial['send_frequency'] = self.SEND_WEEKLY
        initial['weekdays'] = [str(day) for day in weekdays]

    def add_initial_for_monthly_schedule(self, initial):
        initial['send_frequency'] = self.SEND_MONTHLY
        initial['days_of_month'] = [str(e.day) for e in self.initial_schedule.memoized_events]

    def add_initial_for_custom_daily_schedule(self, initial):
        initial['send_frequency'] = self.SEND_CUSTOM_DAILY
        initial['custom_event_formset'] = [
            CustomEventForm.compute_initial(self.domain, event)
            for event in self.initial_schedule.memoized_events
        ]

    def add_initial_for_custom_immediate_schedule(self, initial):
        initial['send_frequency'] = self.SEND_CUSTOM_IMMEDIATE
        initial['custom_event_formset'] = [
            CustomEventForm.compute_initial(self.domain, event)
            for event in self.initial_schedule.memoized_events
        ]

    def add_initial_for_send_time(self, initial):
        if initial['send_frequency'] not in (self.SEND_DAILY, self.SEND_WEEKLY, self.SEND_MONTHLY):
            return

        if self.initial_schedule.event_type == TimedSchedule.EVENT_SPECIFIC_TIME:
            initial['send_time'] = self.initial_schedule.memoized_events[0].time.strftime('%H:%M')
        elif self.initial_schedule.event_type == TimedSchedule.EVENT_RANDOM_TIME:
            initial['send_time'] = self.initial_schedule.memoized_events[0].time.strftime('%H:%M')
            initial['window_length'] = self.initial_schedule.memoized_events[0].window_length
        else:
            raise ValueError("Unexpected event_type: %s" % self.initial_schedule.event_type)

    def add_initial_for_timed_schedule(self, initial):
        initial['send_time_type'] = self.initial_schedule.event_type

        self.add_initial_for_send_time(initial)

        if self.initial_schedule.total_iterations == 1:
            initial['repeat'] = self.REPEAT_NO
        else:
            if initial['send_frequency'] in (self.SEND_DAILY, self.SEND_CUSTOM_DAILY):
                repeat_every = self.initial_schedule.repeat_every
            elif initial['send_frequency'] == self.SEND_WEEKLY:
                repeat_every = self.initial_schedule.repeat_every // 7
            elif initial['send_frequency'] == self.SEND_MONTHLY:
                repeat_every = self.initial_schedule.repeat_every * -1
            else:
                raise ValueError("Unexpected value for send_frequency: %s" % initial['send_frequency'])

            if repeat_every == 1:
                initial['repeat'] = self.REPEAT_EVERY_1
            else:
                initial['repeat'] = self.REPEAT_EVERY_N
                initial['repeat_every'] = repeat_every

            if self.initial_schedule.total_iterations == TimedSchedule.REPEAT_INDEFINITELY:
                initial['stop_type'] = self.STOP_NEVER
            elif self.initial_schedule.total_iterations > 1:
                initial['stop_type'] = self.STOP_AFTER_OCCURRENCES
                initial['occurrences'] = self.initial_schedule.total_iterations

    def add_initial_recipients(self, recipients, initial):
        recipient_types = set()
        user_recipients = []
        user_group_recipients = []
        user_organization_recipients = []
        case_group_recipients = []

        for recipient_type, recipient_id in recipients:
            recipient_types.add(recipient_type)
            if recipient_type == ScheduleInstance.RECIPIENT_TYPE_MOBILE_WORKER:
                user_recipients.append(recipient_id)
            elif recipient_type == ScheduleInstance.RECIPIENT_TYPE_USER_GROUP:
                user_group_recipients.append(recipient_id)
            elif recipient_type == ScheduleInstance.RECIPIENT_TYPE_LOCATION:
                user_organization_recipients.append(recipient_id)
            elif recipient_type == ScheduleInstance.RECIPIENT_TYPE_CASE_GROUP:
                case_group_recipients.append(recipient_id)

        initial.update({
            'recipient_types': list(recipient_types),
            'user_recipients': user_recipients,
            'user_group_recipients': user_group_recipients,
            'user_organization_recipients': user_organization_recipients,
            'case_group_recipients': case_group_recipients,
            'include_descendant_locations': self.initial_schedule.include_descendant_locations,
            'restrict_location_types': 'Y' if len(self.initial_schedule.location_type_filter) > 0 else 'N',
            'location_types': [str(i) for i in self.initial_schedule.location_type_filter],
        })

    def add_initial_for_content(self, initial):
        """
        Add initial values for content-related fields that are shared across
        all events in the schedule, whether it's a custom schedule or not.
        """
        content = self.initial_schedule.memoized_events[0].content

        if isinstance(content, SMSContent):
            initial['content'] = self.CONTENT_SMS
        elif isinstance(content, EmailContent):
            initial['content'] = self.CONTENT_EMAIL
        elif isinstance(content, SMSSurveyContent):
            initial['content'] = self.CONTENT_SMS_SURVEY
            initial['submit_partially_completed_forms'] = content.submit_partially_completed_forms
            initial['include_case_updates_in_partial_submissions'] = \
                content.include_case_updates_in_partial_submissions
        elif isinstance(content, CustomContent):
            initial['content'] = self.CONTENT_CUSTOM_SMS
        elif isinstance(content, IVRSurveyContent):
            initial['content'] = self.CONTENT_IVR_SURVEY
            initial['submit_partially_completed_forms'] = content.submit_partially_completed_forms
            initial['include_case_updates_in_partial_submissions'] = \
                content.include_case_updates_in_partial_submissions
        elif isinstance(content, SMSCallbackContent):
            initial['content'] = self.CONTENT_SMS_CALLBACK
        elif isinstance(content, FCMNotificationContent):
            initial['content'] = self.CONTENT_FCM_NOTIFICATION
        elif isinstance(content, ConnectMessageContent):
            initial['content'] = self.CONTENT_CONNECT_MESSAGE
        elif isinstance(content, ConnectMessageSurveyContent):
            initial['content'] = self.CONTENT_CONNECT_SURVEY
            initial['submit_partially_completed_forms'] = content.submit_partially_completed_forms
            initial['include_case_updates_in_partial_submissions'] = \
                content.include_case_updates_in_partial_submissions
        else:
            raise TypeError("Unexpected content type: %s" % type(content))

    def compute_initial(self, domain):
        result = {}
        schedule = self.initial_schedule
        if schedule:
            result['active'] = 'Y' if schedule.active else 'N'
            result['default_language_code'] = (
                schedule.default_language_code
                if schedule.default_language_code
                else self.LANGUAGE_PROJECT_DEFAULT
            )
            if schedule.user_data_filter:
                # The only structure created with these UIs is of the form
                # {name: [value]} or {name: [value1, value2, ...]}
                # See Schedule.user_data_filter for an explanation of the full possible
                # structure.
                more_than_one_property = len(schedule.user_data_filter) > 1
                first_property_has_multiple_value = len(next(iter(schedule.user_data_filter.values()))) > 1
                choice = self.JSON if more_than_one_property or first_property_has_multiple_value else self.YES
                result['use_user_data_filter'] = choice
                if choice == self.YES:
                    name = list(schedule.user_data_filter)[0]
                    values = schedule.user_data_filter[name]
                    result['user_data_property_name'] = name
                    result['user_data_property_value'] = values[0]
                else:
                    result['user_data_property_json'] = json.dumps(schedule.user_data_filter, indent=4)
                result['use_user_case_for_filter'] = self.YES if schedule.use_user_case_for_filter else self.NO

            result['use_utc_as_default_timezone'] = schedule.use_utc_as_default_timezone
            if isinstance(schedule, AlertSchedule):
                if schedule.ui_type == Schedule.UI_TYPE_IMMEDIATE:
                    self.add_initial_for_immediate_schedule(result)
                elif schedule.ui_type == Schedule.UI_TYPE_CUSTOM_IMMEDIATE:
                    self.add_initial_for_custom_immediate_schedule(result)
                else:
                    raise UnsupportedScheduleError(
                        "Unexpected Schedule ui_type '%s' for AlertSchedule '%s'" %
                        (schedule.ui_type, schedule.schedule_id)
                    )
            elif isinstance(schedule, TimedSchedule):
                if schedule.ui_type == Schedule.UI_TYPE_DAILY:
                    self.add_initial_for_daily_schedule(result)
                elif schedule.ui_type == Schedule.UI_TYPE_WEEKLY:
                    self.add_initial_for_weekly_schedule(result)
                elif schedule.ui_type == Schedule.UI_TYPE_MONTHLY:
                    self.add_initial_for_monthly_schedule(result)
                elif schedule.ui_type == Schedule.UI_TYPE_CUSTOM_DAILY:
                    self.add_initial_for_custom_daily_schedule(result)
                else:
                    raise UnsupportedScheduleError(
                        "Unexpected Schedule ui_type '%s' for TimedSchedule '%s'" %
                        (schedule.ui_type, schedule.schedule_id)
                    )

                self.add_initial_for_timed_schedule(result)

            self.add_initial_for_content(result)

        return result

    @property
    def editing_custom_immediate_schedule(self):
        """
        The custom immediate schedule is provided for backwards-compatibility with
        the old framework which allowed that use case. It's not as useful of a
        feature as the custom daily schedule, and the framework isn't currently
        responsive to changes in the custom immediate schedule's events (and neither
        was the old framework), so we restrict certain parts of the UI when editing
        a custom immediate schedule.

        If these edit options are deemed to be useful, then the framework should
        be updated to be responsive to changes in an AlertSchedule's AlertEvents.
        This would include capturing a start_timestamp and schedule_revision on
        the AbstractAlertScheduleInstance, similar to what is done for the
        AbstractTimedScheduleInstance.
        """
        return self.initial_schedule and self.initial_schedule.ui_type == Schedule.UI_TYPE_CUSTOM_IMMEDIATE

    @memoized
    def get_form_and_app(self, app_and_form_unique_id):
        """
        Returns the form and app associated with the primary application
        document (i.e., not a build).
        """
        error_msg = _("Please choose a form")
        try:
            app_id, form_unique_id = split_combined_id(app_and_form_unique_id)
            app = get_app(self.domain, app_id)
            form = app.get_form(form_unique_id)
        except Exception:
            raise ValidationError(error_msg)

        return form, app

    @memoized
    def get_latest_released_form_and_app(self, app_id, form_unique_id):
        """
        Returns the form and app associated with the latest released
        build of an app.
        """
        latest_released_app = get_latest_released_app(self.domain, app_id)
        if latest_released_app is None:
            raise ValidationError(_("Please make a released build of the application"))

        try:
            latest_released_form = latest_released_app.get_form(form_unique_id)
        except FormNotFoundException:
            raise ValidationError(_("Form not found in latest released app build"))

        return latest_released_form, latest_released_app

    def __init__(self, domain, schedule, can_use_sms_surveys, *args, **kwargs):
        self.domain = domain
        self.initial_schedule = schedule
        self.can_use_sms_surveys = can_use_sms_surveys
        self.is_system_admin = kwargs.pop("is_system_admin")

        if kwargs.get('initial'):
            raise ValueError("Initial values are set by the form")

        schedule_form_initial = {}
        standalone_content_form_initial = {}
        if schedule:
            schedule_form_initial = self.compute_initial(domain)
            if schedule.ui_type in (
                Schedule.UI_TYPE_IMMEDIATE,
                Schedule.UI_TYPE_DAILY,
                Schedule.UI_TYPE_WEEKLY,
                Schedule.UI_TYPE_MONTHLY,
            ):
                standalone_content_form_initial = ContentForm.compute_initial(domain,
                                                                              schedule.memoized_events[0].content)

        super(ScheduleForm, self).__init__(*args, initial=schedule_form_initial, **kwargs)
        self.standalone_content_form = ContentForm(
            *args,
            schedule_form=self,
            initial=standalone_content_form_initial,
            **kwargs
        )

        CustomEventFormSet = formset_factory(
            CustomEventForm,
            formset=BaseCustomEventFormSet,
            extra=0,
            can_order=True,
            can_delete=True,
        )
        self.custom_event_formset = CustomEventFormSet(
            *args,
            form_kwargs={'schedule_form': self},
            initial=schedule_form_initial.get('custom_event_formset', []),
            **kwargs
        )

        self.add_additional_content_types()
        self.set_default_language_code_choices()
        self.update_send_frequency_choices(schedule_form_initial.get('send_frequency'))
        self.enable_json_user_data_filter(schedule_form_initial)

        self.before_content = self.create_form_helper()
        self.before_content.layout = crispy.Layout(*self.get_before_content_layout_fields())

        self.standalone_content_form.helper = self.create_form_helper()
        self.standalone_content_form.helper.layout = crispy.Layout(
            crispy.Fieldset(
                '',
                crispy.Div(
                    *self.standalone_content_form.get_layout_fields(),
                    data_bind=(
                        "with: standalone_content_form, visible: !$root.usesCustomEventDefinitions()"
                    )
                ),
            ),
        )

        self.after_content = self.create_form_helper()
        self.after_content.layout = crispy.Layout(*self.get_after_content_layout_fields())

    @staticmethod
    def create_form_helper():
        helper = HQFormHelper()
        helper.form_tag = False
        return helper

    @cached_property
    def form_choices(self):
        return [(form['code'], form['name']) for form in get_form_list(self.domain)]

    @property
    def can_use_connect(self):
        return COMMCARE_CONNECT.enabled(self.domain)

    def add_additional_content_types(self):
        if (
            self.can_use_sms_surveys
            or (self.initial_schedule and self.initial_schedule.memoized_uses_sms_survey)
        ):
            self.fields['content'].choices += [
                (self.CONTENT_SMS_SURVEY, _("SMS Survey")),
            ]

        if self.initial_schedule:
            if self.initial_schedule.memoized_uses_ivr_survey:
                self.fields['content'].choices += [
                    (self.CONTENT_IVR_SURVEY, _("IVR Survey")),
                ]

            if self.initial_schedule.memoized_uses_sms_callback:
                self.fields['content'].choices += [
                    (self.CONTENT_SMS_CALLBACK, _("SMS Expecting Callback")),
                ]

        if self.can_use_connect:
            self.fields['content'].choices += [
                (self.CONTENT_CONNECT_MESSAGE, _("Connect Message")),
                (self.CONTENT_CONNECT_SURVEY, _("Connect Survey"))
            ]

    def enable_json_user_data_filter(self, initial):
        if self.is_system_admin or initial.get('use_user_data_filter') == self.JSON:
            self.fields['use_user_data_filter'].choices += [
                (self.JSON, _("JSON")),
            ]

    @property
    def scheduling_fieldset_legend(self):
        return _("Scheduling")

    def get_before_content_layout_fields(self):
        return [
            crispy.Fieldset(
                _("Scheduling"),
                crispy.Field('active'),
            ),
            crispy.Fieldset(
                self.scheduling_fieldset_legend,
                *self.get_scheduling_layout_fields()
            ),
            crispy.Fieldset(
                _("Recipients"),
                *self.get_recipients_layout_fields()
            ),
            crispy.Fieldset(
                _("Content"),
                crispy.Field('content', data_bind='value: content'),
                hqcrispy.B3MultiField(
                    '',
                    crispy.HTML(
                        '<span data-bind="click: addCustomEvent" class="btn btn-primary">'
                        '<i class="fa fa-plus"></i> %s</span>'
                        % _("Add Event")
                    ),
                    data_bind="visible: usesCustomEventDefinitions() && !editing_custom_immediate_schedule()"
                ),
            ),
        ]

    def get_after_content_layout_fields(self):
        return [
            crispy.Fieldset(
                _("Advanced Survey Options"),
                *self.get_advanced_survey_layout_fields(),
                data_bind=(
                    f"visible: content() === '{self.CONTENT_SMS_SURVEY}' || "
                    f"content() === '{self.CONTENT_IVR_SURVEY}' || "
                    f"content() === '{self.CONTENT_CONNECT_SURVEY}'"
                )
            ),
            crispy.Fieldset(
                _("Advanced"),
                *self.get_advanced_layout_fields()
            ),
        ]

    def get_start_date_layout_fields(self):
        raise NotImplementedError()

    def get_extra_timing_fields(self):
        return []

    def get_scheduling_layout_fields(self):
        result = [
            crispy.Field(
                'send_frequency',
                data_bind='value: send_frequency',
            ),
            crispy.Div(
                crispy.Field(
                    'weekdays',
                    data_bind='checked: weekdays',
                ),
                data_bind='visible: showWeekdaysInput',
            ),
            hqcrispy.B3MultiField(
                _("On Days"),
                crispy.Field(
                    'days_of_month',
                    template='scheduling/partials/days_of_month_picker.html',
                ),
                data_bind='visible: showDaysOfMonthInput',
            ),
            hqcrispy.B3MultiField(
                _("At"),
                crispy.Div(
                    twbscrispy.InlineField(
                        'send_time_type',
                        data_bind='value: send_time_type',
                    ),
                    css_class='col-sm-4',
                ),
                crispy.Div(
                    crispy.Div(
                        twbscrispy.InlineField(
                            'send_time',
                            data_bind="value: send_time, useTimePicker: true"
                        ),
                        css_class='col-sm-4',
                        data_bind=("visible: send_time_type() === '%s' || send_time_type() === '%s'"
                                   % (TimedSchedule.EVENT_SPECIFIC_TIME, TimedSchedule.EVENT_RANDOM_TIME)),
                    ),
                    *self.get_extra_timing_fields(),
                    data_bind="visible: showSharedTimeInput"
                ),
                crispy.Div(
                    crispy.HTML(
                        '<p class="help-block"><i class="fa fa-info-circle"></i> %s</p>' %
                        _("Define the send times in the events below.")
                    ),
                    data_bind="visible: send_frequency() === '%s'" % self.SEND_CUSTOM_DAILY,
                ),
                data_bind="visible: usesTimedSchedule()"
            ),
            hqcrispy.B3MultiField(
                _("Random Window Length (minutes)"),
                crispy.Div(
                    crispy.Field('window_length'),
                ),
                data_bind=("visible: showSharedTimeInput() && send_time_type() === '%s'"
                           % TimedSchedule.EVENT_RANDOM_TIME),
            ),
        ]

        result.extend(self.get_start_date_layout_fields())

        result.extend([
            hqcrispy.B3MultiField(
                _("Repeat"),
                crispy.Div(
                    twbscrispy.InlineField(
                        'repeat',
                        data_bind='value: repeat',
                    ),
                    css_class='col-sm-4',
                ),
                crispy.Div(
                    twbscrispy.InlineField(
                        'repeat_every',
                        data_bind='value: repeat_every',
                    ),
                    css_class='col-sm-2',
                    data_bind="visible: repeat() === '%s'" % self.REPEAT_EVERY_N,
                ),
                crispy.Div(
                    crispy.Div(
                        crispy.HTML('<label class="control-label">%s</label>' % _("days")),
                        css_class='col-sm-4',
                        data_bind="visible: send_frequency() === '%s' || send_frequency() === '%s'" % (
                            self.SEND_DAILY, self.SEND_CUSTOM_DAILY,
                        )
                    ),
                    crispy.Div(
                        crispy.HTML('<label class="control-label">%s</label>' % _("weeks")),
                        css_class='col-sm-4',
                        data_bind="visible: send_frequency() === '%s'" % self.SEND_WEEKLY,
                    ),
                    crispy.Div(
                        crispy.HTML('<label class="control-label">%s</label>' % _("months")),
                        css_class='col-sm-4',
                        data_bind="visible: send_frequency() === '%s'" % self.SEND_MONTHLY,
                    ),
                    data_bind="visible: repeat() === '%s'" % self.REPEAT_EVERY_N,
                ),
                data_bind='visible: usesTimedSchedule()',
            ),
            hqcrispy.B3MultiField(
                _("Stop"),
                crispy.Div(
                    twbscrispy.InlineField(
                        'stop_type',
                        data_bind='value: stop_type',
                    ),
                    css_class='col-sm-4',
                ),
                crispy.Div(
                    twbscrispy.InlineField(
                        'occurrences',
                        data_bind='value: occurrences',
                    ),
                    css_class='col-sm-2',
                    data_bind="visible: stop_type() === '%s'" % self.STOP_AFTER_OCCURRENCES,
                ),
                crispy.Div(
                    crispy.Div(
                        crispy.HTML('<label class="control-label">%s</label>' % _("occurrences")),
                        css_class='col-sm-4',
                        data_bind="visible: send_frequency() === '%s' || send_frequency() === '%s'" % (
                            self.SEND_DAILY, self.SEND_CUSTOM_DAILY
                        )
                    ),
                    crispy.Div(
                        crispy.HTML('<label class="control-label">%s</label>' % _("weekly occurrences")),
                        css_class='col-sm-4',
                        data_bind="visible: send_frequency() === '%s'" % self.SEND_WEEKLY,
                    ),
                    crispy.Div(
                        crispy.HTML('<label class="control-label">%s</label>' % _("monthly occurrences")),
                        css_class='col-sm-4',
                        data_bind="visible: send_frequency() === '%s'" % self.SEND_MONTHLY,
                    ),
                    data_bind="visible: stop_type() === '%s'" % self.STOP_AFTER_OCCURRENCES,
                ),
                data_bind="visible: usesTimedSchedule() && repeat() !== '%s'" % self.REPEAT_NO,
            ),
            hqcrispy.B3MultiField(
                "",
                crispy.HTML(
                    '<span>%s</span> <span data-bind="text: computedEndDate"></span>'
                    % _("Date of final occurrence:"),
                ),
                data_bind="visible: computedEndDate() !== ''",
            ),
        ])

        return result

    def get_recipients_layout_fields(self):
        return [
            crispy.Field(
                'recipient_types',
                data_bind="selectedOptions: recipient_types",
                style="width: 100%;"
            ),
            crispy.Div(
                crispy.HTML(
                    """
                        <p id="parent-case-type-warning" class="help-block alert alert-info">
                        <i class="fa fa-info-circle"></i>
                            %s
                        </p>
                    """
                    % _(
                        """
                            The "Case's Parent Case" Recipient setting only works for Parent / Child relationships,
                            not Parent / Extension or Host / Extension relationships.
                        """
                    )),
                data_bind="visible: (recipientTypeSelected('{parentCase}') && {extensionFlagEnabled})".format(
                    parentCase=CaseScheduleInstanceMixin.RECIPIENT_TYPE_PARENT_CASE,
                    extensionFlagEnabled="true" if EXTENSION_CASES_SYNC_ENABLED.enabled(self.domain) else "false")
            ),
            crispy.Div(
                crispy.Field(
                    'user_recipients',
                    data_bind='value: user_recipients.value',
                    placeholder=_("Select mobile worker(s)")
                ),
                data_bind="visible: recipientTypeSelected('%s')" % ScheduleInstance.RECIPIENT_TYPE_MOBILE_WORKER,
            ),
            crispy.Div(
                crispy.Field(
                    'user_group_recipients',
                    data_bind='value: user_group_recipients.value',
                    placeholder=_("Select user group(s)")
                ),
                data_bind="visible: recipientTypeSelected('%s')" % ScheduleInstance.RECIPIENT_TYPE_USER_GROUP,
            ),
            crispy.Div(
                crispy.Field(
                    'user_organization_recipients',
                    data_bind='value: user_organization_recipients.value',
                    placeholder=_("Select user organization(s)")
                ),
                crispy.Field(
                    'include_descendant_locations',
                    data_bind='checked: include_descendant_locations',
                ),
                hqcrispy.B3MultiField(
                    _("For the selected organizations, include"),
                    crispy.Div(
                        twbscrispy.InlineField(
                            'restrict_location_types',
                            data_bind='value: restrict_location_types',
                        ),
                        css_class='col-sm-6',
                    ),
                    crispy.Div(
                        twbscrispy.InlineField(
                            'location_types',
                            data_bind='value: location_types.value',
                            placeholder=_("Select organization levels(s)")
                        ),
                        data_bind="visible: restrict_location_types() === 'Y'",
                        css_class='col-sm-6',
                    ),
                    data_bind="visible: include_descendant_locations()",
                ),
                data_bind="visible: recipientTypeSelected('%s')" % ScheduleInstance.RECIPIENT_TYPE_LOCATION,
            ),
            crispy.Div(
                crispy.Field(
                    'case_group_recipients',
                    data_bind='value: case_group_recipients.value',
                    placeholder=_("Select case group(s)")
                ),
                data_bind="visible: recipientTypeSelected('%s')" % ScheduleInstance.RECIPIENT_TYPE_CASE_GROUP,
            ),
        ]

    @property
    def display_utc_timezone_option(self):
        """
        See comment under Schedule.use_utc_as_default_timezone.
        use_utc_as_default_timezone is only set to True on reminders migrated
        from the old framework that needed it to be set to True. We don't
        encourage using this option for new reminders so it's only visible
        for those reminders that have it set to True. It is possible to edit
        an old reminder and disable the option, after which it will be hidden
        and won't be allowed to be enabled again.
        """
        return self.initial_schedule and self.initial_schedule.use_utc_as_default_timezone

    def get_advanced_layout_fields(self):
        result = [
            crispy.Div(
                crispy.Field('use_utc_as_default_timezone'),
                data_bind='visible: %s' % ('true' if self.display_utc_timezone_option else 'false'),
            ),
            crispy.Field('default_language_code'),
        ]

        if self.use_advanced_user_data_filter:
            result.extend([
                hqcrispy.B3MultiField(
                    _("Filter user recipients"),
                    crispy.Div(
                        twbscrispy.InlineField(
                            'use_user_data_filter',
                            data_bind='value: use_user_data_filter',
                        ),
                        get_system_admin_label("visible: use_user_data_filter() === '%s'" % self.JSON),
                        css_class='col-sm-4',
                    ),
                ),
                crispy.Div(
                    crispy.Field('use_user_case_for_filter'),
                    data_bind=f"visible: use_user_data_filter() !== '{self.NO}'",
                ),
                crispy.Div(
                    crispy.Field('user_data_property_name'),
                    crispy.Field('user_data_property_value'),
                    data_bind=f"visible: use_user_data_filter() == '{self.YES}'",
                ),
                crispy.Div(
                    crispy.Field('user_data_property_json'),
                    data_bind=f"visible: use_user_data_filter() == '{self.JSON}'",
                ),
            ])

        return result

    def get_advanced_survey_layout_fields(self):
        return [
            crispy.Field(
                'submit_partially_completed_forms',
                data_bind='checked: submit_partially_completed_forms',
            ),
            crispy.Div(
                crispy.Field(
                    'include_case_updates_in_partial_submissions',
                ),
                data_bind='visible: submit_partially_completed_forms()',
            )
        ]

    @cached_property
    def language_list(self):
        sms_translations = get_or_create_sms_translations(self.domain)
        result = sms_translations.langs     # maintain order set on languages config page

        # add any languages present in alert but deleted from languages config page
        if self.initial_schedule:
            initial_langs = self.initial_schedule.memoized_language_set
            initial_langs.discard('*')
            result += list(self.initial_schedule.memoized_language_set - set(result))

        return result

    def html_message_template(self):
        if RICH_TEXT_EMAILS.enabled(self.domain):
            return escape(render_to_string('scheduling/partials/rich_text_email_template.html'))
        else:
            return ''

    @property
    def use_case(self):
        raise NotImplementedError()

    @property
    def current_values(self):
        values = {}
        for field_name in self.fields.keys():
            values[field_name] = self[field_name].value()
        values['standalone_content_form'] = self.standalone_content_form.current_values
        values['custom_event_formset'] = [form.current_values for form in self.custom_event_formset]
        values['editing_custom_immediate_schedule'] = self.editing_custom_immediate_schedule
        values['use_case'] = self.use_case
        return values

    @property
    def current_select2_user_recipients(self):
        value = self['user_recipients'].value()
        if not value:
            return []

        result = []
        for user_id in value:
            user_id = user_id.strip()
            user = CommCareUser.get_by_user_id(user_id, domain=self.domain)
            if user and not user.is_deleted():
                result.append({"id": user_id, "text": user.raw_username})
            else:
                # Always add it here because, separately, the id still shows up in the
                # field's value and it will raise a ValidationError. By adding it here
                # it allows the user to remove it and fix the ValidationError.
                result.append({"id": user_id, "text": _("(not found)")})

        return result

    @property
    def current_select2_user_group_recipients(self):
        value = self['user_group_recipients'].value()
        if not value:
            return []

        result = []
        for group_id in value:
            group_id = group_id.strip()
            group = Group.get(group_id)
            if group.doc_type != 'Group' or group.domain != self.domain:
                result.append({"id": group_id, "text": _("(not found)")})
            else:
                result.append({"id": group_id, "text": group.name})

        return result

    @property
    def current_select2_user_organization_recipients(self):
        value = self['user_organization_recipients'].value()
        if not value:
            return []

        result = []
        for location_id in value:
            location_id = location_id.strip()
            try:
                location = SQLLocation.objects.get(domain=self.domain, location_id=location_id, is_archived=False)
            except SQLLocation.DoesNotExist:
                result.append({"id": location_id, "text": _("(not found)")})
            else:
                result.append({"id": location_id, "text": location.name})

        return result

    @property
    def current_select2_location_types(self):
        value = self['location_types'].value()
        if not value:
            return []

        result = []
        for location_type_id in value:
            location_type_id = location_type_id.strip()
            try:
                location_type = LocationType.objects.get(domain=self.domain, pk=location_type_id)
            except LocationType.DoesNotExist:
                result.append({"id": location_type_id, "text": _("(not found)")})
            else:
                result.append({"id": location_type_id, "text": location_type.name})

        return result

    @property
    def current_select2_case_group_recipients(self):
        value = self['case_group_recipients'].value()
        if not value:
            return []

        result = []
        for case_group_id in value:
            case_group_id = case_group_id.strip()
            case_group = CommCareCaseGroup.get(case_group_id)
            if case_group.doc_type != 'CommCareCaseGroup' or case_group.domain != self.domain:
                result.append({"id": case_group_id, "text": _("(not found)")})
            else:
                result.append({"id": case_group_id, "text": case_group.name})

        return result

    @property
    def current_visit_scheduler_form(self):
        """
        Only used in the ConditionalAlertScheduleForm
        """
        return {}

    @property
    def uses_sms_survey(self):
        return self.cleaned_data.get('content') == self.CONTENT_SMS_SURVEY

    def clean_active(self):
        return self.cleaned_data.get('active') == 'Y'

    def clean_user_recipients(self):
        if ScheduleInstance.RECIPIENT_TYPE_MOBILE_WORKER not in self.cleaned_data.get('recipient_types', []):
            return []

        data = self.cleaned_data['user_recipients']

        if not data:
            raise ValidationError(_("Please specify the user(s) or deselect users as recipients"))

        for user_id in data:
            user = CommCareUser.get_by_user_id(user_id, domain=self.domain)
            if not user or user.is_deleted():
                raise ValidationError(
                    _("One or more users were unexpectedly not found. Please select user(s) again.")
                )

        return data

    def clean_user_group_recipients(self):
        if ScheduleInstance.RECIPIENT_TYPE_USER_GROUP not in self.cleaned_data.get('recipient_types', []):
            return []

        data = self.cleaned_data['user_group_recipients']

        if not data:
            raise ValidationError(_("Please specify the groups(s) or deselect user groups as recipients"))

        not_found_error = ValidationError(
            _("One or more user groups were unexpectedly not found. Please select group(s) again.")
        )

        for group_id in data:
            try:
                group = Group.get(group_id)
            except ResourceNotFound:
                raise not_found_error

            if group.doc_type != 'Group':
                raise not_found_error

            if group.domain != self.domain:
                raise not_found_error

        return data

    def clean_user_organization_recipients(self):
        if ScheduleInstance.RECIPIENT_TYPE_LOCATION not in self.cleaned_data.get('recipient_types', []):
            return []

        data = self.cleaned_data['user_organization_recipients']

        if not data:
            raise ValidationError(
                _("Please specify the organization(s) or deselect user organizations as recipients")
            )

        for location_id in data:
            try:
                SQLLocation.objects.get(domain=self.domain, location_id=location_id, is_archived=False)
            except SQLLocation.DoesNotExist:
                raise ValidationError(
                    _("One or more user organizations were unexpectedly not found. "
                      "Please select organization(s) again.")
                )

        return data

    def clean_location_types(self):
        if ScheduleInstance.RECIPIENT_TYPE_LOCATION not in self.cleaned_data.get('recipient_types', []):
            return []

        if not self.cleaned_data.get('include_descendant_locations'):
            return []

        if self.cleaned_data.get('restrict_location_types') != 'Y':
            return []

        data = self.cleaned_data['location_types']

        if not data:
            raise ValidationError(
                _("Please specify the organization level(s) or choose to send to all organization levels")
            )

        result = []

        for location_type_id in data:
            try:
                location_type_id = int(location_type_id)
            except (TypeError, ValueError):
                raise ValidationError(_("An error occurred. Please try again"))

            try:
                LocationType.objects.get(domain=self.domain, pk=location_type_id)
            except LocationType.DoesNotExist:
                raise ValidationError(
                    _("One or more user organization levels were unexpectedly not found. "
                      "Please select organization level(s) again.")
                )

            result.append(location_type_id)

        return result

    def clean_case_group_recipients(self):
        if ScheduleInstance.RECIPIENT_TYPE_CASE_GROUP not in self.cleaned_data.get('recipient_types', []):
            return []

        data = self.cleaned_data['case_group_recipients']

        if not data:
            raise ValidationError(
                _("Please specify the case groups(s) or deselect case groups as recipients")
            )

        not_found_error = ValidationError(
            _("One or more case groups were unexpectedly not found. Please select group(s) again.")
        )

        for case_group_id in data:
            try:
                case_group = CommCareCaseGroup.get(case_group_id)
            except ResourceNotFound:
                raise not_found_error

            if case_group.doc_type != 'CommCareCaseGroup':
                raise not_found_error

            if case_group.domain != self.domain:
                raise not_found_error

        return data

    def clean_weekdays(self):
        if self.cleaned_data.get('send_frequency') != self.SEND_WEEKLY:
            return None

        weeekdays = self.cleaned_data.get('weekdays')
        if not weeekdays:
            raise ValidationError(_("Please select the applicable day(s) of the week."))

        return [int(i) for i in weeekdays]

    def clean_days_of_month(self):
        if self.cleaned_data.get('send_frequency') != self.SEND_MONTHLY:
            return None

        days_of_month = self.cleaned_data.get('days_of_month')
        if not days_of_month:
            raise ValidationError(_("Please select the applicable day(s) of the month."))

        return [int(i) for i in days_of_month]

    def cleaned_data_uses_custom_event_definitions(self):
        return self.cleaned_data.get('send_frequency') in (self.SEND_CUSTOM_DAILY, self.SEND_CUSTOM_IMMEDIATE)

    def cleaned_data_uses_alert_schedule(self):
        return self.cleaned_data.get('send_frequency') in (self.SEND_IMMEDIATELY, self.SEND_CUSTOM_IMMEDIATE)

    def cleaned_data_uses_timed_schedule(self):
        return self.cleaned_data.get('send_frequency') in (
            self.SEND_DAILY,
            self.SEND_WEEKLY,
            self.SEND_MONTHLY,
            self.SEND_CUSTOM_DAILY,
        )

    def clean_send_time(self):
        if (
            self.cleaned_data_uses_custom_event_definitions()
            or self.cleaned_data_uses_alert_schedule()
            or self.cleaned_data.get('send_time_type') not in [
                TimedSchedule.EVENT_SPECIFIC_TIME, TimedSchedule.EVENT_RANDOM_TIME
            ]
        ):
            return None

        return validate_time(self.cleaned_data.get('send_time'))

    def clean_window_length(self):
        if (
            self.cleaned_data_uses_custom_event_definitions()
            or self.cleaned_data_uses_alert_schedule()
            or self.cleaned_data.get('send_time_type') != TimedSchedule.EVENT_RANDOM_TIME
        ):
            return None

        value = self.cleaned_data.get('window_length')
        if value is None:
            raise ValidationError(_("This field is required."))

        return value

    def clean_start_date(self):
        if self.cleaned_data_uses_alert_schedule():
            return None

        return validate_date(self.cleaned_data.get('start_date'))

    def clean_repeat(self):
        if self.cleaned_data_uses_alert_schedule():
            return None

        repeat = self.cleaned_data.get('repeat')
        if not repeat:
            raise ValidationError(_("This field is required"))

        return repeat

    def clean_repeat_every(self):
        if (
            self.cleaned_data_uses_alert_schedule()
            or self.cleaned_data.get('repeat') != self.REPEAT_EVERY_N
        ):
            return None

        return validate_int(self.cleaned_data.get('repeat_every'), 2)

    def clean_stop_type(self):
        if (
            self.cleaned_data_uses_alert_schedule()
            or self.cleaned_data.get('repeat') == self.REPEAT_NO
        ):
            return None

        stop_type = self.cleaned_data.get('stop_type')
        if not stop_type:
            raise ValidationError(_("This field is required"))

        return stop_type

    def clean_occurrences(self):
        if (
            self.cleaned_data_uses_alert_schedule()
            or self.cleaned_data.get('repeat') == self.REPEAT_NO
            or self.cleaned_data.get('stop_type') != self.STOP_AFTER_OCCURRENCES
        ):
            return None

        return validate_int(self.cleaned_data.get('occurrences'), 2)

    def clean_use_user_case_for_filter(self):
        return self.cleaned_data.get('use_user_case_for_filter') == self.YES

    def clean_user_data_property_name(self):
        if self.cleaned_data.get('use_user_data_filter') != self.YES:
            return None

        value = self.cleaned_data.get('user_data_property_name')
        if not value:
            raise ValidationError(_("This field is required."))

        return value

    def clean_user_data_property_value(self):
        use_user_data_filter = self.cleaned_data.get('use_user_data_filter')
        if use_user_data_filter != self.YES:
            return None

        value = self.cleaned_data.get('user_data_property_value')
        if not value:
            raise ValidationError(_("This field is required."))

        return [value]

    def clean_user_data_property_json(self):
        use_user_data_filter = self.cleaned_data.get('use_user_data_filter')
        if use_user_data_filter != self.JSON:
            return None

        value = self.cleaned_data.get('user_data_property_json')
        if not value:
            raise ValidationError(_("This field is required."))

        def json_error():
            return ValidationError(_("Invalid JSON: Needs to be an object with valid "
                                     "properties as keys and list of strings as values"))
        try:
            value = json.loads(value)
        except Exception:
            raise json_error()
        if not isinstance(value, dict):
            raise json_error()

        if self.cleaned_data.get("use_user_case_for_filter"):
            from corehq.apps.data_dictionary.util import get_data_dict_props_by_case_type
            user_case_properties = (
                get_data_dict_props_by_case_type(self.domain, exclude_deprecated=True))[USERCASE_TYPE]
            invalid_keys = \
                [property_name for property_name in value.keys() if property_name not in user_case_properties]
            if len(invalid_keys) > 0:
                raise ValidationError(_("Invalid JSON: Keys are not valid user case property names: %s")
                                      % ", ".join(invalid_keys))

        keys_with_invalid_value = []
        for property_name in value.keys():
            property_values = value[property_name]
            if not isinstance(property_values, list) or any(not isinstance(v, str) for v in property_values):
                keys_with_invalid_value.append(property_name)
        if len(keys_with_invalid_value) > 0:
            raise ValidationError(_("Invalid JSON: Values for keys are not lists of strings: %s")
                                  % ", ".join(keys_with_invalid_value))

        return value

    def distill_recipients(self):
        form_data = self.cleaned_data
        return (
            [(ScheduleInstance.RECIPIENT_TYPE_MOBILE_WORKER, user_id)
             for user_id in form_data['user_recipients']]
            + [(ScheduleInstance.RECIPIENT_TYPE_USER_GROUP, group_id)
               for group_id in form_data['user_group_recipients']]
            + [(ScheduleInstance.RECIPIENT_TYPE_LOCATION, location_id)
               for location_id in form_data['user_organization_recipients']]
            + [(ScheduleInstance.RECIPIENT_TYPE_CASE_GROUP, case_group_id)
               for case_group_id in form_data['case_group_recipients']]
        )

    def distill_total_iterations(self):
        form_data = self.cleaned_data
        if form_data['repeat'] == self.REPEAT_NO:
            return 1
        elif form_data['stop_type'] == self.STOP_NEVER:
            return TimedSchedule.REPEAT_INDEFINITELY

        return form_data['occurrences']

    def distill_repeat_every(self):
        if self.cleaned_data['repeat'] == self.REPEAT_EVERY_N:
            return self.cleaned_data['repeat_every']

        return 1

    def distill_default_language_code(self):
        value = self.cleaned_data['default_language_code']
        if value == self.LANGUAGE_PROJECT_DEFAULT:
            return None
        else:
            return value

    def distill_extra_scheduling_options(self):
        form_data = self.cleaned_data
        return {
            'active': form_data['active'],
            'default_language_code': self.distill_default_language_code(),
            'include_descendant_locations': (
                ScheduleInstance.RECIPIENT_TYPE_LOCATION in form_data['recipient_types']
                and form_data['include_descendant_locations']
            ),
            'location_type_filter': form_data['location_types'],
            'use_utc_as_default_timezone': form_data['use_utc_as_default_timezone'],
            'user_data_filter': self.distill_user_data_filter(),
            'use_user_case_for_filter': self.cleaned_data['use_user_case_for_filter']
        }

    def distill_user_data_filter(self):
        if self.cleaned_data['use_user_data_filter'] == self.NO:
            return {}

        if self.cleaned_data['use_user_data_filter'] == self.YES:
            name = self.cleaned_data['user_data_property_name']
            value = self.cleaned_data['user_data_property_value']
            return {name: value}

        return self.cleaned_data['user_data_property_json']

    def distill_start_offset(self):
        raise NotImplementedError()

    def distill_start_day_of_week(self):
        raise NotImplementedError()

    def distill_model_timed_event(self):
        if self.cleaned_data_uses_custom_event_definitions():
            raise ValueError("Cannot use this method with custom event definitions")

        event_type = self.cleaned_data['send_time_type']
        if event_type == TimedSchedule.EVENT_SPECIFIC_TIME:
            return TimedEvent(
                time=self.cleaned_data['send_time'],
            )
        elif event_type == TimedSchedule.EVENT_RANDOM_TIME:
            return RandomTimedEvent(
                time=self.cleaned_data['send_time'],
                window_length=self.cleaned_data['window_length'],
            )
        else:
            raise ValueError("Unexpected send_time_type: %s" % event_type)

    def save_immediate_schedule(self):
        content = self.standalone_content_form.distill_content()
        extra_scheduling_options = self.distill_extra_scheduling_options()

        if self.initial_schedule:
            schedule = self.initial_schedule
            AlertSchedule.assert_is(schedule)
            schedule.set_simple_alert(content, extra_options=extra_scheduling_options)
        else:
            schedule = AlertSchedule.create_simple_alert(self.domain, content,
                extra_options=extra_scheduling_options)

        return schedule

    def save_daily_schedule(self):
        repeat_every = self.distill_repeat_every()
        total_iterations = self.distill_total_iterations()
        content = self.standalone_content_form.distill_content()
        extra_scheduling_options = self.distill_extra_scheduling_options()

        if self.initial_schedule:
            schedule = self.initial_schedule
            TimedSchedule.assert_is(schedule)
            schedule.set_simple_daily_schedule(
                self.distill_model_timed_event(),
                content,
                total_iterations=total_iterations,
                start_offset=self.distill_start_offset(),
                extra_options=extra_scheduling_options,
                repeat_every=repeat_every,
            )
        else:
            schedule = TimedSchedule.create_simple_daily_schedule(
                self.domain,
                self.distill_model_timed_event(),
                content,
                total_iterations=total_iterations,
                start_offset=self.distill_start_offset(),
                extra_options=extra_scheduling_options,
                repeat_every=repeat_every,
            )

        return schedule

    def save_weekly_schedule(self):
        form_data = self.cleaned_data
        repeat_every = self.distill_repeat_every()
        total_iterations = self.distill_total_iterations()
        content = self.standalone_content_form.distill_content()
        extra_scheduling_options = self.distill_extra_scheduling_options()

        if self.initial_schedule:
            schedule = self.initial_schedule
            TimedSchedule.assert_is(schedule)
            schedule.set_simple_weekly_schedule(
                self.distill_model_timed_event(),
                content,
                form_data['weekdays'],
                self.distill_start_day_of_week(),
                total_iterations=total_iterations,
                extra_options=extra_scheduling_options,
                repeat_every=repeat_every,
            )
        else:
            schedule = TimedSchedule.create_simple_weekly_schedule(
                self.domain,
                self.distill_model_timed_event(),
                content,
                form_data['weekdays'],
                self.distill_start_day_of_week(),
                total_iterations=total_iterations,
                extra_options=extra_scheduling_options,
                repeat_every=repeat_every,
            )

        return schedule

    def save_monthly_schedule(self):
        form_data = self.cleaned_data
        repeat_every = self.distill_repeat_every()
        total_iterations = self.distill_total_iterations()
        content = self.standalone_content_form.distill_content()
        extra_scheduling_options = self.distill_extra_scheduling_options()

        positive_days = [day for day in form_data['days_of_month'] if day > 0]
        negative_days = [day for day in form_data['days_of_month'] if day < 0]
        sorted_days_of_month = sorted(positive_days) + sorted(negative_days)

        if self.initial_schedule:
            schedule = self.initial_schedule
            TimedSchedule.assert_is(schedule)
            schedule.set_simple_monthly_schedule(
                self.distill_model_timed_event(),
                sorted_days_of_month,
                content,
                total_iterations=total_iterations,
                extra_options=extra_scheduling_options,
                repeat_every=repeat_every,
            )
        else:
            schedule = TimedSchedule.create_simple_monthly_schedule(
                self.domain,
                self.distill_model_timed_event(),
                sorted_days_of_month,
                content,
                total_iterations=total_iterations,
                extra_options=extra_scheduling_options,
                repeat_every=repeat_every,
            )

        return schedule

    def save_custom_daily_schedule(self):
        event_and_content_objects = [
            (form.distill_event(), form.distill_content())
            for form in self.custom_event_formset.non_deleted_forms
        ]
        total_iterations = self.distill_total_iterations()

        if total_iterations == 1:
            # Just give a default value which is the minimum value
            repeat_every = event_and_content_objects[-1][0].day + 1
        else:
            repeat_every = self.distill_repeat_every()

        extra_scheduling_options = self.distill_extra_scheduling_options()

        if self.initial_schedule:
            schedule = self.initial_schedule
            TimedSchedule.assert_is(schedule)
            schedule.set_custom_daily_schedule(
                event_and_content_objects,
                total_iterations=total_iterations,
                start_offset=self.distill_start_offset(),
                extra_options=extra_scheduling_options,
                repeat_every=repeat_every,
            )
        else:
            schedule = TimedSchedule.create_custom_daily_schedule(
                self.domain,
                event_and_content_objects,
                total_iterations=total_iterations,
                start_offset=self.distill_start_offset(),
                extra_options=extra_scheduling_options,
                repeat_every=repeat_every,
            )

        return schedule

    def save_custom_immediate_schedule(self):
        event_and_content_objects = [
            (form.distill_event(), form.distill_content())
            for form in self.custom_event_formset.non_deleted_forms
        ]
        extra_scheduling_options = self.distill_extra_scheduling_options()

        if self.initial_schedule:
            schedule = self.initial_schedule
            AlertSchedule.assert_is(schedule)
            schedule.set_custom_alert(event_and_content_objects, extra_options=extra_scheduling_options)
        else:
            schedule = AlertSchedule.create_custom_alert(self.domain, event_and_content_objects,
                extra_options=extra_scheduling_options)

        return schedule

    def save_schedule(self):
        send_frequency = self.cleaned_data['send_frequency']
        return {
            self.SEND_IMMEDIATELY: self.save_immediate_schedule,
            self.SEND_DAILY: self.save_daily_schedule,
            self.SEND_WEEKLY: self.save_weekly_schedule,
            self.SEND_MONTHLY: self.save_monthly_schedule,
            self.SEND_CUSTOM_DAILY: self.save_custom_daily_schedule,
            self.SEND_CUSTOM_IMMEDIATE: self.save_custom_immediate_schedule,
        }[send_frequency]()


class BroadcastForm(ScheduleForm):

    use_case = 'broadcast'

    schedule_name = CharField(
        required=True,
        label=gettext_lazy("Broadcast Name"),
        max_length=1000,
    )

    def __init__(self, domain, schedule, can_use_sms_surveys, broadcast, *args, **kwargs):
        self.initial_broadcast = broadcast
        super(BroadcastForm, self).__init__(domain, schedule, can_use_sms_surveys, *args, **kwargs)

    def clean_active(self):
        active = super(BroadcastForm, self).clean_active()

        if self.cleaned_data.get('send_frequency') == self.SEND_IMMEDIATELY and not active:
            raise ValidationError(_("You cannot create an immediate broadcast which is inactive."))

        return active

    def get_after_content_layout_fields(self):
        result = super(BroadcastForm, self).get_after_content_layout_fields()
        result.append(
            hqcrispy.FormActions(
                twbscrispy.StrictButton(
                    _("Save"),
                    data_bind='text: saveBroadcastText()',
                    css_class='btn-primary',
                    type='submit',
                ),
            )
        )
        return result

    def get_start_date_layout_fields(self):
        return [
            hqcrispy.B3MultiField(
                _("Start"),
                crispy.Div(
                    twbscrispy.InlineField(
                        'start_date',
                        data_bind='value: start_date',
                    ),
                    css_class='col-sm-4',
                ),
                data_bind='visible: usesTimedSchedule()',
            ),
        ]

    def get_scheduling_layout_fields(self):
        result = [
            crispy.Field('schedule_name'),
        ]
        result.extend(super(BroadcastForm, self).get_scheduling_layout_fields())
        return result

    def compute_initial(self, domain):
        result = super(BroadcastForm, self).compute_initial(self.domain)
        if self.initial_broadcast:
            result['schedule_name'] = self.initial_broadcast.name
            self.add_initial_recipients(self.initial_broadcast.recipients, result)
            if isinstance(self.initial_broadcast, ScheduledBroadcast):
                result['start_date'] = self.initial_broadcast.start_date.strftime('%Y-%m-%d')

        return result

    def distill_start_offset(self):
        return 0

    def distill_start_day_of_week(self):
        if self.cleaned_data['send_frequency'] != self.SEND_WEEKLY:
            return TimedSchedule.ANY_DAY

        return self.cleaned_data['start_date'].weekday()

    def save_immediate_broadcast(self, schedule):
        form_data = self.cleaned_data
        recipients = self.distill_recipients()

        if self.initial_broadcast:
            raise ImmediateMessageEditAttempt("Cannot edit an ImmediateBroadcast")

        return ImmediateBroadcast.objects.create(
            domain=self.domain,
            name=form_data['schedule_name'],
            schedule=schedule,
            recipients=recipients,
        )

    def save_scheduled_broadcast(self, schedule):
        form_data = self.cleaned_data
        recipients = self.distill_recipients()

        if self.initial_broadcast:
            broadcast = self.initial_broadcast
            if not isinstance(broadcast, ScheduledBroadcast):
                raise TypeError("Expected ScheduledBroadcast")
        else:
            broadcast = ScheduledBroadcast(
                domain=self.domain,
                schedule=schedule,
            )

        broadcast.name = form_data['schedule_name']
        broadcast.start_date = form_data['start_date']
        broadcast.recipients = recipients
        broadcast.save()
        return broadcast

    def save_broadcast_and_schedule(self):
        with transaction.atomic():
            schedule = self.save_schedule()

            send_frequency = self.cleaned_data['send_frequency']
            if send_frequency == self.SEND_CUSTOM_IMMEDIATE:
                raise ValueError(
                    "Did not expect to see custom immediate schedule as a value for send_frequency "
                    "in a broadcast. Check that send_frequency choices are being restricted properly."
                )

            broadcast = {
                self.SEND_IMMEDIATELY: self.save_immediate_broadcast,
                self.SEND_DAILY: self.save_scheduled_broadcast,
                self.SEND_WEEKLY: self.save_scheduled_broadcast,
                self.SEND_MONTHLY: self.save_scheduled_broadcast,
                self.SEND_CUSTOM_DAILY: self.save_scheduled_broadcast,
            }[send_frequency](schedule)

        return (broadcast, schedule)


class ConditionalAlertScheduleForm(ScheduleForm):
    START_DATE_RULE_TRIGGER = 'RULE_TRIGGER'
    START_DATE_CASE_PROPERTY = 'CASE_PROPERTY'
    START_DATE_SPECIFIC_DATE = 'SPECIFIC_DATE'
    START_DATE_FROM_VISIT_SCHEDULER = 'VISIT_SCHEDULER'

    START_OFFSET_ZERO = 'ZERO'
    START_OFFSET_NEGATIVE = 'NEGATIVE'
    START_OFFSET_POSITIVE = 'POSITIVE'

    use_case = 'conditional_alert'

    FCM_SUPPORTED_RECIPIENT_TYPES = [
        ScheduleInstance.RECIPIENT_TYPE_MOBILE_WORKER,
        ScheduleInstance.RECIPIENT_TYPE_LOCATION,
        ScheduleInstance.RECIPIENT_TYPE_USER_GROUP,
        CaseScheduleInstanceMixin.RECIPIENT_TYPE_CASE_OWNER,
        CaseScheduleInstanceMixin.RECIPIENT_TYPE_LAST_SUBMITTING_USER,
        CaseScheduleInstanceMixin.RECIPIENT_TYPE_CASE_PROPERTY_USERNAME,
        CaseScheduleInstanceMixin.RECIPIENT_TYPE_CASE_PROPERTY_USER_ID,
        CaseScheduleInstanceMixin.RECIPIENT_TYPE_CUSTOM,
    ]

    # start_date is defined on the superclass but cleaning it in this subclass
    # depends on start_date_type, which depends on send_frequency
    field_order = [
        'send_frequency',
        'start_date_type',
        'start_date',
    ]

    start_date_type = ChoiceField(
        required=False,
        choices=(
            (START_DATE_RULE_TRIGGER, gettext_lazy("The first available time after the rule is satisfied")),
            (START_DATE_CASE_PROPERTY, gettext_lazy("The date from case property")),
            (START_DATE_SPECIFIC_DATE, gettext_lazy("A specific date")),
        )
    )

    start_date_case_property = TrimmedCharField(
        label='',
        required=False,
    )

    start_offset_type = ChoiceField(
        required=False,
        choices=(
            (START_OFFSET_ZERO, gettext_lazy("Exactly on the start date")),
            (START_OFFSET_NEGATIVE, gettext_lazy("Before the start date by")),
            (START_OFFSET_POSITIVE, gettext_lazy("After the start date by")),
        )
    )

    start_offset = IntegerField(
        label='',
        required=False,
        min_value=1,
    )

    start_day_of_week = ChoiceField(
        required=False,
        choices=(
            ('6', gettext_lazy('The first Sunday that occurs on or after the start date')),
            ('0', gettext_lazy('The first Monday that occurs on or after the start date')),
            ('1', gettext_lazy('The first Tuesday that occurs on or after the start date')),
            ('2', gettext_lazy('The first Wednesday that occurs on or after the start date')),
            ('3', gettext_lazy('The first Thursday that occurs on or after the start date')),
            ('4', gettext_lazy('The first Friday that occurs on or after the start date')),
            ('5', gettext_lazy('The first Saturday that occurs on or after the start date')),
        ),
    )

    custom_recipient = ChoiceField(
        required=False,
        choices=(
            [('', '')]
            + [(k, v[1]) for k, v in settings.AVAILABLE_CUSTOM_SCHEDULING_RECIPIENTS.items()]
        )
    )

    username_case_property = CharField(
        required=False,
    )

    user_id_case_property = CharField(
        required=False,
    )

    email_case_property = CharField(
        required=False,
    )

    reset_case_property_enabled = ChoiceField(
        required=True,
        choices=(
            (ScheduleForm.NO, gettext_lazy("Disabled")),
            (ScheduleForm.YES, gettext_lazy("Restart schedule when this case property takes any new value: ")),
        ),
    )

    reset_case_property_name = TrimmedCharField(
        label='',
        required=False,
    )

    send_time_case_property_name = TrimmedCharField(
        label='',
        required=False,
    )

    # The app id and form unique id of a visit scheduler form, separated by '|'
    visit_scheduler_app_and_form_unique_id = CharField(
        label=gettext_lazy("Scheduler: Form"),
        required=False,
        widget=Select(choices=[]),
    )

    visit_number = IntegerField(
        label='',
        required=False,
        min_value=1,
    )

    visit_window_position = ChoiceField(
        label=gettext_lazy("Scheduler: Use"),
        required=False,
        choices=(
            (VISIT_WINDOW_START, gettext_lazy("the first date in the visit window")),
            (VISIT_WINDOW_DUE_DATE, gettext_lazy("the due date of the visit")),
            (VISIT_WINDOW_END, gettext_lazy("the last date in the visit window")),
        ),
    )

    capture_custom_metadata_item = ChoiceField(
        label='',
        choices=(
            (ScheduleForm.NO, gettext_lazy("No")),
            (ScheduleForm.YES, gettext_lazy("Yes")),
        ),
        required=False,
    )

    custom_metadata_item_name = TrimmedCharField(
        label=gettext_lazy("Custom Data: Name"),
        required=False,
    )

    custom_metadata_item_value = TrimmedCharField(
        label=gettext_lazy("Custom Data: Value"),
        required=False,
    )

    stop_date_case_property_enabled = ChoiceField(
        required=True,
        choices=(
            (ScheduleForm.NO, gettext_lazy("No")),
            (ScheduleForm.YES, gettext_lazy("Yes")),
        ),
    )

    stop_date_case_property_name = TrimmedCharField(
        label='',
        required=False,
    )

    allow_custom_immediate_schedule = True

    def __init__(self, domain, schedule, can_use_sms_surveys, rule, criteria_form, *args, **kwargs):
        self.initial_rule = rule
        self.criteria_form = criteria_form
        super(ConditionalAlertScheduleForm, self).__init__(domain, schedule, can_use_sms_surveys, *args, **kwargs)
        if self.initial_rule:
            self.set_read_only_fields_during_editing()
        self.update_recipient_types_choices()
        self.update_send_time_type_choices()
        self.update_start_date_type_choices()

    def get_extra_timing_fields(self):
        return [
            crispy.Div(
                twbscrispy.InlineField('send_time_case_property_name'),
                data_bind="visible: send_time_type() === '%s'" % TimedSchedule.EVENT_CASE_PROPERTY_TIME,
                css_class='col-sm-6',
            ),
        ]

    def add_additional_content_types(self):
        super(ConditionalAlertScheduleForm, self).add_additional_content_types()

        if (
            self.is_system_admin
            or self.initial.get('content') == self.CONTENT_CUSTOM_SMS
        ):
            self.fields['content'].choices += [
                (self.CONTENT_CUSTOM_SMS, _("Custom SMS")),
            ]

        if (
            self.initial.get('content') == self.CONTENT_FCM_NOTIFICATION
            or (FCM_NOTIFICATION.enabled(self.domain) and settings.FCM_CREDS)
        ):
            self.fields['content'].choices += [
                (self.CONTENT_FCM_NOTIFICATION, _("Push Notification"))
            ]

    @property
    def current_visit_scheduler_form(self):
        value = self['visit_scheduler_app_and_form_unique_id'].value()
        if not value:
            return {}

        app_id, form_unique_id = split_combined_id(value)
        try:
            form, app = self.get_latest_released_form_and_app(app_id, form_unique_id)
        except Exception:
            return {}

        return {'id': value, 'text': form.full_path_name}

    @property
    def scheduling_fieldset_legend(self):
        return ''

    def set_read_only_fields_during_editing(self):
        # Django also handles keeping the field's value to its initial value no matter what is posted
        # https://docs.djangoproject.com/en/1.11/ref/forms/fields/#disabled

        # Don't allow the reset_case_property_name to change values after being initially set.
        # The framework doesn't account for this option being enabled, disabled, or changing
        # after being initially set.
        self.fields['reset_case_property_enabled'].disabled = True
        self.fields['reset_case_property_name'].disabled = True

    @cached_property
    def requires_system_admin_to_edit(self):
        return (
            CaseScheduleInstanceMixin.RECIPIENT_TYPE_CUSTOM in self.initial.get('recipient_types', [])
            or self.initial.get('content') == self.CONTENT_CUSTOM_SMS
            or self.initial.get('start_date_type') == self.START_DATE_FROM_VISIT_SCHEDULER
            or self.initial.get('capture_custom_metadata_item') == self.YES
        )

    @cached_property
    def requires_system_admin_to_save(self):
        return (
            CaseScheduleInstanceMixin.RECIPIENT_TYPE_CUSTOM in self.cleaned_data['recipient_types']
            or self.cleaned_data['content'] == self.CONTENT_CUSTOM_SMS
            or self.cleaned_data['start_date_type'] == self.START_DATE_FROM_VISIT_SCHEDULER
            or self.cleaned_data['capture_custom_metadata_item'] == self.YES
        )

    def update_send_time_type_choices(self):
        self.fields['send_time_type'].choices += [
            (TimedSchedule.EVENT_CASE_PROPERTY_TIME, _("The time from case property")),
        ]

    def update_recipient_types_choices(self):
        new_choices = [
            (CaseScheduleInstanceMixin.RECIPIENT_TYPE_SELF, _("The Case")),
            (CaseScheduleInstanceMixin.RECIPIENT_TYPE_CASE_OWNER, _("The Case's Owner")),
            (CaseScheduleInstanceMixin.RECIPIENT_TYPE_LAST_SUBMITTING_USER, _("The Case's Last Submitting User")),
            (CaseScheduleInstanceMixin.RECIPIENT_TYPE_PARENT_CASE, _("The Case's Parent Case")),
            (CaseScheduleInstanceMixin.RECIPIENT_TYPE_ALL_CHILD_CASES, _("The Case's Child Cases")),
            (CaseScheduleInstanceMixin.RECIPIENT_TYPE_CASE_PROPERTY_USERNAME,
                _("Username Specified via Case Property")),
            (CaseScheduleInstanceMixin.RECIPIENT_TYPE_CASE_PROPERTY_USER_ID,
                _("User ID Specified via Case Property")),
            (CaseScheduleInstanceMixin.RECIPIENT_TYPE_CASE_PROPERTY_EMAIL, _("Email Specified via Case Property")),
        ]
        new_choices.extend(self.fields['recipient_types'].choices)

        if (
            self.is_system_admin
            or CaseScheduleInstanceMixin.RECIPIENT_TYPE_CUSTOM in self.initial.get('recipient_types', [])
        ):
            new_choices.extend([
                (CaseScheduleInstanceMixin.RECIPIENT_TYPE_CUSTOM, _("Custom Recipient")),
            ])

        self.fields['recipient_types'].choices = new_choices

    def update_start_date_type_choices(self):
        if (
            self.is_system_admin
            or self.initial.get('start_date_type') == self.START_DATE_FROM_VISIT_SCHEDULER
        ):
            self.fields['start_date_type'].choices += [
                (self.START_DATE_FROM_VISIT_SCHEDULER, _("A date from a visit scheduler")),
            ]

    def add_initial_for_send_time(self, initial):
        if initial['send_frequency'] not in (self.SEND_DAILY, self.SEND_WEEKLY, self.SEND_MONTHLY):
            return

        if self.initial_schedule.event_type == TimedSchedule.EVENT_CASE_PROPERTY_TIME:
            initial['send_time_case_property_name'] = \
                self.initial_schedule.memoized_events[0].case_property_name
        else:
            super(ConditionalAlertScheduleForm, self).add_initial_for_send_time(initial)

    def add_initial_recipients(self, recipients, initial):
        super(ConditionalAlertScheduleForm, self).add_initial_recipients(recipients, initial)

        for recipient_type, recipient_id in recipients:
            if recipient_type == CaseScheduleInstanceMixin.RECIPIENT_TYPE_CUSTOM:
                initial['custom_recipient'] = recipient_id
            if recipient_type == CaseScheduleInstanceMixin.RECIPIENT_TYPE_CASE_PROPERTY_USERNAME:
                initial['username_case_property'] = recipient_id
            if recipient_type == CaseScheduleInstanceMixin.RECIPIENT_TYPE_CASE_PROPERTY_USER_ID:
                initial['user_id_case_property'] = recipient_id
            if recipient_type == CaseScheduleInstanceMixin.RECIPIENT_TYPE_CASE_PROPERTY_EMAIL:
                initial['email_case_property'] = recipient_id

    def add_initial_for_custom_metadata(self, result):
        if (
            isinstance(self.initial_schedule.custom_metadata, dict)
            and len(self.initial_schedule.custom_metadata) > 0
        ):
            result['capture_custom_metadata_item'] = self.YES
            for name, value in self.initial_schedule.custom_metadata.items():
                result['custom_metadata_item_name'] = name
                result['custom_metadata_item_value'] = value
                # We only capture one item right now, but the framework allows
                # capturing any number of name, value pairs
                break

    def compute_initial(self, domain):
        result = super(ConditionalAlertScheduleForm, self).compute_initial(self.domain)

        if self.initial_rule:
            action_definition = self.initial_rule.memoized_actions[0].definition
            self.add_initial_recipients(action_definition.recipients, result)
            if action_definition.reset_case_property_name:
                result['reset_case_property_enabled'] = self.YES
                result['reset_case_property_name'] = action_definition.reset_case_property_name
            else:
                result['reset_case_property_enabled'] = self.NO

            scheduler_module_info = action_definition.get_scheduler_module_info()
            if action_definition.start_date_case_property:
                result['start_date_type'] = self.START_DATE_CASE_PROPERTY
                result['start_date_case_property'] = action_definition.start_date_case_property
            elif action_definition.specific_start_date:
                result['start_date_type'] = self.START_DATE_SPECIFIC_DATE
                result['start_date'] = action_definition.specific_start_date
            elif scheduler_module_info.enabled:
                result['visit_scheduler_app_and_form_unique_id'] = get_combined_id(
                    scheduler_module_info.app_id,
                    scheduler_module_info.form_unique_id
                )
                result['start_date_type'] = self.START_DATE_FROM_VISIT_SCHEDULER

                # Convert to 1-based index for display as in the form builder
                result['visit_number'] = scheduler_module_info.visit_number + 1
                result['visit_window_position'] = scheduler_module_info.window_position
            else:
                result['start_date_type'] = self.START_DATE_RULE_TRIGGER

        if self.initial_schedule:
            schedule = self.initial_schedule
            if (
                isinstance(schedule, TimedSchedule)
                and result.get('start_date_type') != self.START_DATE_SPECIFIC_DATE
            ):
                if schedule.start_offset == 0:
                    result['start_offset_type'] = self.START_OFFSET_ZERO
                elif schedule.start_offset > 0:
                    result['start_offset_type'] = self.START_OFFSET_POSITIVE
                    result['start_offset'] = schedule.start_offset
                else:
                    result['start_offset_type'] = self.START_OFFSET_NEGATIVE
                    result['start_offset'] = abs(schedule.start_offset)

                if schedule.start_day_of_week >= 0:
                    result['start_day_of_week'] = str(schedule.start_day_of_week)

            if schedule.stop_date_case_property_name:
                result['stop_date_case_property_enabled'] = self.YES
                result['stop_date_case_property_name'] = schedule.stop_date_case_property_name

            self.add_initial_for_custom_metadata(result)

        return result

    def get_start_date_layout_fields(self):
        return [
            hqcrispy.B3MultiField(
                _("Start Date"),
                crispy.Div(
                    twbscrispy.InlineField(
                        'start_date_type',
                        data_bind='value: start_date_type',
                    ),
                    css_class='col-sm-8',
                ),
                crispy.Div(
                    twbscrispy.InlineField(
                        'start_date_case_property',
                    ),
                    data_bind="visible: start_date_type() === '%s'" % self.START_DATE_CASE_PROPERTY,
                    css_class='col-sm-4',
                ),
                crispy.Div(
                    twbscrispy.InlineField(
                        'start_date',
                        data_bind='value: start_date',
                    ),
                    data_bind="visible: start_date_type() === '%s'" % self.START_DATE_SPECIFIC_DATE,
                    css_class='col-sm-4',
                ),
                crispy.Div(
                    get_system_admin_label(),
                    data_bind="visible: start_date_type() === '%s'" % self.START_DATE_FROM_VISIT_SCHEDULER,
                ),
                data_bind='visible: usesTimedSchedule',
            ),
            crispy.Div(
                crispy.Field('visit_scheduler_app_and_form_unique_id'),
                hqcrispy.B3MultiField(
                    _("Scheduler: Visit"),
                    crispy.Div(
                        twbscrispy.InlineField('visit_number'),
                        css_class='col-sm-4',
                    ),
                ),
                crispy.Field('visit_window_position'),
                data_bind=(
                    "visible: usesTimedSchedule() && start_date_type() === '%s'" %
                    self.START_DATE_FROM_VISIT_SCHEDULER
                ),
            ),
            hqcrispy.B3MultiField(
                _("Begin"),
                crispy.Div(
                    twbscrispy.InlineField(
                        'start_offset_type',
                        data_bind='value: start_offset_type',
                    ),
                    css_class='col-sm-4',
                ),
                crispy.Div(
                    twbscrispy.InlineField('start_offset'),
                    css_class='col-sm-2',
                    data_bind="visible: start_offset_type() !== '%s'" % self.START_OFFSET_ZERO,
                ),
                crispy.Div(
                    crispy.HTML('<label class="control-label">%s</label>' % _("day(s)")),
                    data_bind="visible: start_offset_type() !== '%s'" % self.START_OFFSET_ZERO,
                ),
                data_bind=("visible: (send_frequency() === '%s' || send_frequency() === '%s') "
                           "&& start_date_type() !== '%s'" %
                           (self.SEND_DAILY, self.SEND_CUSTOM_DAILY, self.START_DATE_SPECIFIC_DATE)),
            ),
            hqcrispy.B3MultiField(
                _("Begin"),
                twbscrispy.InlineField('start_day_of_week'),
                data_bind=("visible: send_frequency() === '%s' && start_date_type() !== '%s'" %
                           (self.SEND_WEEKLY, self.START_DATE_SPECIFIC_DATE)),
            ),
        ]

    def get_recipients_layout_fields(self):
        result = super(ConditionalAlertScheduleForm, self).get_recipients_layout_fields()
        result.extend([
            hqcrispy.B3MultiField(
                _("Custom Recipient"),
                twbscrispy.InlineField('custom_recipient'),
                get_system_admin_label(),
                data_bind="visible: recipientTypeSelected('%s')" %
                          CaseScheduleInstanceMixin.RECIPIENT_TYPE_CUSTOM,
            ),
            hqcrispy.B3MultiField(
                _("Username Case Property"),
                twbscrispy.InlineField('username_case_property'),
                data_bind="visible: recipientTypeSelected('%s')" %
                          CaseScheduleInstanceMixin.RECIPIENT_TYPE_CASE_PROPERTY_USERNAME,
            ),
            hqcrispy.B3MultiField(
                _("User ID Case Property"),
                twbscrispy.InlineField('user_id_case_property'),
                data_bind="visible: recipientTypeSelected('%s')" %
                          CaseScheduleInstanceMixin.RECIPIENT_TYPE_CASE_PROPERTY_USER_ID,
            ),
            hqcrispy.B3MultiField(
                _("Email Case Property"),
                twbscrispy.InlineField('email_case_property'),
                data_bind="visible: recipientTypeSelected('%s')" %
                          CaseScheduleInstanceMixin.RECIPIENT_TYPE_CASE_PROPERTY_EMAIL,
            ),
        ])
        return result

    def get_advanced_layout_fields(self):
        result = super(ConditionalAlertScheduleForm, self).get_advanced_layout_fields()
        result.extend([
            hqcrispy.B3MultiField(
                _("Restart Schedule"),
                crispy.Div(
                    twbscrispy.InlineField(
                        'reset_case_property_enabled',
                        data_bind='value: reset_case_property_enabled',
                    ),
                    css_class='col-sm-8',
                ),
                crispy.Div(
                    twbscrispy.InlineField(
                        'reset_case_property_name',
                        placeholder=_("case property"),
                    ),
                    data_bind="visible: reset_case_property_enabled() === '%s'" % self.YES,
                    css_class='col-sm-4',
                ),
                crispy.Div(
                    crispy.HTML(
                        '<p class="help-block"><i class="fa fa-info-circle"></i> %s</p>' %
                        _("This cannot be changed after initial configuration."),
                    ),
                    css_class='col-sm-12',
                ),
            ),
            hqcrispy.B3MultiField(
                _("Use case property stop date"),
                crispy.Div(
                    twbscrispy.InlineField(
                        'stop_date_case_property_enabled',
                        data_bind='value: stop_date_case_property_enabled',
                    ),
                    css_class='col-sm-4',
                ),
                crispy.Div(
                    twbscrispy.InlineField(
                        'stop_date_case_property_name',
                        placeholder=_("case property"),
                    ),
                    data_bind="visible: stop_date_case_property_enabled() === '%s'" % self.YES,
                    css_class='col-sm-8',
                ),
            ),
        ])

        if (
            self.is_system_admin
            or self.initial.get('capture_custom_metadata_item') == self.YES
        ):
            result.extend([
                hqcrispy.B3MultiField(
                    _("Capture Custom Data on each SMS"),
                    crispy.Div(
                        twbscrispy.InlineField(
                            'capture_custom_metadata_item',
                            data_bind='value: capture_custom_metadata_item',
                        ),
                        css_class='col-sm-4',
                    ),
                    crispy.Div(
                        get_system_admin_label(),
                        data_bind="visible: capture_custom_metadata_item() === 'Y'",
                    ),
                ),
                crispy.Div(
                    crispy.Field('custom_metadata_item_name'),
                    crispy.Field('custom_metadata_item_value'),
                    data_bind="visible: capture_custom_metadata_item() === 'Y'",
                ),
            ])

        return result

    def clean_start_offset_type(self):
        if (
            self.cleaned_data.get('send_frequency') not in (self.SEND_DAILY, self.SEND_CUSTOM_DAILY)
            or self.cleaned_data.get('start_date_type') == self.START_DATE_SPECIFIC_DATE
        ):
            return None

        value = self.cleaned_data.get('start_offset_type')

        if not value:
            raise ValidationError(_("This field is required"))

        if (
            value == self.START_OFFSET_NEGATIVE
            and self.cleaned_data.get('start_date_type') == self.START_DATE_RULE_TRIGGER
        ):
            raise ValidationError(_("You may not start sending before the day that the rule triggers."))

        return value

    def clean_start_offset(self):
        if (
            self.cleaned_data.get('send_frequency') not in (self.SEND_DAILY, self.SEND_CUSTOM_DAILY)
            or self.cleaned_data.get('start_date_type') == self.START_DATE_SPECIFIC_DATE
            or self.cleaned_data.get('start_offset_type') == self.START_OFFSET_ZERO
        ):
            return None

        return validate_int(self.cleaned_data.get('start_offset'), 1)

    def clean_start_date_type(self):
        if self.cleaned_data_uses_alert_schedule():
            return None

        value = self.cleaned_data.get('start_date_type')
        if not value:
            raise ValidationError(_("This field is required"))

        return value

    def clean_start_date(self):
        if self.cleaned_data.get('start_date_type') != self.START_DATE_SPECIFIC_DATE:
            return None

        return super(ConditionalAlertScheduleForm, self).clean_start_date()

    def clean_start_day_of_week(self):
        if (
            self.cleaned_data.get('send_frequency') != self.SEND_WEEKLY
            or self.cleaned_data.get('start_date_type') == self.START_DATE_SPECIFIC_DATE
        ):
            return None

        value = self.cleaned_data.get('start_day_of_week')
        error = ValidationError(_("Invalid choice selected"))

        try:
            value = int(value)
        except (ValueError, TypeError):
            raise error

        if value < 0 or value > 6:
            raise error

        return value

    def clean_custom_recipient(self):
        recipient_types = self.cleaned_data.get('recipient_types', [])
        custom_recipient = self.cleaned_data.get('custom_recipient')

        if CaseScheduleInstanceMixin.RECIPIENT_TYPE_CUSTOM not in recipient_types:
            return None

        if not custom_recipient:
            raise ValidationError(_("This field is required"))

        return custom_recipient

    def clean_reset_case_property_enabled(self):
        value = self.cleaned_data['reset_case_property_enabled']
        if (
            value == self.YES
            and not self.cleaned_data_uses_alert_schedule()
            and self.cleaned_data.get('start_date_type') != self.START_DATE_RULE_TRIGGER
        ):
            raise ValidationError(
                _("This option can only be enabled when the schedule's start date is set automatically.")
            )

        return value

    def clean_reset_case_property_name(self):
        if self.cleaned_data.get('reset_case_property_enabled') == self.NO:
            return None

        value = validate_case_property_name(
            self.cleaned_data.get('reset_case_property_name'),
            allow_parent_case_references=False,
        )

        if value in set([field.name for field in CommCareCase._meta.fields]):
            raise ValidationError(_("Only dynamic case properties are allowed"))

        return value

    def clean_stop_date_case_property_name(self):
        if self.cleaned_data.get('stop_date_case_property_enabled') != self.YES:
            return None

        return validate_case_property_name(
            self.cleaned_data.get('stop_date_case_property_name'),
            allow_parent_case_references=False,
        )

    def clean_start_date_case_property(self):
        if (
            self.cleaned_data_uses_alert_schedule()
            or self.cleaned_data.get('start_date_type') != self.START_DATE_CASE_PROPERTY
        ):
            return None

        return validate_case_property_name(
            self.cleaned_data.get('start_date_case_property'),
            allow_parent_case_references=False,
        )

    def clean_send_time_case_property_name(self):
        if (
            self.cleaned_data_uses_custom_event_definitions()
            or self.cleaned_data_uses_alert_schedule()
            or self.cleaned_data.get('send_time_type') != TimedSchedule.EVENT_CASE_PROPERTY_TIME
        ):
            return None

        return validate_case_property_name(
            self.cleaned_data.get('send_time_case_property_name'),
            allow_parent_case_references=False,
        )

    def clean_visit_scheduler_app_and_form_unique_id(self):
        if self.cleaned_data.get('start_date_type') != self.START_DATE_FROM_VISIT_SCHEDULER:
            return None

        value = self.cleaned_data.get('visit_scheduler_app_and_form_unique_id')
        if not value:
            raise ValidationError(_("This field is required"))

        app_id, form_unique_id = split_combined_id(value)
        form, app = self.get_latest_released_form_and_app(app_id, form_unique_id)

        if isinstance(form, AdvancedForm) and form.schedule and form.schedule.enabled:
            return value

        raise ValidationError(_("The selected form does not have a schedule enabled."))

    def validate_visit(self, form, visit_index):
        try:
            visit = form.schedule.visits[visit_index]
        except IndexError:
            raise ValidationError(
                _("Visit number not found in latest released app build. Please check form configuration.")
            )

        if visit.repeats:
            raise ValidationError(
                _("The referenced visit in the latest released app build is a repeat visit. "
                  "Repeat visits are not supported")
            )

        if not isinstance(visit.expires, int):
            raise ValidationError(
                _("The referenced visit in the latest released app build does not have a window end date. "
                  "Visits which do not have a window end date are not supported")
            )

    def clean_visit_number(self):
        if self.cleaned_data.get('start_date_type') != self.START_DATE_FROM_VISIT_SCHEDULER:
            return None

        visit_scheduler_app_and_form_unique_id = self.cleaned_data.get('visit_scheduler_app_and_form_unique_id')
        if not visit_scheduler_app_and_form_unique_id:
            raise ValidationError(_("Please first select a visit scheduler form"))

        value = self.cleaned_data.get('visit_number')
        if value is None or value <= 0:
            raise ValidationError(_("Please enter a number greater than 0"))

        app_id, form_unique_id = split_combined_id(visit_scheduler_app_and_form_unique_id)
        form, app = self.get_latest_released_form_and_app(app_id, form_unique_id)
        self.validate_visit(form, value - 1)

        return value

    def clean_visit_window_position(self):
        if self.cleaned_data.get('start_date_type') != self.START_DATE_FROM_VISIT_SCHEDULER:
            return None

        value = self.cleaned_data.get('visit_window_position')
        if not value:
            raise ValidationError("This field is required")

        return value

    def clean_custom_metadata_item_name(self):
        if self.cleaned_data.get('capture_custom_metadata_item') != self.YES:
            return None

        value = self.cleaned_data.get('custom_metadata_item_name')
        if not value:
            raise ValidationError(_("This field is required."))

        return value

    def clean_custom_metadata_item_value(self):
        if self.cleaned_data.get('capture_custom_metadata_item') != self.YES:
            return None

        value = self.cleaned_data.get('custom_metadata_item_value')
        if not value:
            raise ValidationError(_("This field is required."))

        return value

    def clean(self):
        recipient_types = self.cleaned_data.get('recipient_types')
        if CaseScheduleInstanceMixin.RECIPIENT_TYPE_CASE_PROPERTY_EMAIL in recipient_types:
            if self.cleaned_data.get('content') != self.CONTENT_EMAIL:
                raise ValidationError(_("Email case property can only be used with Email content"))

        if self.cleaned_data.get('content') == self.CONTENT_FCM_NOTIFICATION:
            if not settings.FCM_CREDS:
                raise ValidationError(_("Push Notifications is no longer available on this environment."
                                        " Please contact Administrator."))
            if not FCM_NOTIFICATION.enabled(self.domain):
                raise ValidationError(_("Push Notifications is not available for your project."
                                        " Please contact Administrator."))

            recipient_types_choices = dict(self.fields['recipient_types'].choices)
            unsupported_recipient_types = {str(recipient_types_choices[recipient_type])
                                           for recipient_type in recipient_types
                                           if recipient_type not in self.FCM_SUPPORTED_RECIPIENT_TYPES}
            if unsupported_recipient_types:
                raise ValidationError(_("'{}' recipient types are not supported for Push Notifications"
                                        .format(', '.join(unsupported_recipient_types))))

    def distill_start_offset(self):
        send_frequency = self.cleaned_data.get('send_frequency')
        start_offset_type = self.cleaned_data.get('start_offset_type')
        start_date_type = self.cleaned_data.get('start_date_type')

        if (
            send_frequency in (self.SEND_DAILY, self.SEND_CUSTOM_DAILY)
            and start_date_type != self.START_DATE_SPECIFIC_DATE
            and start_offset_type in (self.START_OFFSET_NEGATIVE, self.START_OFFSET_POSITIVE)
        ):
            start_offset = self.cleaned_data.get('start_offset')

            if start_offset is None:
                raise ValidationError(_("This field is required"))

            if start_offset_type == self.START_OFFSET_NEGATIVE:
                return -1 * start_offset
            else:
                return start_offset

        return 0

    def distill_start_day_of_week(self):
        if self.cleaned_data['send_frequency'] != self.SEND_WEEKLY:
            return TimedSchedule.ANY_DAY

        if self.cleaned_data['start_date_type'] == self.START_DATE_SPECIFIC_DATE:
            return self.cleaned_data['start_date'].weekday()

        return self.cleaned_data['start_day_of_week']

    def distill_scheduler_module_info(self):
        if self.cleaned_data.get('start_date_type') != self.START_DATE_FROM_VISIT_SCHEDULER:
            return CreateScheduleInstanceActionDefinition.SchedulerModuleInfo(enabled=False)

        app_id, form_unique_id = split_combined_id(
            self.cleaned_data['visit_scheduler_app_and_form_unique_id']
        )

        return CreateScheduleInstanceActionDefinition.SchedulerModuleInfo(
            enabled=True,
            # The id of the primary application doc
            app_id=app_id,
            form_unique_id=form_unique_id,
            # Convert to 0-based index
            visit_number=self.cleaned_data['visit_number'] - 1,
            window_position=self.cleaned_data['visit_window_position'],
        )

    def distill_recipients(self):
        result = super(ConditionalAlertScheduleForm, self).distill_recipients()
        recipient_types = self.cleaned_data['recipient_types']

        for recipient_type_without_id in (
            CaseScheduleInstanceMixin.RECIPIENT_TYPE_SELF,
            CaseScheduleInstanceMixin.RECIPIENT_TYPE_CASE_OWNER,
            CaseScheduleInstanceMixin.RECIPIENT_TYPE_LAST_SUBMITTING_USER,
            CaseScheduleInstanceMixin.RECIPIENT_TYPE_PARENT_CASE,
            CaseScheduleInstanceMixin.RECIPIENT_TYPE_ALL_CHILD_CASES,
        ):
            if recipient_type_without_id in recipient_types:
                result.append((recipient_type_without_id, None))

        if CaseScheduleInstanceMixin.RECIPIENT_TYPE_CUSTOM in recipient_types:
            custom_recipient_id = self.cleaned_data['custom_recipient']
            result.append((CaseScheduleInstanceMixin.RECIPIENT_TYPE_CUSTOM, custom_recipient_id))

        if CaseScheduleInstanceMixin.RECIPIENT_TYPE_CASE_PROPERTY_USERNAME in recipient_types:
            username_case_property = self.cleaned_data['username_case_property']
            result.append((CaseScheduleInstanceMixin.RECIPIENT_TYPE_CASE_PROPERTY_USERNAME,
                           username_case_property))
        if CaseScheduleInstanceMixin.RECIPIENT_TYPE_CASE_PROPERTY_USER_ID in recipient_types:
            user_id_case_property = self.cleaned_data['user_id_case_property']
            result.append((CaseScheduleInstanceMixin.RECIPIENT_TYPE_CASE_PROPERTY_USER_ID, user_id_case_property))
        if CaseScheduleInstanceMixin.RECIPIENT_TYPE_CASE_PROPERTY_EMAIL in recipient_types:
            email_case_property = self.cleaned_data['email_case_property']
            result.append((CaseScheduleInstanceMixin.RECIPIENT_TYPE_CASE_PROPERTY_EMAIL, email_case_property))
        return result

    def distill_model_timed_event(self):
        if self.cleaned_data_uses_custom_event_definitions():
            raise ValueError("Cannot use this method with custom event definitions")

        event_type = self.cleaned_data['send_time_type']
        if event_type == TimedSchedule.EVENT_CASE_PROPERTY_TIME:
            return CasePropertyTimedEvent(
                case_property_name=self.cleaned_data['send_time_case_property_name'],
            )

        return super(ConditionalAlertScheduleForm, self).distill_model_timed_event()

    def distill_extra_scheduling_options(self):
        extra_options = super(ConditionalAlertScheduleForm, self).distill_extra_scheduling_options()

        if self.cleaned_data.get('capture_custom_metadata_item') == self.YES:
            extra_options['custom_metadata'] = {
                self.cleaned_data['custom_metadata_item_name']: self.cleaned_data['custom_metadata_item_value']
            }
        else:
            extra_options['custom_metadata'] = {}

        extra_options['stop_date_case_property_name'] = self.cleaned_data['stop_date_case_property_name']

        return extra_options

    def create_rule_action(self, rule, schedule):
        fields = {
            'recipients': self.distill_recipients(),
            'reset_case_property_name': self.cleaned_data['reset_case_property_name'],
            'scheduler_module_info': self.distill_scheduler_module_info().to_json(),
            'start_date_case_property': self.cleaned_data['start_date_case_property'],
            'specific_start_date': self.cleaned_data['start_date'],
        }

        if isinstance(schedule, AlertSchedule):
            fields['alert_schedule'] = schedule
        elif isinstance(schedule, TimedSchedule):
            fields['timed_schedule'] = schedule
        else:
            raise TypeError("Unexpected Schedule type")

        rule.add_action(CreateScheduleInstanceActionDefinition, **fields)

    def edit_rule_action(self, rule, schedule):
        action = rule.caseruleaction_set.all()[0]
        action_definition = action.definition
        self.validate_existing_action_definition(action_definition, schedule)

        action_definition.recipients = self.distill_recipients()
        action_definition.reset_case_property_name = self.cleaned_data['reset_case_property_name']
        action_definition.set_scheduler_module_info(self.distill_scheduler_module_info())
        action_definition.start_date_case_property = self.cleaned_data['start_date_case_property']
        action_definition.specific_start_date = self.cleaned_data['start_date']
        action_definition.save()

    def validate_existing_action_definition(self, action_definition, schedule):
        if not isinstance(action_definition, CreateScheduleInstanceActionDefinition):
            raise TypeError("Expected CreateScheduleInstanceActionDefinition")

        if isinstance(schedule, AlertSchedule):
            if action_definition.alert_schedule_id != schedule.schedule_id:
                raise ValueError("Schedule mismatch")
        elif isinstance(schedule, TimedSchedule):
            if action_definition.timed_schedule_id != schedule.schedule_id:
                raise ValueError("Schedule mismatch")
        else:
            raise TypeError("Unexpected Schedule type")

    def save_rule_action(self, rule, schedule):
        num_actions = rule.caseruleaction_set.count()
        if num_actions == 0:
            self.create_rule_action(rule, schedule)
        elif num_actions == 1:
            self.edit_rule_action(rule, schedule)
        else:
            raise ValueError("Expected 0 or 1 action")

    def save_rule_action_and_schedule(self, rule):
        with transaction.atomic():
            schedule = self.save_schedule()
            self.save_rule_action(rule, schedule)


class ConditionalAlertForm(Form):
    # Prefix to avoid name collisions; this means all input
    # names in the HTML are prefixed with "conditional-alert-"
    prefix = "conditional-alert"

    name = TrimmedCharField(
        label=gettext_lazy("Name"),
        required=True,
        max_length=126,
    )

    def __init__(self, domain, rule, *args, **kwargs):
        self.domain = domain
        self.initial_rule = rule

        if kwargs.get('initial'):
            raise ValueError("Initial values are set by the form")

        if self.initial_rule:
            kwargs['initial'] = self.compute_initial(domain)

        super(ConditionalAlertForm, self).__init__(*args, **kwargs)

        self.helper = HQFormHelper()
        self.helper.form_tag = False

        self.helper.layout = crispy.Layout(
            crispy.Fieldset(
                _("Basic Information"),
                crispy.Field('name', data_bind="value: name, valueUpdate: 'afterkeydown'"),
            ),
        )

    def compute_initial(self, domain):
        return {
            'name': self.initial_rule.name,
        }

    @property
    def rule_name(self):
        return self.cleaned_data.get('name')


class ConditionalAlertCriteriaForm(CaseRuleCriteriaForm):

    @property
    def show_fieldset_title(self):
        return False

    @property
    def fieldset_help_text(self):
        return _("An instance of the schedule will be created for each "
                 "open case matching all filter criteria below.")

    @property
    def allow_parent_case_references(self):
        return False

    @property
    def allow_case_modified_filter(self):
        return False

    @property
    def allow_case_property_filter(self):
        return True

    @property
    def allow_date_case_property_filter(self):
        return False

    @property
    def allow_regex_case_property_match(self):
        return True

    def set_read_only_fields_during_editing(self):
        # Django also handles keeping the field's value to its initial value no matter what is posted
        # https://docs.djangoproject.com/en/1.11/ref/forms/fields/#disabled

        # Prevent case_type from being changed when we are using the form to edit
        # an existing conditional alert. Being allowed to assume that case_type
        # doesn't change makes it easier to run the rule for this alert.
        self.fields['case_type'].disabled = True

    def set_case_type_choices(self, initial):
        # If this is an edit form, case type won't be editable (see set_read_only_fields_during_editing),
        # so don't bother fetching case types.
        if self.initial_rule:
            self.fields['case_type'].choices = (
                (case_type, case_type) for case_type in [initial or '']
            )
        else:
            super().set_case_type_choices(initial)

    def __init__(self, *args, **kwargs):
        super(ConditionalAlertCriteriaForm, self).__init__(*args, **kwargs)
        if self.initial_rule:
            self.set_read_only_fields_during_editing()<|MERGE_RESOLUTION|>--- conflicted
+++ resolved
@@ -496,22 +496,8 @@
             except AttributeError:
                 plaintext_message[lang] = strip_tags(content)
 
-<<<<<<< HEAD
-            # bleach.clean throws out html, head, and body tags no matter what. To keep them we need to clean them
-            # separately and then put them back together.
-            bleached_head = ""
-            if soup.head:
-                bleached_head = bleach.clean(
-                    soup.head.decode_contents(),
-                    attributes=ALLOWED_HTML_ATTRIBUTES,
-                    tags=ALLOWED_HTML_TAGS,
-                    css_sanitizer=css_sanitizer,
-                    strip=True,
-                )
-=======
             # bleach.clean throws out html, head, and body tags no matter what. To keep them we need to clean
             # just the body and put it back into the html
->>>>>>> 5acc7e97
             bleached_body = bleach.clean(
                 soup.body.decode_contents(),
                 attributes=ALLOWED_HTML_ATTRIBUTES,
@@ -519,11 +505,7 @@
                 css_sanitizer=css_sanitizer,
                 strip=True,
             )
-<<<<<<< HEAD
-            html_message[lang] = f"<html><head>{bleached_head}</head><body>{bleached_body}</body></html>"
-=======
             html_message[lang] = f"<html><head></head><body>{bleached_body}</body></html>"
->>>>>>> 5acc7e97
         return EmailContent(
             subject=self.cleaned_data['subject'],
             message=plaintext_message,
