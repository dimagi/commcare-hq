import json
import re
from datetime import datetime, timedelta

from django.conf import settings
from django.core.exceptions import ValidationError
from django.db import transaction
from django.forms.fields import (
    BooleanField,
    CharField,
    ChoiceField,
    IntegerField,
    MultipleChoiceField,
)
from django.forms.forms import Form
from django.forms.formsets import BaseFormSet, formset_factory
from django.forms.widgets import (
    CheckboxSelectMultiple,
    HiddenInput,
    Select,
    SelectMultiple,
    Textarea
)
from django.template.loader import render_to_string
from django.utils.functional import cached_property
from django.utils.html import escape, strip_tags
from django.utils.translation import gettext as _
from django.utils.translation import gettext_lazy

import bleach
from bleach.css_sanitizer import CSSSanitizer
from bs4 import BeautifulSoup
from couchdbkit import ResourceNotFound
from crispy_forms import bootstrap as twbscrispy
from crispy_forms import layout as crispy
from dateutil import parser
from langcodes import get_name as get_language_name
from memoized import memoized

from dimagi.utils.django.fields import TrimmedCharField

from corehq.apps.app_manager.const import USERCASE_TYPE
from corehq.apps.app_manager.dbaccessors import (
    get_app,
    get_latest_released_app,
)
from corehq.apps.app_manager.exceptions import FormNotFoundException
from corehq.apps.app_manager.models import AdvancedForm
from corehq.apps.casegroups.models import CommCareCaseGroup
from corehq.apps.data_interfaces.forms import (
    CaseRuleCriteriaForm,
    validate_case_property_name,
)
from corehq.apps.data_interfaces.models import (
    CreateScheduleInstanceActionDefinition,
)
from corehq.apps.groups.models import Group
from corehq.apps.hqwebapp import crispy as hqcrispy
from corehq.apps.hqwebapp.crispy import HQFormHelper
from corehq.apps.hqwebapp.widgets import SelectToggle
from corehq.apps.locations.models import LocationType, SQLLocation
from corehq.apps.reminders.util import (
    get_combined_id,
    get_form_list,
    split_combined_id,
)
from corehq.apps.reports.filters.users import ExpandedMobileWorkerFilter
from corehq.apps.sms.util import get_or_create_sms_translations
from corehq.apps.smsforms.models import SQLXFormsSession
from corehq.apps.users.models import CommCareUser
from corehq.form_processor.models import CommCareCase
from corehq.messaging.scheduling.const import (
    ALLOWED_CSS_PROPERTIES,
    ALLOWED_HTML_ATTRIBUTES,
    ALLOWED_HTML_TAGS,
    VISIT_WINDOW_DUE_DATE,
    VISIT_WINDOW_END,
    VISIT_WINDOW_START,
)
from corehq.messaging.scheduling.exceptions import (
    ImmediateMessageEditAttempt,
    UnsupportedScheduleError,
)
from corehq.messaging.scheduling.models import (
    AlertEvent,
    AlertSchedule,
    CasePropertyTimedEvent,
    ConnectMessageContent,
    CustomContent,
    EmailContent,
    FCMNotificationContent,
    ImmediateBroadcast,
    IVRSurveyContent,
    RandomTimedEvent,
    Schedule,
    ScheduledBroadcast,
    SMSCallbackContent,
    SMSContent,
    SMSSurveyContent,
    TimedEvent,
    TimedSchedule,
)
from corehq.messaging.scheduling.scheduling_partitioned.models import (
    CaseScheduleInstanceMixin,
    ScheduleInstance,
)
from corehq.toggles import (
    COMMCARE_CONNECT,
    EXTENSION_CASES_SYNC_ENABLED,
    FCM_NOTIFICATION,
    RICH_TEXT_EMAILS,
)


def validate_time(value):
    error = ValidationError(_("Please enter a valid 24-hour time in the format HH:MM"))

    if not isinstance(value, (str, str)) or not re.match(r'^\d?\d:\d\d$', value):
        raise error

    try:
        value = parser.parse(value)
    except ValueError:
        raise error

    return value.time()


def validate_date(value):
    error = ValidationError(_("Please enter a valid date in the format YYYY-MM-DD"))

    if not isinstance(value, (str, str)) or not re.match(r'^\d\d\d\d-\d\d-\d\d$', value):
        raise error

    try:
        value = parser.parse(value)
    except ValueError:
        raise error

    return value.date()


def validate_int(value, min_value):
    error = ValidationError(_("Please enter a whole number greater than or equal to {}").format(min_value))

    try:
        value = int(value)
    except (TypeError, ValueError):
        raise error

    if value < min_value:
        raise error

    return value


class RelaxedMultipleChoiceField(MultipleChoiceField):
    def validate(self, value):
        pass


def get_system_admin_label(data_bind=""):
    if data_bind:
        assert '"' not in data_bind, data_bind
        data_bind = ' data-bind="%s"' % data_bind
    return crispy.HTML("""
        <label class="col-xs-1 control-label"%s>
            <span class="label label-primary">%s</span>
        </label>
    """ % (data_bind, _("Requires System Admin")))


class ContentForm(Form):
    # Prefix to avoid name collisions; this means all input
    # names in the HTML are prefixed with "content-"
    prefix = 'content'

    FCM_SUBJECT_MAX_LENGTH = 255
    FCM_MESSAGE_MAX_LENGTH = 2048

    fcm_message_type = ChoiceField(
        required=False,
        choices=FCMNotificationContent.MESSAGE_TYPES,
        initial=FCMNotificationContent.MESSAGE_TYPE_NOTIFICATION,
        label=''
    )
    subject = CharField(
        required=False,
        widget=HiddenInput,
    )
    message = CharField(
        required=False,
        widget=HiddenInput,
    )
    html_message = CharField(
        required=False,
        widget=HiddenInput,
    )
    # The app id and form unique id of this form, separated by '|'
    app_and_form_unique_id = ChoiceField(
        required=False,
        label=gettext_lazy("Form"),
    )
    survey_expiration_in_hours = IntegerField(
        required=False,
        min_value=1,
        max_value=SQLXFormsSession.MAX_SESSION_LENGTH // 60,
        label='',
    )
    survey_reminder_intervals_enabled = ChoiceField(
        required=False,
        choices=(
            ('N', gettext_lazy("Disabled")),
            ('Y', gettext_lazy("Enabled")),
        ),
    )
    survey_reminder_intervals = CharField(
        required=False,
        label='',
    )
    custom_sms_content_id = ChoiceField(
        required=False,
        label=gettext_lazy("Custom SMS Content"),
        choices=[('', '')] + [(k, v[1]) for k, v in settings.AVAILABLE_CUSTOM_SCHEDULING_CONTENT.items()],
    )
    ivr_intervals = CharField(
        required=False,
        label=gettext_lazy("IVR Intervals"),
    )
    max_question_attempts = ChoiceField(
        required=False,
        label=gettext_lazy("Maximum Question Prompt Attempts"),
        choices=(
            (1, "1"),
            (2, "2"),
            (3, "3"),
            (4, "4"),
            (5, "5"),
        ),
    )
    sms_callback_intervals = CharField(
        required=False,
        label=gettext_lazy("Intervals"),
    )
    fcm_action = ChoiceField(
        required=False,
        label=gettext_lazy("Action on Notification"),
        choices=FCMNotificationContent.ACTION_CHOICES,
    )

    def __init__(self, *args, **kwargs):
        if 'schedule_form' not in kwargs:
            raise ValueError("Expected schedule_form in kwargs")

        self.schedule_form = kwargs.pop('schedule_form')
        self.domain = self.schedule_form.domain
        super(ContentForm, self).__init__(*args, **kwargs)
        self.set_app_and_form_unique_id_choices()
        self.set_message_template()

    def set_app_and_form_unique_id_choices(self):
        self.fields['app_and_form_unique_id'].choices = [('', '')] + self.schedule_form.form_choices

    def set_message_template(self):
        if RICH_TEXT_EMAILS.enabled(self.domain):
            self.fields['html_message'].initial = {
                '*': render_to_string('scheduling/partials/rich_text_email_template.html')
            }

    def clean_subject(self):
        if (self.schedule_form.cleaned_data.get('content') == ScheduleForm.CONTENT_FCM_NOTIFICATION
                and self.cleaned_data['fcm_message_type'] == FCMNotificationContent.MESSAGE_TYPE_NOTIFICATION):
            cleaned_value = self._clean_message_field('subject')
            return self._validate_fcm_message_length(cleaned_value, self.FCM_SUBJECT_MAX_LENGTH)

        if self.schedule_form.cleaned_data.get('content') != ScheduleForm.CONTENT_EMAIL:
            return None

        return self._clean_message_field('subject')

    def clean_message(self):
        if (
                RICH_TEXT_EMAILS.enabled(self.domain)
                and self.schedule_form.cleaned_data.get('content') == ScheduleForm.CONTENT_EMAIL
        ):
            return None
        if (self.schedule_form.cleaned_data.get('content') == ScheduleForm.CONTENT_FCM_NOTIFICATION
                and self.cleaned_data['fcm_message_type'] == FCMNotificationContent.MESSAGE_TYPE_NOTIFICATION):
            cleaned_value = self._clean_message_field('message')
            return self._validate_fcm_message_length(cleaned_value, self.FCM_MESSAGE_MAX_LENGTH)

        if self.schedule_form.cleaned_data.get('content') not in (ScheduleForm.CONTENT_SMS,
                                                                  ScheduleForm.CONTENT_EMAIL,
                                                                  ScheduleForm.CONTENT_CONNECT_MESSAGE):
            return None

        return self._clean_message_field('message')

    def clean_html_message(self):
        if not RICH_TEXT_EMAILS.enabled(self.domain):
            return None
        return self._clean_message_field('html_message')

    def _clean_message_field(self, field_name):
        value = json.loads(self.cleaned_data[field_name])
        cleaned_value = {k: v.strip() for k, v in value.items()}

        if '*' in cleaned_value:
            if not cleaned_value['*']:
                raise ValidationError(_("This field is required"))
            return cleaned_value

        if not any(cleaned_value.values()):
            raise ValidationError(_("Please fill out at least one translation"))

        return cleaned_value

    @staticmethod
    def _validate_fcm_message_length(value, max_length):
        for data in value.values():
            if len(data) > max_length:
                raise ValidationError(_('This field must not exceed {} characters'.format(max_length)))
        return value

    def clean_fcm_message_type(self):
        if self.schedule_form.cleaned_data.get('content') != ScheduleForm.CONTENT_FCM_NOTIFICATION:
            return None

        value = self.cleaned_data.get('fcm_message_type')
        if not value:
            raise ValidationError(_("This field is required"))
        return value

    def clean_fcm_action(self):
        if self.schedule_form.cleaned_data.get('content') != ScheduleForm.CONTENT_FCM_NOTIFICATION:
            return None

        value = self.cleaned_data.get('fcm_action')
        if self.cleaned_data['fcm_message_type'] == FCMNotificationContent.MESSAGE_TYPE_DATA and not value:
            raise ValidationError(_("This field is required"))
        return value

    def clean_app_and_form_unique_id(self):
        if self.schedule_form.cleaned_data.get('content') != ScheduleForm.CONTENT_SMS_SURVEY:
            return None

        value = self.cleaned_data.get('app_and_form_unique_id')
        if not value:
            raise ValidationError(_("This field is required"))

        self.schedule_form.get_form_and_app(value)
        return value

    def clean_survey_expiration_in_hours(self):
        if self.schedule_form.cleaned_data.get('content') != ScheduleForm.CONTENT_SMS_SURVEY:
            return None

        value = self.cleaned_data.get('survey_expiration_in_hours')
        if not value:
            raise ValidationError(_("This field is required"))

        return value

    def clean_survey_reminder_intervals(self):
        if self.schedule_form.cleaned_data.get('content') != ScheduleForm.CONTENT_SMS_SURVEY:
            return None

        if self.cleaned_data.get('survey_reminder_intervals_enabled') != 'Y':
            return []

        value = self.cleaned_data.get('survey_reminder_intervals')
        if not value:
            raise ValidationError(_("Please specify the reminder intervals or disable them"))

        intervals = []
        for interval in value.split(','):
            try:
                interval = int(interval)
            except (ValueError, TypeError):
                raise ValidationError(_("Intervals must be positive numbers"))

            if interval <= 0:
                raise ValidationError(_("Intervals must be positive numbers"))

            intervals.append(interval)

        survey_expiration_in_hours = self.cleaned_data.get('survey_expiration_in_hours')
        if survey_expiration_in_hours:
            survey_expiration_in_minutes = survey_expiration_in_hours * 60
            if sum(intervals) >= survey_expiration_in_minutes:
                raise ValidationError(
                    _("Reminder intervals must add up to less than {} based "
                      "on the current survey expiration").format(survey_expiration_in_minutes)
                )

        return intervals

    def clean_custom_sms_content_id(self):
        if self.schedule_form.cleaned_data['content'] != ScheduleForm.CONTENT_CUSTOM_SMS:
            return None

        value = self.cleaned_data['custom_sms_content_id']
        if not value:
            raise ValidationError(_("This field is required"))

        return value

    def clean_ivr_intervals(self):
        if self.schedule_form.cleaned_data['content'] != ScheduleForm.CONTENT_IVR_SURVEY:
            return None

        raise NotImplementedError("IVR is no longer supported")

    def clean_max_question_attempts(self):
        if self.schedule_form.cleaned_data['content'] != ScheduleForm.CONTENT_IVR_SURVEY:
            return None

        raise NotImplementedError("IVR is no longer supported")

    def clean_sms_callback_intervals(self):
        if self.schedule_form.cleaned_data['content'] != ScheduleForm.CONTENT_SMS_CALLBACK:
            return None

        raise NotImplementedError("SMS / Callback is no longer supported")

    def distill_content(self):
        if self.schedule_form.cleaned_data['content'] == ScheduleForm.CONTENT_SMS:
            return SMSContent(
                message=self.cleaned_data['message']
            )
        elif self.schedule_form.cleaned_data['content'] == ScheduleForm.CONTENT_EMAIL:
            if RICH_TEXT_EMAILS.enabled(self.domain):
                return self._distill_rich_text_email()
            else:
                return EmailContent(
                    subject=self.cleaned_data['subject'],
                    message=self.cleaned_data['message'],
                )
        elif self.schedule_form.cleaned_data['content'] == ScheduleForm.CONTENT_SMS_SURVEY:
            combined_id = self.cleaned_data['app_and_form_unique_id']
            app_id, form_unique_id = split_combined_id(combined_id)
            return SMSSurveyContent(
                app_id=app_id,
                form_unique_id=form_unique_id,
                expire_after=self.cleaned_data['survey_expiration_in_hours'] * 60,
                reminder_intervals=self.cleaned_data['survey_reminder_intervals'],
                submit_partially_completed_forms=self.schedule_form.cleaned_data[
                    'submit_partially_completed_forms'],
                include_case_updates_in_partial_submissions=self.schedule_form.cleaned_data[
                    'include_case_updates_in_partial_submissions']
            )
        elif self.schedule_form.cleaned_data['content'] == ScheduleForm.CONTENT_CUSTOM_SMS:
            return CustomContent(
                custom_content_id=self.cleaned_data['custom_sms_content_id']
            )
        elif self.schedule_form.cleaned_data['content'] == ScheduleForm.CONTENT_FCM_NOTIFICATION:
            return FCMNotificationContent(
                subject=self.cleaned_data['subject'],
                message=self.cleaned_data['message'],
                action=self.cleaned_data['fcm_action'],
                message_type=self.cleaned_data['fcm_message_type'],
            )
        elif self.schedule_form.cleaned_data['content'] == ScheduleForm.CONTENT_CONNECT_MESSAGE:
            return ConnectMessageContent(
                message=self.cleaned_data['message'],
            )
        else:
            raise ValueError("Unexpected value for content: '%s'" % self.schedule_form.cleaned_data['content'])

    def _distill_rich_text_email(self):
        plaintext_message = {}
        html_message = {}
        css_sanitizer = CSSSanitizer(allowed_css_properties=ALLOWED_CSS_PROPERTIES)
        for lang, content in self.cleaned_data['html_message'].items():
            # remove everything except the body for plaintext
            soup = BeautifulSoup(content, features='lxml')
            try:
                plaintext_message[lang] = soup.find("body").get_text()
            except AttributeError:
                plaintext_message[lang] = strip_tags(content)
            html_message[lang] = bleach.clean(
                content,
                attributes=ALLOWED_HTML_ATTRIBUTES,
                tags=ALLOWED_HTML_TAGS,
                css_sanitizer=css_sanitizer,
                strip=True,
            )
        return EmailContent(
            subject=self.cleaned_data['subject'],
            message=plaintext_message,
            html_message=html_message,
        )

    def get_layout_fields(self):
        if RICH_TEXT_EMAILS.enabled(self.domain):
            message_fields = [
                hqcrispy.B3MultiField(
                    _("Rich Text Message"),
                    crispy.Field(
                        'html_message',
                        data_bind='value: html_message.htmlMessagesJSONString',
                    ),
                    crispy.Div(
                        crispy.Div(template='scheduling/partials/rich_text_message_configuration.html'),
                        data_bind='with: html_message',
                    ),
                    data_bind="visible: $root.content() === '%s' || ($root.content() === '%s' "
                    "&& fcm_message_type() === '%s')" %
                    (ScheduleForm.CONTENT_EMAIL, ScheduleForm.CONTENT_FCM_NOTIFICATION,
                     FCMNotificationContent.MESSAGE_TYPE_NOTIFICATION)
                ),
                hqcrispy.B3MultiField(
                    _("Message"),
                    crispy.Field(
                        'message',
                        data_bind='value: message.messagesJSONString',
                    ),
                    crispy.Div(
                        crispy.Div(template='scheduling/partials/message_configuration.html'),
                        data_bind='with: message',
                    ),
                    data_bind=(
                        "visible: $root.content() === '%s' || $root.content() === '%s' || $root.content() === '%s' "
                        "|| ($root.content() === '%s' && fcm_message_type() === '%s')" %
                        (ScheduleForm.CONTENT_SMS, ScheduleForm.CONTENT_SMS_CALLBACK, ScheduleForm.CONTENT_CONNECT_MESSAGE,
                         ScheduleForm.CONTENT_FCM_NOTIFICATION, FCMNotificationContent.MESSAGE_TYPE_NOTIFICATION)
                    ),
                )
            ]
        else:
            message_fields = [
                hqcrispy.B3MultiField(
                    _("Message"),
                    crispy.Field(
                        'message',
                        data_bind='value: message.messagesJSONString',
                    ),
                    crispy.Div(
                        crispy.Div(template='scheduling/partials/message_configuration.html'),
                        data_bind='with: message',
                    ),
                    data_bind=(
                        "visible: $root.content() === '%s' || $root.content() === '%s' "
                        "|| $root.content() === '%s' || $root.content() === '%s' "
                        "|| ($root.content() === '%s' && fcm_message_type() === '%s')" %
                        (ScheduleForm.CONTENT_SMS, ScheduleForm.CONTENT_EMAIL,
                         ScheduleForm.CONTENT_SMS_CALLBACK, ScheduleForm.CONTENT_CONNECT_MESSAGE,
                         ScheduleForm.CONTENT_FCM_NOTIFICATION, FCMNotificationContent.MESSAGE_TYPE_NOTIFICATION,)
                    ),
                ),
            ]

        return [
            hqcrispy.B3MultiField(
                _('Message type'),
                crispy.Field(
                    'fcm_message_type',
                    data_bind='value: fcm_message_type',
                ),
                data_bind="visible: $root.content() === '%s'" % ScheduleForm.CONTENT_FCM_NOTIFICATION,
            ),
            crispy.Div(
                crispy.Field('fcm_action'),
                data_bind="visible: $root.content() === '%s' && fcm_message_type() === '%s'"
                          % (ScheduleForm.CONTENT_FCM_NOTIFICATION, FCMNotificationContent.MESSAGE_TYPE_DATA),
            ),
            hqcrispy.B3MultiField(
                _("Subject"),
                crispy.Field(
                    'subject',
                    data_bind='value: subject.messagesJSONString',
                ),
                crispy.Div(
                    crispy.Div(template='scheduling/partials/message_configuration.html'),
                    data_bind='with: subject',
                ),
                data_bind="visible: $root.content() === '%s' || ($root.content() === '%s' "
                          "&& fcm_message_type() === '%s')" %
                          (ScheduleForm.CONTENT_EMAIL, ScheduleForm.CONTENT_FCM_NOTIFICATION,
                           FCMNotificationContent.MESSAGE_TYPE_NOTIFICATION)
            ),
            *message_fields,
            crispy.Div(
                crispy.Field(
                    'app_and_form_unique_id',
                    css_class="hqwebapp-select2",
                ),
                data_bind=(
                    "visible: $root.content() === '%s' || $root.content() === '%s'" %
                    (ScheduleForm.CONTENT_SMS_SURVEY, ScheduleForm.CONTENT_IVR_SURVEY)
                ),
            ),
            crispy.Div(
                hqcrispy.B3MultiField(
                    _("Expire After"),
                    crispy.Div(
                        twbscrispy.InlineField('survey_expiration_in_hours'),
                        css_class='col-sm-4',
                    ),
                    crispy.HTML("<span>%s</span>" % _("hour(s)")),
                ),
                hqcrispy.B3MultiField(
                    _("Reminder Intervals"),
                    crispy.Div(
                        twbscrispy.InlineField(
                            'survey_reminder_intervals_enabled',
                            data_bind='value: survey_reminder_intervals_enabled',
                        ),
                        css_class='col-sm-4',
                    ),
                    crispy.Div(
                        twbscrispy.InlineField(
                            'survey_reminder_intervals',
                            placeholder=_("e.g., 30, 60"),
                        ),
                        data_bind="visible: survey_reminder_intervals_enabled() === 'Y'",
                        css_class='col-sm-4',
                    ),
                ),
                hqcrispy.B3MultiField(
                    '',
                    crispy.HTML(
                        '<p class="help-block"><i class="fa fa-info-circle"></i> %s</p>' %
                        _("Specify a list of comma-separated intervals in minutes. At each interval, if "
                          "the survey session is still open, the system will resend the current question in the "
                          "open survey.")
                    ),
                    data_bind="visible: survey_reminder_intervals_enabled() === 'Y'",
                ),
                data_bind="visible: $root.content() === '%s'" % ScheduleForm.CONTENT_SMS_SURVEY,
            ),
            crispy.Div(
                crispy.Field('ivr_intervals'),
                crispy.Field('max_question_attempts'),
                data_bind="visible: $root.content() === '%s'" % ScheduleForm.CONTENT_IVR_SURVEY,
            ),
            crispy.Div(
                crispy.Field('sms_callback_intervals'),
                data_bind="visible: $root.content() === '%s'" % ScheduleForm.CONTENT_SMS_CALLBACK,
            ),
            hqcrispy.B3MultiField(
                _("Custom SMS Content"),
                twbscrispy.InlineField('custom_sms_content_id'),
                get_system_admin_label(),
                data_bind="visible: $root.content() === '%s'" % ScheduleForm.CONTENT_CUSTOM_SMS,
            ),
        ]

    @staticmethod
    def compute_initial(domain, content):
        """
        :param content: An instance of a subclass of corehq.messaging.scheduling.models.abstract.Content
        """
        result = {}
        if isinstance(content, SMSContent):
            result['message'] = content.message
        elif isinstance(content, EmailContent):
            result['subject'] = content.subject
            result['message'] = content.message
            result['html_message'] = content.html_message
        elif isinstance(content, SMSSurveyContent):
            result['app_and_form_unique_id'] = get_combined_id(
                content.app_id,
                content.form_unique_id
            )
            result['survey_expiration_in_hours'] = content.expire_after // 60
            if (content.expire_after % 60) != 0:
                # The old framework let you enter minutes. If it's not an even number of hours, round up.
                result['survey_expiration_in_hours'] += 1

            if content.reminder_intervals:
                result['survey_reminder_intervals_enabled'] = 'Y'
                result['survey_reminder_intervals'] = \
                    ', '.join(str(i) for i in content.reminder_intervals)
            else:
                result['survey_reminder_intervals_enabled'] = 'N'
        elif isinstance(content, CustomContent):
            result['custom_sms_content_id'] = content.custom_content_id
        elif isinstance(content, IVRSurveyContent):
            result['app_and_form_unique_id'] = get_combined_id(
                content.app_id,
                content.form_unique_id
            )
            result['ivr_intervals'] = ', '.join(str(i) for i in content.reminder_intervals)
            result['max_question_attempts'] = content.max_question_attempts
        elif isinstance(content, SMSCallbackContent):
            result['message'] = content.message
            result['sms_callback_intervals'] = ', '.join(str(i) for i in content.reminder_intervals)
        elif isinstance(content, FCMNotificationContent):
            result['subject'] = content.subject
            result['message'] = content.message
            result['fcm_action'] = content.action
            result['fcm_message_type'] = content.message_type
        elif isinstance(content, ConnectMessageContent):
            result['message'] = content.message
        else:
            raise TypeError("Unexpected content type: %s" % type(content))

        return result

    @property
    def current_values(self):
        values = {}
        for field_name in self.fields.keys():
            values[field_name] = self[field_name].value()
        return values


class CustomEventForm(ContentForm):
    # Prefix to avoid name collisions; this means all input
    # names in the HTML are prefixed with "custom-event"
    prefix = 'custom-event'

    # Corresponds to AbstractTimedEvent.day
    day = IntegerField(
        required=False,
        min_value=1,
        label='',
    )

    # Corresponds to TimedEvent.time or RandomTimedEvent.time
    time = CharField(
        required=False,
        label=gettext_lazy("HH:MM"),
    )

    # Corresponds to RandomTimedEvent.window_length
    window_length = IntegerField(
        required=False,
        min_value=1,
        max_value=1439,
        label='',
    )

    # Corresponds to CasePropertyTimedEvent.case_property_name
    case_property_name = TrimmedCharField(
        required=False,
        label='',
    )

    # Corresponds to AlertEvent.minutes_to_wait
    minutes_to_wait = IntegerField(
        required=False,
        min_value=0,
        label='',
    )

    @property
    def is_deleted(self):
        return self['DELETE'].value()

    def clean_day(self):
        if not self.schedule_form.cleaned_data_uses_timed_schedule():
            return None

        day = self.cleaned_data.get('day')
        if not isinstance(day, int):
            raise ValidationError(_("This field is required"))

        # Django handles the rest of the validation
        return day

    def clean_time(self):
        if (
            not self.schedule_form.cleaned_data_uses_timed_schedule()
            or self.schedule_form.cleaned_data.get('send_time_type') not in [
                TimedSchedule.EVENT_SPECIFIC_TIME, TimedSchedule.EVENT_RANDOM_TIME
            ]
        ):
            return None

        return validate_time(self.cleaned_data.get('time'))

    def clean_window_length(self):
        if (
            not self.schedule_form.cleaned_data_uses_timed_schedule()
            or self.schedule_form.cleaned_data.get('send_time_type') != TimedSchedule.EVENT_RANDOM_TIME
        ):
            return None

        window_length = self.cleaned_data.get('window_length')
        if not isinstance(window_length, int):
            raise ValidationError(_("This field is required"))

        # Django handles the rest of the validation
        return window_length

    def clean_case_property_name(self):
        if (
            not self.schedule_form.cleaned_data_uses_timed_schedule()
            or self.schedule_form.cleaned_data.get('send_time_type') != TimedSchedule.EVENT_CASE_PROPERTY_TIME
        ):
            return None

        return validate_case_property_name(
            self.cleaned_data.get('case_property_name'),
            allow_parent_case_references=False,
        )

    def clean_minutes_to_wait(self):
        if not self.schedule_form.cleaned_data_uses_alert_schedule():
            return None

        minutes_to_wait = self.cleaned_data.get('minutes_to_wait')
        if not isinstance(minutes_to_wait, int):
            raise ValidationError(_("This field is required"))

        # Django handles the rest of the validation
        return minutes_to_wait

    @staticmethod
    def compute_initial(domain, event):
        """
        :param event: An instance of a subclass of corehq.messaging.scheduling.models.abstract.Event
        """
        result = {}

        if isinstance(event, TimedEvent):
            result['day'] = event.day + 1
            result['time'] = event.time.strftime('%H:%M')
        elif isinstance(event, RandomTimedEvent):
            result['day'] = event.day + 1
            result['time'] = event.time.strftime('%H:%M')
            result['window_length'] = event.window_length
        elif isinstance(event, CasePropertyTimedEvent):
            result['day'] = event.day + 1
            result['case_property_name'] = event.case_property_name
        elif isinstance(event, AlertEvent):
            result['minutes_to_wait'] = event.minutes_to_wait
        else:
            raise TypeError("Unexpected event type: %s" % type(event))

        result.update(ContentForm.compute_initial(domain, event.content))

        return result

    def distill_event(self):
        if self.schedule_form.cleaned_data_uses_alert_schedule():
            return AlertEvent(
                minutes_to_wait=self.cleaned_data['minutes_to_wait'],
            )
        else:
            send_time_type = self.schedule_form.cleaned_data['send_time_type']
            day = self.cleaned_data['day'] - 1
            if send_time_type == TimedSchedule.EVENT_SPECIFIC_TIME:
                return TimedEvent(
                    day=day,
                    time=self.cleaned_data['time'],
                )
            elif send_time_type == TimedSchedule.EVENT_RANDOM_TIME:
                return RandomTimedEvent(
                    day=day,
                    time=self.cleaned_data['time'],
                    window_length=self.cleaned_data['window_length'],
                )
            elif send_time_type == TimedSchedule.EVENT_CASE_PROPERTY_TIME:
                return CasePropertyTimedEvent(
                    day=day,
                    case_property_name=self.cleaned_data['case_property_name'],
                )
            else:
                raise ValueError("Unexpected value for send_time_type: '%s'" % send_time_type)

    def get_layout_fields(self):
        return [
            crispy.Div(
                # These fields are added to the form automatically by Django when defining
                # the formset, but we still have to add them to our layout.
                crispy.Field(
                    'ORDER',
                    data_bind="value: order"
                ),
                crispy.Field(
                    'DELETE',
                    data_bind="checked: deleted"
                ),
                data_bind="visible: false"
            ),
            crispy.Div(
                hqcrispy.B3MultiField(
                    _("Event will send on day"),
                    crispy.Div(
                        twbscrispy.InlineField('day', data_bind='value: day'),
                        css_class='col-sm-4',
                    ),
                    crispy.HTML('<label class="control-label">%s</label>' % _("of the schedule")),
                ),
                hqcrispy.B3MultiField(
                    _("Time to Send"),
                    crispy.Div(
                        twbscrispy.InlineField(
                            'time',
                            data_bind='value: time, useTimePicker: true',
                        ),
                        css_class='col-sm-4',
                    ),
                    data_bind=(
                        "visible: $root.send_time_type() === '%s' || $root.send_time_type() === '%s'"
                        % (TimedSchedule.EVENT_SPECIFIC_TIME, TimedSchedule.EVENT_RANDOM_TIME)
                    )
                ),
                hqcrispy.B3MultiField(
                    _("Random Time Window Length"),
                    crispy.Div(
                        twbscrispy.InlineField('window_length'),
                        css_class='col-sm-4',
                    ),
                    data_bind="visible: $root.send_time_type() === '%s'" % TimedSchedule.EVENT_RANDOM_TIME
                ),
                hqcrispy.B3MultiField(
                    _("Send Time Case Property"),
                    crispy.Div(
                        twbscrispy.InlineField(
                            'case_property_name',
                            data_bind='value: case_property_name'
                        ),
                        css_class='col-sm-6',
                    ),
                    data_bind="visible: $root.send_time_type() === '%s'" % TimedSchedule.EVENT_CASE_PROPERTY_TIME
                ),
                data_bind="visible: $root.send_frequency() === '%s'" % ScheduleForm.SEND_CUSTOM_DAILY
            ),
            crispy.Div(
                hqcrispy.B3MultiField(
                    _("Wait"),
                    crispy.Div(
                        twbscrispy.InlineField('minutes_to_wait', data_bind='value: minutes_to_wait'),
                        css_class='col-sm-4',
                    ),
                    crispy.HTML('<label class="control-label">%s</label>' % _("minute(s) and then send")),
                ),
                data_bind="visible: $root.send_frequency() === '%s'" % ScheduleForm.SEND_CUSTOM_IMMEDIATE
            ),
        ] + super(CustomEventForm, self).get_layout_fields()

    def __init__(self, *args, **kwargs):
        super(CustomEventForm, self).__init__(*args, **kwargs)
        if self.schedule_form.editing_custom_immediate_schedule:
            self.fields['minutes_to_wait'].disabled = True

        self.helper = ScheduleForm.create_form_helper()
        self.helper.layout = crispy.Layout(
            crispy.Div(
                crispy.Fieldset(
                    '<span data-bind="template: { name: \'id_custom_event_legend\' }"></span>',
                    *self.get_layout_fields(),
                    data_bind="visible: !deleted()"
                ),
                data_bind='with: eventAndContentViewModel',
            ),
        )


class BaseCustomEventFormSet(BaseFormSet):

    def __init__(self, *args, **kwargs):
        kwargs['prefix'] = CustomEventForm.prefix
        super(BaseCustomEventFormSet, self).__init__(*args, **kwargs)

    @property
    def non_deleted_forms(self):
        return sorted(
            [form for form in self.forms if not form.is_deleted],
            key=lambda form: form.cleaned_data['ORDER']
        )

    def validate_alert_schedule_min_tick(self, custom_event_forms):
        for form in custom_event_forms[1:]:
            if form.cleaned_data['minutes_to_wait'] < 5:
                form.add_error(
                    'minutes_to_wait',
                    ValidationError(
                        _("Minutes to wait must be greater than or equal to 5 for all events after the first.")
                    )
                )

    def validate_timed_schedule_order(self, schedule_form, custom_event_forms):
        """
        We can't automatically sort the events on day and time because the
        time for some events is pulled from a case property at reminder run time.
        So we just raise an error when the events are out of order and
        let the user order them appropriately.
        """
        send_time_type = schedule_form.cleaned_data['send_time_type']
        prev_form = None
        for form in custom_event_forms:
            if prev_form:
                if send_time_type in (TimedSchedule.EVENT_SPECIFIC_TIME, TimedSchedule.EVENT_RANDOM_TIME):
                    if (
                        (form.cleaned_data['day'], form.cleaned_data['time'])
                        < (prev_form.cleaned_data['day'], prev_form.cleaned_data['time'])
                    ):
                        form.add_error(
                            'time',
                            ValidationError(
                                _("The day and time for this event are out of order. "
                                  "Please move this event into the correct order.")
                            )
                        )
                        # We have to return False and not check the rest because it will try to check
                        # the 'time' field of prev_form which has been removed from cleaned_data now
                        return False
                elif send_time_type == TimedSchedule.EVENT_CASE_PROPERTY_TIME:
                    if form.cleaned_data['day'] < prev_form.cleaned_data['day']:
                        form.add_error(
                            'day',
                            ValidationError(
                                _("The day for this event is out of order. "
                                  "Please move this event into the correct order.")
                            )
                        )
                        # We have to return False and not check the rest because it will try to check
                        # the 'day' field of prev_form which has been removed from cleaned_data now
                        return False
                else:
                    raise ValueError("Unexpected value for send_time_type: '%s'" % send_time_type)

            prev_form = form

        return True

    def validate_random_timed_events_do_not_overlap(self, schedule_form, custom_event_forms):
        if schedule_form.cleaned_data['send_time_type'] != TimedSchedule.EVENT_RANDOM_TIME:
            return True

        prev_form = None
        for form in custom_event_forms:
            if prev_form:
                prev_window_end_time = (
                    datetime(2000, 1, 1)
                    + timedelta(
                        days=prev_form.cleaned_data['day'],
                        hours=prev_form.cleaned_data['time'].hour,
                        minutes=prev_form.cleaned_data['time'].minute + prev_form.cleaned_data['window_length']
                    )
                )

                curr_window_start_time = (
                    datetime(2000, 1, 1)
                    + timedelta(
                        days=form.cleaned_data['day'],
                        hours=form.cleaned_data['time'].hour,
                        minutes=form.cleaned_data['time'].minute
                    )
                )

                if prev_window_end_time > curr_window_start_time:
                    prev_form.add_error(
                        'window_length',
                        ValidationError(
                            _("This random time window overlaps with the next event's window. "
                              "Please adjust your events accordingly to prevent overlapping windows.")
                        )
                    )
                    # We have to return False and not check the rest because it will try to check
                    # the 'window_length' field of prev_form which has been removed from cleaned_data now
                    return False

            prev_form = form

        return True

    def validate_timed_schedule_min_tick(self, schedule_form, custom_event_forms):
        if schedule_form.cleaned_data['send_time_type'] not in (
            TimedSchedule.EVENT_SPECIFIC_TIME,
            TimedSchedule.EVENT_RANDOM_TIME,
        ):
            return True

        prev_form = None
        for form in custom_event_forms:
            if prev_form:
                prev_time = (
                    datetime(2000, 1, 1)
                    + timedelta(
                        days=prev_form.cleaned_data['day'],
                        hours=prev_form.cleaned_data['time'].hour,
                        minutes=prev_form.cleaned_data['time'].minute
                    )
                )

                curr_time = (
                    datetime(2000, 1, 1)
                    + timedelta(
                        days=form.cleaned_data['day'],
                        hours=form.cleaned_data['time'].hour,
                        minutes=form.cleaned_data['time'].minute
                    )
                )

                if (curr_time - prev_time) < timedelta(minutes=5):
                    form.add_error(
                        'time',
                        ValidationError(_("Events must occur at least 5 minutes apart."))
                    )
                    # We have to return False and not check the rest because it will try to check
                    # the 'time' field of prev_form which has been removed from cleaned_data now
                    return False

            prev_form = form

        return True

    def validate_repeat_every_on_schedule_form(self, schedule_form, custom_event_forms):
        if schedule_form.cleaned_data_uses_alert_schedule():
            return True

        # Don't bother validating this unless the schedule_form is valid
        if not super(ScheduleForm, schedule_form).is_valid():
            return False

        if schedule_form.distill_total_iterations() == 1:
            return True

        last_day = custom_event_forms[-1].cleaned_data['day']
        if last_day > schedule_form.distill_repeat_every():
            raise ValidationError(
                _("There is a mismatch between the last event's day and how often you have "
                  "chosen to repeat the schedule above. Based on the day of the last event, "
                  "you must repeat every {} days at a minimum.").format(last_day)
            )

        return True

    def clean(self):
        non_deleted_forms = self.non_deleted_forms

        if any(form.errors for form in non_deleted_forms):
            return

        if len(non_deleted_forms) == 0:
            raise ValidationError(_("Please add at least one event"))

        schedule_form = non_deleted_forms[0].schedule_form
        if schedule_form.cleaned_data_uses_alert_schedule():
            self.validate_alert_schedule_min_tick(non_deleted_forms)
        elif schedule_form.cleaned_data_uses_timed_schedule():
            # Use short-circuiting to only continue validating if the previous
            # validation passes
            (self.validate_timed_schedule_order(schedule_form, non_deleted_forms)
             and self.validate_random_timed_events_do_not_overlap(schedule_form, non_deleted_forms)
             and self.validate_timed_schedule_min_tick(schedule_form, non_deleted_forms)
             and self.validate_repeat_every_on_schedule_form(schedule_form, non_deleted_forms))
        else:
            raise ValueError("Unexpected schedule type")


class ScheduleForm(Form):
    # Prefix to avoid name collisions; this means all input
    # names in the HTML are prefixed with "schedule-"
    prefix = "schedule"

    SEND_DAILY = 'daily'
    SEND_WEEKLY = 'weekly'
    SEND_MONTHLY = 'monthly'
    SEND_IMMEDIATELY = 'immediately'
    SEND_CUSTOM_DAILY = 'custom_daily'
    SEND_CUSTOM_IMMEDIATE = 'custom_immediate'

    STOP_AFTER_OCCURRENCES = 'after_occurrences'
    STOP_NEVER = 'never'

    CONTENT_SMS = 'sms'
    CONTENT_EMAIL = 'email'
    CONTENT_SMS_SURVEY = 'sms_survey'
    CONTENT_IVR_SURVEY = 'ivr_survey'
    CONTENT_SMS_CALLBACK = 'sms_callback'
    CONTENT_CUSTOM_SMS = 'custom_sms'
    CONTENT_FCM_NOTIFICATION = 'fcm_notification'
    CONTENT_CONNECT_MESSAGE = 'connect_message'

    YES = 'Y'
    NO = 'N'
    JSON = 'J'

    REPEAT_NO = 'no'
    REPEAT_EVERY_1 = 'repeat_every_1'
    REPEAT_EVERY_N = 'repeat_every_n'

    LANGUAGE_PROJECT_DEFAULT = 'PROJECT_DEFAULT'

    send_frequency = ChoiceField(
        required=True,
        label=gettext_lazy('Send'),
        choices=(
            (SEND_IMMEDIATELY, gettext_lazy('Immediately')),
            (SEND_DAILY, gettext_lazy('Daily')),
            (SEND_WEEKLY, gettext_lazy('Weekly')),
            (SEND_MONTHLY, gettext_lazy('Monthly')),
            (SEND_CUSTOM_DAILY, gettext_lazy('Custom Daily Schedule')),
            (SEND_CUSTOM_IMMEDIATE, gettext_lazy('Custom Immediate Schedule')),
        )
    )
    active = ChoiceField(
        required=True,
        label=gettext_lazy('Status'),
        choices=(
            ('Y', gettext_lazy("Active")),
            ('N', gettext_lazy("Inactive")),
        ),
    )
    weekdays = MultipleChoiceField(
        required=False,
        label=gettext_lazy('On'),
        choices=(
            ('6', gettext_lazy('Sunday')),
            ('0', gettext_lazy('Monday')),
            ('1', gettext_lazy('Tuesday')),
            ('2', gettext_lazy('Wednesday')),
            ('3', gettext_lazy('Thursday')),
            ('4', gettext_lazy('Friday')),
            ('5', gettext_lazy('Saturday')),
        ),
        widget=CheckboxSelectMultiple()
    )
    days_of_month = MultipleChoiceField(
        required=False,
        label=gettext_lazy('On Days'),
        choices=(
            # The actual choices are rendered by a template
            tuple((str(x), '') for x in range(-3, 29) if x)
        )
    )
    send_time_type = ChoiceField(
        required=True,
        choices=(
            (TimedSchedule.EVENT_SPECIFIC_TIME, gettext_lazy("A specific time")),
            (TimedSchedule.EVENT_RANDOM_TIME, gettext_lazy("A random time")),
        )
    )
    send_time = CharField(required=False, label=gettext_lazy("HH:MM"))
    window_length = IntegerField(
        required=False,
        min_value=1,
        max_value=1439,
        label='',
    )
    start_date = CharField(
        label='',
        required=False
    )
    repeat = ChoiceField(
        required=False,
        # The text for REPEAT_EVERY_1 gets set dynamically
        choices=(
            (REPEAT_NO, gettext_lazy('no')),
            (REPEAT_EVERY_1, ''),
            (REPEAT_EVERY_N, gettext_lazy('every')),
        ),
    )
    repeat_every = IntegerField(
        required=False,
        min_value=2,
        label='',
    )
    stop_type = ChoiceField(
        required=False,
        choices=(
            (STOP_AFTER_OCCURRENCES, gettext_lazy('after')),
            (STOP_NEVER, gettext_lazy('never')),
        )
    )
    occurrences = IntegerField(
        required=False,
        min_value=2,
        label='',
    )
    recipient_types = MultipleChoiceField(
        required=True,
        label=gettext_lazy('Recipient(s)'),
        choices=(
            (ScheduleInstance.RECIPIENT_TYPE_MOBILE_WORKER, gettext_lazy("Users")),
            (ScheduleInstance.RECIPIENT_TYPE_USER_GROUP, gettext_lazy("User Groups")),
            (ScheduleInstance.RECIPIENT_TYPE_LOCATION, gettext_lazy("User Organizations")),
            (ScheduleInstance.RECIPIENT_TYPE_CASE_GROUP, gettext_lazy("Case Groups")),
        )
    )
    user_recipients = RelaxedMultipleChoiceField(
        required=False,
        label=gettext_lazy("User Recipient(s)"),
        widget=SelectMultiple(choices=[]),
    )
    user_group_recipients = RelaxedMultipleChoiceField(
        required=False,
        label=gettext_lazy("User Group Recipient(s)"),
        widget=SelectMultiple(choices=[]),
    )
    user_organization_recipients = RelaxedMultipleChoiceField(
        required=False,
        label=gettext_lazy("User Organization Recipient(s)"),
        widget=SelectMultiple(choices=[]),
        help_text=ExpandedMobileWorkerFilter.location_search_help,
    )
    include_descendant_locations = BooleanField(
        required=False,
        label=gettext_lazy("Also send to users at organizations below the selected ones"),
    )
    restrict_location_types = ChoiceField(
        required=False,
        choices=(
            ('N', gettext_lazy("Users at all organization levels")),
            ('Y', gettext_lazy("Only users at the following organization levels")),
        ),
    )
    location_types = RelaxedMultipleChoiceField(
        required=False,
        label='',
        widget=SelectMultiple(choices=[]),
    )
    case_group_recipients = RelaxedMultipleChoiceField(
        required=False,
        label=gettext_lazy("Case Group Recipient(s)"),
        widget=SelectMultiple(choices=[]),
    )
    content = ChoiceField(
        required=True,
        label=gettext_lazy("What to send"),
        choices=(
            (CONTENT_SMS, gettext_lazy('SMS')),
            (CONTENT_EMAIL, gettext_lazy('Email')),
        )
    )
    default_language_code = ChoiceField(
        required=True,
        label=gettext_lazy("Default Language"),
    )
    submit_partially_completed_forms = BooleanField(
        required=False,
        label=gettext_lazy("When the survey session expires, submit a partially "
                           "completed form if the survey is not completed"),
    )
    include_case_updates_in_partial_submissions = BooleanField(
        required=False,
        label=gettext_lazy("Include case updates in partially completed submissions"),
    )

    use_utc_as_default_timezone = BooleanField(
        required=False,
        label=gettext_lazy("Interpret send times using GMT when recipient has no preferred time zone"),
    )

    # The standalone_content_form should be an instance of ContentForm and is used
    # for defining the content used with any of the predefined schedule types (Immediate,
    # Daily, Weekly, or Monthly).
    standalone_content_form = None

    custom_event_formset = None

    # The custom immediate schedule use case doesn't make sense for broadcasts
    allow_custom_immediate_schedule = False

    use_user_data_filter = ChoiceField(
        label='',
        choices=(
            (NO, gettext_lazy("No")),
            (YES, gettext_lazy("Yes")),
        ),
        required=False,
    )

<<<<<<< HEAD
    use_user_case_for_filter_choices = [("false", "User Properties"), ("true", "User Case Properties")]
=======
    use_user_case_for_filter_choices = [(NO, "User Properties"), (YES, "User Case Properties")]
>>>>>>> bcaf7eb6

    use_user_case_for_filter = ChoiceField(
        label=gettext_lazy("Filter on"),
        required=False,
<<<<<<< HEAD
        initial='ALL',
=======
        initial=NO,
>>>>>>> bcaf7eb6
        choices=use_user_case_for_filter_choices,
        widget=SelectToggle(
            choices=use_user_case_for_filter_choices,
        ),
    )

<<<<<<< HEAD
=======
    user_data_property_json = TrimmedCharField(
        label=gettext_lazy("User data filter: whole json"),
        required=False,
        widget=Textarea,
    )

>>>>>>> bcaf7eb6
    user_data_property_name = TrimmedCharField(
        label=gettext_lazy("User data filter: property name"),
        required=False,
    )

    user_data_property_value = TrimmedCharField(
        label=gettext_lazy("User data filter: property value"),
        required=False,
    )

    use_advanced_user_data_filter = True

    @classmethod
    def get_send_frequency_by_ui_type(cls, ui_type):
        return {
            Schedule.UI_TYPE_IMMEDIATE: cls.SEND_IMMEDIATELY,
            Schedule.UI_TYPE_DAILY: cls.SEND_DAILY,
            Schedule.UI_TYPE_WEEKLY: cls.SEND_WEEKLY,
            Schedule.UI_TYPE_MONTHLY: cls.SEND_MONTHLY,
            Schedule.UI_TYPE_CUSTOM_DAILY: cls.SEND_CUSTOM_DAILY,
            Schedule.UI_TYPE_CUSTOM_IMMEDIATE: cls.SEND_CUSTOM_IMMEDIATE,
            Schedule.UI_TYPE_UNKNOWN: None,
        }[ui_type]

    def is_valid(self):
        # Make sure .is_valid() is called on all appropriate forms before returning.
        # Don't let the result of one short-circuit the expression and prevent calling the others.

        schedule_form_is_valid = super(ScheduleForm, self).is_valid()
        custom_event_formset_is_valid = self.custom_event_formset.is_valid()
        standalone_content_form_is_valid = self.standalone_content_form.is_valid()

        if self.cleaned_data_uses_custom_event_definitions():
            return schedule_form_is_valid and custom_event_formset_is_valid
        else:
            return schedule_form_is_valid and standalone_content_form_is_valid

    def update_send_frequency_choices(self, initial_value):
        def filter_function(two_tuple):
            if (
                not self.allow_custom_immediate_schedule
                and two_tuple[0] == self.SEND_CUSTOM_IMMEDIATE
            ):
                return False

            if initial_value:
                if initial_value == self.SEND_IMMEDIATELY:
                    return two_tuple[0] == self.SEND_IMMEDIATELY
                elif initial_value == self.SEND_CUSTOM_IMMEDIATE:
                    return two_tuple[0] == self.SEND_CUSTOM_IMMEDIATE
                else:
                    return two_tuple[0] not in (self.SEND_IMMEDIATELY, self.SEND_CUSTOM_IMMEDIATE)

            return True

        self.fields['send_frequency'].choices = list(filter(filter_function,
                                                            self.fields['send_frequency'].choices))

    def set_default_language_code_choices(self):
        choices = [
            (self.LANGUAGE_PROJECT_DEFAULT, _("Project Default")),
        ]

        for language_code in self.language_list:
            language_name = get_language_name(language_code)
            if language_name:
                language_name = _(language_name)
            else:
                language_name = language_code

            choices.append((language_code, language_name))

        self.fields['default_language_code'].choices = choices

    def add_initial_for_immediate_schedule(self, initial):
        initial['send_frequency'] = self.SEND_IMMEDIATELY

    def add_initial_for_daily_schedule(self, initial):
        initial['send_frequency'] = self.SEND_DAILY

    def add_initial_for_weekly_schedule(self, initial):
        weekdays = self.initial_schedule.get_weekdays()
        initial['send_frequency'] = self.SEND_WEEKLY
        initial['weekdays'] = [str(day) for day in weekdays]

    def add_initial_for_monthly_schedule(self, initial):
        initial['send_frequency'] = self.SEND_MONTHLY
        initial['days_of_month'] = [str(e.day) for e in self.initial_schedule.memoized_events]

    def add_initial_for_custom_daily_schedule(self, initial):
        initial['send_frequency'] = self.SEND_CUSTOM_DAILY
        initial['custom_event_formset'] = [
            CustomEventForm.compute_initial(self.domain, event)
            for event in self.initial_schedule.memoized_events
        ]

    def add_initial_for_custom_immediate_schedule(self, initial):
        initial['send_frequency'] = self.SEND_CUSTOM_IMMEDIATE
        initial['custom_event_formset'] = [
            CustomEventForm.compute_initial(self.domain, event)
            for event in self.initial_schedule.memoized_events
        ]

    def add_initial_for_send_time(self, initial):
        if initial['send_frequency'] not in (self.SEND_DAILY, self.SEND_WEEKLY, self.SEND_MONTHLY):
            return

        if self.initial_schedule.event_type == TimedSchedule.EVENT_SPECIFIC_TIME:
            initial['send_time'] = self.initial_schedule.memoized_events[0].time.strftime('%H:%M')
        elif self.initial_schedule.event_type == TimedSchedule.EVENT_RANDOM_TIME:
            initial['send_time'] = self.initial_schedule.memoized_events[0].time.strftime('%H:%M')
            initial['window_length'] = self.initial_schedule.memoized_events[0].window_length
        else:
            raise ValueError("Unexpected event_type: %s" % self.initial_schedule.event_type)

    def add_initial_for_timed_schedule(self, initial):
        initial['send_time_type'] = self.initial_schedule.event_type

        self.add_initial_for_send_time(initial)

        if self.initial_schedule.total_iterations == 1:
            initial['repeat'] = self.REPEAT_NO
        else:
            if initial['send_frequency'] in (self.SEND_DAILY, self.SEND_CUSTOM_DAILY):
                repeat_every = self.initial_schedule.repeat_every
            elif initial['send_frequency'] == self.SEND_WEEKLY:
                repeat_every = self.initial_schedule.repeat_every // 7
            elif initial['send_frequency'] == self.SEND_MONTHLY:
                repeat_every = self.initial_schedule.repeat_every * -1
            else:
                raise ValueError("Unexpected value for send_frequency: %s" % initial['send_frequency'])

            if repeat_every == 1:
                initial['repeat'] = self.REPEAT_EVERY_1
            else:
                initial['repeat'] = self.REPEAT_EVERY_N
                initial['repeat_every'] = repeat_every

            if self.initial_schedule.total_iterations == TimedSchedule.REPEAT_INDEFINITELY:
                initial['stop_type'] = self.STOP_NEVER
            elif self.initial_schedule.total_iterations > 1:
                initial['stop_type'] = self.STOP_AFTER_OCCURRENCES
                initial['occurrences'] = self.initial_schedule.total_iterations

    def add_initial_recipients(self, recipients, initial):
        recipient_types = set()
        user_recipients = []
        user_group_recipients = []
        user_organization_recipients = []
        case_group_recipients = []

        for recipient_type, recipient_id in recipients:
            recipient_types.add(recipient_type)
            if recipient_type == ScheduleInstance.RECIPIENT_TYPE_MOBILE_WORKER:
                user_recipients.append(recipient_id)
            elif recipient_type == ScheduleInstance.RECIPIENT_TYPE_USER_GROUP:
                user_group_recipients.append(recipient_id)
            elif recipient_type == ScheduleInstance.RECIPIENT_TYPE_LOCATION:
                user_organization_recipients.append(recipient_id)
            elif recipient_type == ScheduleInstance.RECIPIENT_TYPE_CASE_GROUP:
                case_group_recipients.append(recipient_id)

        initial.update({
            'recipient_types': list(recipient_types),
            'user_recipients': user_recipients,
            'user_group_recipients': user_group_recipients,
            'user_organization_recipients': user_organization_recipients,
            'case_group_recipients': case_group_recipients,
            'include_descendant_locations': self.initial_schedule.include_descendant_locations,
            'restrict_location_types': 'Y' if len(self.initial_schedule.location_type_filter) > 0 else 'N',
            'location_types': [str(i) for i in self.initial_schedule.location_type_filter],
        })

    def add_initial_for_content(self, initial):
        """
        Add initial values for content-related fields that are shared across
        all events in the schedule, whether it's a custom schedule or not.
        """
        content = self.initial_schedule.memoized_events[0].content

        if isinstance(content, SMSContent):
            initial['content'] = self.CONTENT_SMS
        elif isinstance(content, EmailContent):
            initial['content'] = self.CONTENT_EMAIL
        elif isinstance(content, SMSSurveyContent):
            initial['content'] = self.CONTENT_SMS_SURVEY
            initial['submit_partially_completed_forms'] = content.submit_partially_completed_forms
            initial['include_case_updates_in_partial_submissions'] = \
                content.include_case_updates_in_partial_submissions
        elif isinstance(content, CustomContent):
            initial['content'] = self.CONTENT_CUSTOM_SMS
        elif isinstance(content, IVRSurveyContent):
            initial['content'] = self.CONTENT_IVR_SURVEY
            initial['submit_partially_completed_forms'] = content.submit_partially_completed_forms
            initial['include_case_updates_in_partial_submissions'] = \
                content.include_case_updates_in_partial_submissions
        elif isinstance(content, SMSCallbackContent):
            initial['content'] = self.CONTENT_SMS_CALLBACK
        elif isinstance(content, FCMNotificationContent):
            initial['content'] = self.CONTENT_FCM_NOTIFICATION
        elif isinstance(content, ConnectMessageContent):
            initial['conent'] = self.CONTENT_CONNECT_MESSAGE
        else:
            raise TypeError("Unexpected content type: %s" % type(content))

    def compute_initial(self, domain):
        result = {}
        schedule = self.initial_schedule
        if schedule:
            result['active'] = 'Y' if schedule.active else 'N'
            result['default_language_code'] = (
                schedule.default_language_code
                if schedule.default_language_code
                else self.LANGUAGE_PROJECT_DEFAULT
            )
            if schedule.user_data_filter:
                # The only structure created with these UIs is of the form
                # {name: [value]} or {name: [value1, value2, ...]}
                # See Schedule.user_data_filter for an explanation of the full possible
                # structure.
                more_than_one_property = len(schedule.user_data_filter) > 1
                first_property_has_multiple_value = len(next(iter(schedule.user_data_filter.values()))) > 1
                choice = self.JSON if more_than_one_property or first_property_has_multiple_value else self.YES
                result['use_user_data_filter'] = choice
<<<<<<< HEAD
                result['user_data_property_name'] = name
                result['user_data_property_value'] = value
            result['use_user_case_for_filter'] = schedule.use_user_case_for_filter
=======
                if choice == self.YES:
                    name = list(schedule.user_data_filter)[0]
                    values = schedule.user_data_filter[name]
                    result['user_data_property_name'] = name
                    result['user_data_property_value'] = values[0]
                else:
                    result['user_data_property_json'] = json.dumps(schedule.user_data_filter, indent=4)
                result['use_user_case_for_filter'] = self.YES if schedule.use_user_case_for_filter else self.NO
>>>>>>> bcaf7eb6

            result['use_utc_as_default_timezone'] = schedule.use_utc_as_default_timezone
            if isinstance(schedule, AlertSchedule):
                if schedule.ui_type == Schedule.UI_TYPE_IMMEDIATE:
                    self.add_initial_for_immediate_schedule(result)
                elif schedule.ui_type == Schedule.UI_TYPE_CUSTOM_IMMEDIATE:
                    self.add_initial_for_custom_immediate_schedule(result)
                else:
                    raise UnsupportedScheduleError(
                        "Unexpected Schedule ui_type '%s' for AlertSchedule '%s'" %
                        (schedule.ui_type, schedule.schedule_id)
                    )
            elif isinstance(schedule, TimedSchedule):
                if schedule.ui_type == Schedule.UI_TYPE_DAILY:
                    self.add_initial_for_daily_schedule(result)
                elif schedule.ui_type == Schedule.UI_TYPE_WEEKLY:
                    self.add_initial_for_weekly_schedule(result)
                elif schedule.ui_type == Schedule.UI_TYPE_MONTHLY:
                    self.add_initial_for_monthly_schedule(result)
                elif schedule.ui_type == Schedule.UI_TYPE_CUSTOM_DAILY:
                    self.add_initial_for_custom_daily_schedule(result)
                else:
                    raise UnsupportedScheduleError(
                        "Unexpected Schedule ui_type '%s' for TimedSchedule '%s'" %
                        (schedule.ui_type, schedule.schedule_id)
                    )

                self.add_initial_for_timed_schedule(result)

            self.add_initial_for_content(result)

        return result

    @property
    def editing_custom_immediate_schedule(self):
        """
        The custom immediate schedule is provided for backwards-compatibility with
        the old framework which allowed that use case. It's not as useful of a
        feature as the custom daily schedule, and the framework isn't currently
        responsive to changes in the custom immediate schedule's events (and neither
        was the old framework), so we restrict certain parts of the UI when editing
        a custom immediate schedule.

        If these edit options are deemed to be useful, then the framework should
        be updated to be responsive to changes in an AlertSchedule's AlertEvents.
        This would include capturing a start_timestamp and schedule_revision on
        the AbstractAlertScheduleInstance, similar to what is done for the
        AbstractTimedScheduleInstance.
        """
        return self.initial_schedule and self.initial_schedule.ui_type == Schedule.UI_TYPE_CUSTOM_IMMEDIATE

    @memoized
    def get_form_and_app(self, app_and_form_unique_id):
        """
        Returns the form and app associated with the primary application
        document (i.e., not a build).
        """
        error_msg = _("Please choose a form")
        try:
            app_id, form_unique_id = split_combined_id(app_and_form_unique_id)
            app = get_app(self.domain, app_id)
            form = app.get_form(form_unique_id)
        except Exception:
            raise ValidationError(error_msg)

        return form, app

    @memoized
    def get_latest_released_form_and_app(self, app_id, form_unique_id):
        """
        Returns the form and app associated with the latest released
        build of an app.
        """
        latest_released_app = get_latest_released_app(self.domain, app_id)
        if latest_released_app is None:
            raise ValidationError(_("Please make a released build of the application"))

        try:
            latest_released_form = latest_released_app.get_form(form_unique_id)
        except FormNotFoundException:
            raise ValidationError(_("Form not found in latest released app build"))

        return latest_released_form, latest_released_app

    def __init__(self, domain, schedule, can_use_sms_surveys, *args, **kwargs):
        self.domain = domain
        self.initial_schedule = schedule
        self.can_use_sms_surveys = can_use_sms_surveys
        self.is_system_admin = kwargs.pop("is_system_admin")

        if kwargs.get('initial'):
            raise ValueError("Initial values are set by the form")

        schedule_form_initial = {}
        standalone_content_form_initial = {}
        if schedule:
            schedule_form_initial = self.compute_initial(domain)
            if schedule.ui_type in (
                Schedule.UI_TYPE_IMMEDIATE,
                Schedule.UI_TYPE_DAILY,
                Schedule.UI_TYPE_WEEKLY,
                Schedule.UI_TYPE_MONTHLY,
            ):
                standalone_content_form_initial = ContentForm.compute_initial(domain,
                                                                              schedule.memoized_events[0].content)

        super(ScheduleForm, self).__init__(*args, initial=schedule_form_initial, **kwargs)
        self.standalone_content_form = ContentForm(
            *args,
            schedule_form=self,
            initial=standalone_content_form_initial,
            **kwargs
        )

        CustomEventFormSet = formset_factory(
            CustomEventForm,
            formset=BaseCustomEventFormSet,
            extra=0,
            can_order=True,
            can_delete=True,
        )
        self.custom_event_formset = CustomEventFormSet(
            *args,
            form_kwargs={'schedule_form': self},
            initial=schedule_form_initial.get('custom_event_formset', []),
            **kwargs
        )

        self.add_additional_content_types()
        self.set_default_language_code_choices()
        self.update_send_frequency_choices(schedule_form_initial.get('send_frequency'))
        self.enable_json_user_data_filter(schedule_form_initial)

        self.before_content = self.create_form_helper()
        self.before_content.layout = crispy.Layout(*self.get_before_content_layout_fields())

        self.standalone_content_form.helper = self.create_form_helper()
        self.standalone_content_form.helper.layout = crispy.Layout(
            crispy.Fieldset(
                '',
                crispy.Div(
                    *self.standalone_content_form.get_layout_fields(),
                    data_bind=(
                        "with: standalone_content_form, visible: !$root.usesCustomEventDefinitions()"
                    )
                ),
            ),
        )

        self.after_content = self.create_form_helper()
        self.after_content.layout = crispy.Layout(*self.get_after_content_layout_fields())

    @staticmethod
    def create_form_helper():
        helper = HQFormHelper()
        helper.form_tag = False
        return helper

    @cached_property
    def form_choices(self):
        return [(form['code'], form['name']) for form in get_form_list(self.domain)]

    @property
    def can_use_connect(self):
        return COMMCARE_CONNECT.enabled(self.domain)

    def add_additional_content_types(self):
        if (
            self.can_use_sms_surveys
            or (self.initial_schedule and self.initial_schedule.memoized_uses_sms_survey)
        ):
            self.fields['content'].choices += [
                (self.CONTENT_SMS_SURVEY, _("SMS Survey")),
            ]

        if self.initial_schedule:
            if self.initial_schedule.memoized_uses_ivr_survey:
                self.fields['content'].choices += [
                    (self.CONTENT_IVR_SURVEY, _("IVR Survey")),
                ]

            if self.initial_schedule.memoized_uses_sms_callback:
                self.fields['content'].choices += [
                    (self.CONTENT_SMS_CALLBACK, _("SMS Expecting Callback")),
                ]

        if self.can_use_connect:
            self.fields['content'].choices += [
                (self.CONTENT_CONNECT_MESSAGE, _("Connect Message")),
            ]

    def enable_json_user_data_filter(self, initial):
        if self.is_system_admin or initial.get('use_user_data_filter') == self.JSON:
            self.fields['use_user_data_filter'].choices += [
                (self.JSON, _("JSON")),
            ]

    @property
    def scheduling_fieldset_legend(self):
        return _("Scheduling")

    def get_before_content_layout_fields(self):
        return [
            crispy.Fieldset(
                _("Scheduling"),
                crispy.Field('active'),
            ),
            crispy.Fieldset(
                self.scheduling_fieldset_legend,
                *self.get_scheduling_layout_fields()
            ),
            crispy.Fieldset(
                _("Recipients"),
                *self.get_recipients_layout_fields()
            ),
            crispy.Fieldset(
                _("Content"),
                crispy.Field('content', data_bind='value: content'),
                hqcrispy.B3MultiField(
                    '',
                    crispy.HTML(
                        '<span data-bind="click: addCustomEvent" class="btn btn-primary">'
                        '<i class="fa fa-plus"></i> %s</span>'
                        % _("Add Event")
                    ),
                    data_bind="visible: usesCustomEventDefinitions() && !editing_custom_immediate_schedule()"
                ),
            ),
        ]

    def get_after_content_layout_fields(self):
        return [
            crispy.Fieldset(
                _("Advanced Survey Options"),
                *self.get_advanced_survey_layout_fields(),
                data_bind=(
                    "visible: content() === '%s' || content() === '%s'" %
                    (self.CONTENT_SMS_SURVEY, self.CONTENT_IVR_SURVEY)
                )
            ),
            crispy.Fieldset(
                _("Advanced"),
                *self.get_advanced_layout_fields()
            ),
        ]

    def get_start_date_layout_fields(self):
        raise NotImplementedError()

    def get_extra_timing_fields(self):
        return []

    def get_scheduling_layout_fields(self):
        result = [
            crispy.Field(
                'send_frequency',
                data_bind='value: send_frequency',
            ),
            crispy.Div(
                crispy.Field(
                    'weekdays',
                    data_bind='checked: weekdays',
                ),
                data_bind='visible: showWeekdaysInput',
            ),
            hqcrispy.B3MultiField(
                _("On Days"),
                crispy.Field(
                    'days_of_month',
                    template='scheduling/partials/days_of_month_picker.html',
                ),
                data_bind='visible: showDaysOfMonthInput',
            ),
            hqcrispy.B3MultiField(
                _("At"),
                crispy.Div(
                    twbscrispy.InlineField(
                        'send_time_type',
                        data_bind='value: send_time_type',
                    ),
                    css_class='col-sm-4',
                ),
                crispy.Div(
                    crispy.Div(
                        twbscrispy.InlineField(
                            'send_time',
                            data_bind="value: send_time, useTimePicker: true"
                        ),
                        css_class='col-sm-4',
                        data_bind=("visible: send_time_type() === '%s' || send_time_type() === '%s'"
                                   % (TimedSchedule.EVENT_SPECIFIC_TIME, TimedSchedule.EVENT_RANDOM_TIME)),
                    ),
                    *self.get_extra_timing_fields(),
                    data_bind="visible: showSharedTimeInput"
                ),
                crispy.Div(
                    crispy.HTML(
                        '<p class="help-block"><i class="fa fa-info-circle"></i> %s</p>' %
                        _("Define the send times in the events below.")
                    ),
                    data_bind="visible: send_frequency() === '%s'" % self.SEND_CUSTOM_DAILY,
                ),
                data_bind="visible: usesTimedSchedule()"
            ),
            hqcrispy.B3MultiField(
                _("Random Window Length (minutes)"),
                crispy.Div(
                    crispy.Field('window_length'),
                ),
                data_bind=("visible: showSharedTimeInput() && send_time_type() === '%s'"
                           % TimedSchedule.EVENT_RANDOM_TIME),
            ),
        ]

        result.extend(self.get_start_date_layout_fields())

        result.extend([
            hqcrispy.B3MultiField(
                _("Repeat"),
                crispy.Div(
                    twbscrispy.InlineField(
                        'repeat',
                        data_bind='value: repeat',
                    ),
                    css_class='col-sm-4',
                ),
                crispy.Div(
                    twbscrispy.InlineField(
                        'repeat_every',
                        data_bind='value: repeat_every',
                    ),
                    css_class='col-sm-2',
                    data_bind="visible: repeat() === '%s'" % self.REPEAT_EVERY_N,
                ),
                crispy.Div(
                    crispy.Div(
                        crispy.HTML('<label class="control-label">%s</label>' % _("days")),
                        css_class='col-sm-4',
                        data_bind="visible: send_frequency() === '%s' || send_frequency() === '%s'" % (
                            self.SEND_DAILY, self.SEND_CUSTOM_DAILY,
                        )
                    ),
                    crispy.Div(
                        crispy.HTML('<label class="control-label">%s</label>' % _("weeks")),
                        css_class='col-sm-4',
                        data_bind="visible: send_frequency() === '%s'" % self.SEND_WEEKLY,
                    ),
                    crispy.Div(
                        crispy.HTML('<label class="control-label">%s</label>' % _("months")),
                        css_class='col-sm-4',
                        data_bind="visible: send_frequency() === '%s'" % self.SEND_MONTHLY,
                    ),
                    data_bind="visible: repeat() === '%s'" % self.REPEAT_EVERY_N,
                ),
                data_bind='visible: usesTimedSchedule()',
            ),
            hqcrispy.B3MultiField(
                _("Stop"),
                crispy.Div(
                    twbscrispy.InlineField(
                        'stop_type',
                        data_bind='value: stop_type',
                    ),
                    css_class='col-sm-4',
                ),
                crispy.Div(
                    twbscrispy.InlineField(
                        'occurrences',
                        data_bind='value: occurrences',
                    ),
                    css_class='col-sm-2',
                    data_bind="visible: stop_type() === '%s'" % self.STOP_AFTER_OCCURRENCES,
                ),
                crispy.Div(
                    crispy.Div(
                        crispy.HTML('<label class="control-label">%s</label>' % _("occurrences")),
                        css_class='col-sm-4',
                        data_bind="visible: send_frequency() === '%s' || send_frequency() === '%s'" % (
                            self.SEND_DAILY, self.SEND_CUSTOM_DAILY
                        )
                    ),
                    crispy.Div(
                        crispy.HTML('<label class="control-label">%s</label>' % _("weekly occurrences")),
                        css_class='col-sm-4',
                        data_bind="visible: send_frequency() === '%s'" % self.SEND_WEEKLY,
                    ),
                    crispy.Div(
                        crispy.HTML('<label class="control-label">%s</label>' % _("monthly occurrences")),
                        css_class='col-sm-4',
                        data_bind="visible: send_frequency() === '%s'" % self.SEND_MONTHLY,
                    ),
                    data_bind="visible: stop_type() === '%s'" % self.STOP_AFTER_OCCURRENCES,
                ),
                data_bind="visible: usesTimedSchedule() && repeat() !== '%s'" % self.REPEAT_NO,
            ),
            hqcrispy.B3MultiField(
                "",
                crispy.HTML(
                    '<span>%s</span> <span data-bind="text: computedEndDate"></span>'
                    % _("Date of final occurrence:"),
                ),
                data_bind="visible: computedEndDate() !== ''",
            ),
        ])

        return result

    def get_recipients_layout_fields(self):
        return [
            crispy.Field(
                'recipient_types',
                data_bind="selectedOptions: recipient_types",
                style="width: 100%;"
            ),
            crispy.Div(
                crispy.HTML(
                    """
                        <p id="parent-case-type-warning" class="help-block alert alert-info">
                        <i class="fa fa-info-circle"></i>
                            %s
                        </p>
                    """
                    % _(
                        """
                            The "Case's Parent Case" Recipient setting only works for Parent / Child relationships,
                            not Parent / Extension or Host / Extension relationships.
                        """
                    )),
                data_bind="visible: (recipientTypeSelected('{parentCase}') && {extensionFlagEnabled})".format(
                    parentCase=CaseScheduleInstanceMixin.RECIPIENT_TYPE_PARENT_CASE,
                    extensionFlagEnabled="true" if EXTENSION_CASES_SYNC_ENABLED.enabled(self.domain) else "false")
            ),
            crispy.Div(
                crispy.Field(
                    'user_recipients',
                    data_bind='value: user_recipients.value',
                    placeholder=_("Select mobile worker(s)")
                ),
                data_bind="visible: recipientTypeSelected('%s')" % ScheduleInstance.RECIPIENT_TYPE_MOBILE_WORKER,
            ),
            crispy.Div(
                crispy.Field(
                    'user_group_recipients',
                    data_bind='value: user_group_recipients.value',
                    placeholder=_("Select user group(s)")
                ),
                data_bind="visible: recipientTypeSelected('%s')" % ScheduleInstance.RECIPIENT_TYPE_USER_GROUP,
            ),
            crispy.Div(
                crispy.Field(
                    'user_organization_recipients',
                    data_bind='value: user_organization_recipients.value',
                    placeholder=_("Select user organization(s)")
                ),
                crispy.Field(
                    'include_descendant_locations',
                    data_bind='checked: include_descendant_locations',
                ),
                hqcrispy.B3MultiField(
                    _("For the selected organizations, include"),
                    crispy.Div(
                        twbscrispy.InlineField(
                            'restrict_location_types',
                            data_bind='value: restrict_location_types',
                        ),
                        css_class='col-sm-6',
                    ),
                    crispy.Div(
                        twbscrispy.InlineField(
                            'location_types',
                            data_bind='value: location_types.value',
                            placeholder=_("Select organization levels(s)")
                        ),
                        data_bind="visible: restrict_location_types() === 'Y'",
                        css_class='col-sm-6',
                    ),
                    data_bind="visible: include_descendant_locations()",
                ),
                data_bind="visible: recipientTypeSelected('%s')" % ScheduleInstance.RECIPIENT_TYPE_LOCATION,
            ),
            crispy.Div(
                crispy.Field(
                    'case_group_recipients',
                    data_bind='value: case_group_recipients.value',
                    placeholder=_("Select case group(s)")
                ),
                data_bind="visible: recipientTypeSelected('%s')" % ScheduleInstance.RECIPIENT_TYPE_CASE_GROUP,
            ),
        ]

    @property
    def display_utc_timezone_option(self):
        """
        See comment under Schedule.use_utc_as_default_timezone.
        use_utc_as_default_timezone is only set to True on reminders migrated
        from the old framework that needed it to be set to True. We don't
        encourage using this option for new reminders so it's only visible
        for those reminders that have it set to True. It is possible to edit
        an old reminder and disable the option, after which it will be hidden
        and won't be allowed to be enabled again.
        """
        return self.initial_schedule and self.initial_schedule.use_utc_as_default_timezone

    def get_advanced_layout_fields(self):
        result = [
            crispy.Div(
                crispy.Field('use_utc_as_default_timezone'),
                data_bind='visible: %s' % ('true' if self.display_utc_timezone_option else 'false'),
            ),
            crispy.Field('default_language_code'),
        ]

        if self.use_advanced_user_data_filter:
            result.extend([
                hqcrispy.B3MultiField(
                    _("Filter user recipients"),
                    crispy.Div(
                        twbscrispy.InlineField(
                            'use_user_data_filter',
                            data_bind='value: use_user_data_filter',
                        ),
                        get_system_admin_label("visible: use_user_data_filter() === '%s'" % self.JSON),
                        css_class='col-sm-4',
                    ),
                ),
                crispy.Div(
                    crispy.Field('use_user_case_for_filter'),
<<<<<<< HEAD
=======
                    data_bind=f"visible: use_user_data_filter() !== '{self.NO}'",
                ),
                crispy.Div(
>>>>>>> bcaf7eb6
                    crispy.Field('user_data_property_name'),
                    crispy.Field('user_data_property_value'),
                    data_bind=f"visible: use_user_data_filter() == '{self.YES}'",
                ),
                crispy.Div(
                    crispy.Field('user_data_property_json'),
                    data_bind=f"visible: use_user_data_filter() == '{self.JSON}'",
                ),
            ])

        return result

    def get_advanced_survey_layout_fields(self):
        return [
            crispy.Field(
                'submit_partially_completed_forms',
                data_bind='checked: submit_partially_completed_forms',
            ),
            crispy.Div(
                crispy.Field(
                    'include_case_updates_in_partial_submissions',
                ),
                data_bind='visible: submit_partially_completed_forms()',
            )
        ]

    @cached_property
    def language_list(self):
        sms_translations = get_or_create_sms_translations(self.domain)
        result = sms_translations.langs     # maintain order set on languages config page

        # add any languages present in alert but deleted from languages config page
        if self.initial_schedule:
            initial_langs = self.initial_schedule.memoized_language_set
            initial_langs.discard('*')
            result += list(self.initial_schedule.memoized_language_set - set(result))

        return result

    def html_message_template(self):
        if RICH_TEXT_EMAILS.enabled(self.domain):
            return escape(render_to_string('scheduling/partials/rich_text_email_template.html'))
        else:
            return ''

    @property
    def use_case(self):
        raise NotImplementedError()

    @property
    def current_values(self):
        values = {}
        for field_name in self.fields.keys():
            values[field_name] = self[field_name].value()
        values['standalone_content_form'] = self.standalone_content_form.current_values
        values['custom_event_formset'] = [form.current_values for form in self.custom_event_formset]
        values['editing_custom_immediate_schedule'] = self.editing_custom_immediate_schedule
        values['use_case'] = self.use_case
        return values

    @property
    def current_select2_user_recipients(self):
        value = self['user_recipients'].value()
        if not value:
            return []

        result = []
        for user_id in value:
            user_id = user_id.strip()
            user = CommCareUser.get_by_user_id(user_id, domain=self.domain)
            if user and not user.is_deleted():
                result.append({"id": user_id, "text": user.raw_username})
            else:
                # Always add it here because, separately, the id still shows up in the
                # field's value and it will raise a ValidationError. By adding it here
                # it allows the user to remove it and fix the ValidationError.
                result.append({"id": user_id, "text": _("(not found)")})

        return result

    @property
    def current_select2_user_group_recipients(self):
        value = self['user_group_recipients'].value()
        if not value:
            return []

        result = []
        for group_id in value:
            group_id = group_id.strip()
            group = Group.get(group_id)
            if group.doc_type != 'Group' or group.domain != self.domain:
                result.append({"id": group_id, "text": _("(not found)")})
            else:
                result.append({"id": group_id, "text": group.name})

        return result

    @property
    def current_select2_user_organization_recipients(self):
        value = self['user_organization_recipients'].value()
        if not value:
            return []

        result = []
        for location_id in value:
            location_id = location_id.strip()
            try:
                location = SQLLocation.objects.get(domain=self.domain, location_id=location_id, is_archived=False)
            except SQLLocation.DoesNotExist:
                result.append({"id": location_id, "text": _("(not found)")})
            else:
                result.append({"id": location_id, "text": location.name})

        return result

    @property
    def current_select2_location_types(self):
        value = self['location_types'].value()
        if not value:
            return []

        result = []
        for location_type_id in value:
            location_type_id = location_type_id.strip()
            try:
                location_type = LocationType.objects.get(domain=self.domain, pk=location_type_id)
            except LocationType.DoesNotExist:
                result.append({"id": location_type_id, "text": _("(not found)")})
            else:
                result.append({"id": location_type_id, "text": location_type.name})

        return result

    @property
    def current_select2_case_group_recipients(self):
        value = self['case_group_recipients'].value()
        if not value:
            return []

        result = []
        for case_group_id in value:
            case_group_id = case_group_id.strip()
            case_group = CommCareCaseGroup.get(case_group_id)
            if case_group.doc_type != 'CommCareCaseGroup' or case_group.domain != self.domain:
                result.append({"id": case_group_id, "text": _("(not found)")})
            else:
                result.append({"id": case_group_id, "text": case_group.name})

        return result

    @property
    def current_visit_scheduler_form(self):
        """
        Only used in the ConditionalAlertScheduleForm
        """
        return {}

    @property
    def uses_sms_survey(self):
        return self.cleaned_data.get('content') == self.CONTENT_SMS_SURVEY

    def clean_active(self):
        return self.cleaned_data.get('active') == 'Y'

    def clean_user_recipients(self):
        if ScheduleInstance.RECIPIENT_TYPE_MOBILE_WORKER not in self.cleaned_data.get('recipient_types', []):
            return []

        data = self.cleaned_data['user_recipients']

        if not data:
            raise ValidationError(_("Please specify the user(s) or deselect users as recipients"))

        for user_id in data:
            user = CommCareUser.get_by_user_id(user_id, domain=self.domain)
            if not user or user.is_deleted():
                raise ValidationError(
                    _("One or more users were unexpectedly not found. Please select user(s) again.")
                )

        return data

    def clean_user_group_recipients(self):
        if ScheduleInstance.RECIPIENT_TYPE_USER_GROUP not in self.cleaned_data.get('recipient_types', []):
            return []

        data = self.cleaned_data['user_group_recipients']

        if not data:
            raise ValidationError(_("Please specify the groups(s) or deselect user groups as recipients"))

        not_found_error = ValidationError(
            _("One or more user groups were unexpectedly not found. Please select group(s) again.")
        )

        for group_id in data:
            try:
                group = Group.get(group_id)
            except ResourceNotFound:
                raise not_found_error

            if group.doc_type != 'Group':
                raise not_found_error

            if group.domain != self.domain:
                raise not_found_error

        return data

    def clean_user_organization_recipients(self):
        if ScheduleInstance.RECIPIENT_TYPE_LOCATION not in self.cleaned_data.get('recipient_types', []):
            return []

        data = self.cleaned_data['user_organization_recipients']

        if not data:
            raise ValidationError(
                _("Please specify the organization(s) or deselect user organizations as recipients")
            )

        for location_id in data:
            try:
                SQLLocation.objects.get(domain=self.domain, location_id=location_id, is_archived=False)
            except SQLLocation.DoesNotExist:
                raise ValidationError(
                    _("One or more user organizations were unexpectedly not found. "
                      "Please select organization(s) again.")
                )

        return data

    def clean_location_types(self):
        if ScheduleInstance.RECIPIENT_TYPE_LOCATION not in self.cleaned_data.get('recipient_types', []):
            return []

        if not self.cleaned_data.get('include_descendant_locations'):
            return []

        if self.cleaned_data.get('restrict_location_types') != 'Y':
            return []

        data = self.cleaned_data['location_types']

        if not data:
            raise ValidationError(
                _("Please specify the organization level(s) or choose to send to all organization levels")
            )

        result = []

        for location_type_id in data:
            try:
                location_type_id = int(location_type_id)
            except (TypeError, ValueError):
                raise ValidationError(_("An error occurred. Please try again"))

            try:
                LocationType.objects.get(domain=self.domain, pk=location_type_id)
            except LocationType.DoesNotExist:
                raise ValidationError(
                    _("One or more user organization levels were unexpectedly not found. "
                      "Please select organization level(s) again.")
                )

            result.append(location_type_id)

        return result

    def clean_case_group_recipients(self):
        if ScheduleInstance.RECIPIENT_TYPE_CASE_GROUP not in self.cleaned_data.get('recipient_types', []):
            return []

        data = self.cleaned_data['case_group_recipients']

        if not data:
            raise ValidationError(
                _("Please specify the case groups(s) or deselect case groups as recipients")
            )

        not_found_error = ValidationError(
            _("One or more case groups were unexpectedly not found. Please select group(s) again.")
        )

        for case_group_id in data:
            try:
                case_group = CommCareCaseGroup.get(case_group_id)
            except ResourceNotFound:
                raise not_found_error

            if case_group.doc_type != 'CommCareCaseGroup':
                raise not_found_error

            if case_group.domain != self.domain:
                raise not_found_error

        return data

    def clean_weekdays(self):
        if self.cleaned_data.get('send_frequency') != self.SEND_WEEKLY:
            return None

        weeekdays = self.cleaned_data.get('weekdays')
        if not weeekdays:
            raise ValidationError(_("Please select the applicable day(s) of the week."))

        return [int(i) for i in weeekdays]

    def clean_days_of_month(self):
        if self.cleaned_data.get('send_frequency') != self.SEND_MONTHLY:
            return None

        days_of_month = self.cleaned_data.get('days_of_month')
        if not days_of_month:
            raise ValidationError(_("Please select the applicable day(s) of the month."))

        return [int(i) for i in days_of_month]

    def cleaned_data_uses_custom_event_definitions(self):
        return self.cleaned_data.get('send_frequency') in (self.SEND_CUSTOM_DAILY, self.SEND_CUSTOM_IMMEDIATE)

    def cleaned_data_uses_alert_schedule(self):
        return self.cleaned_data.get('send_frequency') in (self.SEND_IMMEDIATELY, self.SEND_CUSTOM_IMMEDIATE)

    def cleaned_data_uses_timed_schedule(self):
        return self.cleaned_data.get('send_frequency') in (
            self.SEND_DAILY,
            self.SEND_WEEKLY,
            self.SEND_MONTHLY,
            self.SEND_CUSTOM_DAILY,
        )

    def clean_send_time(self):
        if (
            self.cleaned_data_uses_custom_event_definitions()
            or self.cleaned_data_uses_alert_schedule()
            or self.cleaned_data.get('send_time_type') not in [
                TimedSchedule.EVENT_SPECIFIC_TIME, TimedSchedule.EVENT_RANDOM_TIME
            ]
        ):
            return None

        return validate_time(self.cleaned_data.get('send_time'))

    def clean_window_length(self):
        if (
            self.cleaned_data_uses_custom_event_definitions()
            or self.cleaned_data_uses_alert_schedule()
            or self.cleaned_data.get('send_time_type') != TimedSchedule.EVENT_RANDOM_TIME
        ):
            return None

        value = self.cleaned_data.get('window_length')
        if value is None:
            raise ValidationError(_("This field is required."))

        return value

    def clean_start_date(self):
        if self.cleaned_data_uses_alert_schedule():
            return None

        return validate_date(self.cleaned_data.get('start_date'))

    def clean_repeat(self):
        if self.cleaned_data_uses_alert_schedule():
            return None

        repeat = self.cleaned_data.get('repeat')
        if not repeat:
            raise ValidationError(_("This field is required"))

        return repeat

    def clean_repeat_every(self):
        if (
            self.cleaned_data_uses_alert_schedule()
            or self.cleaned_data.get('repeat') != self.REPEAT_EVERY_N
        ):
            return None

        return validate_int(self.cleaned_data.get('repeat_every'), 2)

    def clean_stop_type(self):
        if (
            self.cleaned_data_uses_alert_schedule()
            or self.cleaned_data.get('repeat') == self.REPEAT_NO
        ):
            return None

        stop_type = self.cleaned_data.get('stop_type')
        if not stop_type:
            raise ValidationError(_("This field is required"))

        return stop_type

    def clean_occurrences(self):
        if (
            self.cleaned_data_uses_alert_schedule()
            or self.cleaned_data.get('repeat') == self.REPEAT_NO
            or self.cleaned_data.get('stop_type') != self.STOP_AFTER_OCCURRENCES
        ):
            return None

        return validate_int(self.cleaned_data.get('occurrences'), 2)

    def clean_use_user_case_for_filter(self):
<<<<<<< HEAD
        return self.cleaned_data.get('use_user_case_for_filter') == 'true'
=======
        return self.cleaned_data.get('use_user_case_for_filter') == self.YES
>>>>>>> bcaf7eb6

    def clean_user_data_property_name(self):
        if self.cleaned_data.get('use_user_data_filter') != self.YES:
            return None

        value = self.cleaned_data.get('user_data_property_name')
        if not value:
            raise ValidationError(_("This field is required."))

        return value

    def clean_user_data_property_value(self):
        use_user_data_filter = self.cleaned_data.get('use_user_data_filter')
        if use_user_data_filter != self.YES:
            return None

        value = self.cleaned_data.get('user_data_property_value')
        if not value:
            raise ValidationError(_("This field is required."))

        return [value]

    def clean_user_data_property_json(self):
        use_user_data_filter = self.cleaned_data.get('use_user_data_filter')
        if use_user_data_filter != self.JSON:
            return None

        value = self.cleaned_data.get('user_data_property_json')
        if not value:
            raise ValidationError(_("This field is required."))

        def json_error():
            return ValidationError(_("Invalid JSON: Needs to be an object with valid "
                                     "properties as keys and list of strings as values"))
        try:
            value = json.loads(value)
        except Exception:
            raise json_error()
        if not isinstance(value, dict):
            raise json_error()

        if self.cleaned_data.get("use_user_case_for_filter"):
            from corehq.apps.data_dictionary.util import get_data_dict_props_by_case_type
            user_case_properties = (
                get_data_dict_props_by_case_type(self.domain, exclude_deprecated=True))[USERCASE_TYPE]
            invalid_keys = \
                [property_name for property_name in value.keys() if property_name not in user_case_properties]
            if len(invalid_keys) > 0:
                raise ValidationError(_("Invalid JSON: Keys are not valid user case property names: %s")
                                      % ", ".join(invalid_keys))

        keys_with_invalid_value = []
        for property_name in value.keys():
            property_values = value[property_name]
            if not isinstance(property_values, list) or any(not isinstance(v, str) for v in property_values):
                keys_with_invalid_value.append(property_name)
        if len(keys_with_invalid_value) > 0:
            raise ValidationError(_("Invalid JSON: Values for keys are not lists of strings: %s")
                                  % ", ".join(keys_with_invalid_value))

        return value

    def distill_recipients(self):
        form_data = self.cleaned_data
        return (
            [(ScheduleInstance.RECIPIENT_TYPE_MOBILE_WORKER, user_id)
             for user_id in form_data['user_recipients']]
            + [(ScheduleInstance.RECIPIENT_TYPE_USER_GROUP, group_id)
               for group_id in form_data['user_group_recipients']]
            + [(ScheduleInstance.RECIPIENT_TYPE_LOCATION, location_id)
               for location_id in form_data['user_organization_recipients']]
            + [(ScheduleInstance.RECIPIENT_TYPE_CASE_GROUP, case_group_id)
               for case_group_id in form_data['case_group_recipients']]
        )

    def distill_total_iterations(self):
        form_data = self.cleaned_data
        if form_data['repeat'] == self.REPEAT_NO:
            return 1
        elif form_data['stop_type'] == self.STOP_NEVER:
            return TimedSchedule.REPEAT_INDEFINITELY

        return form_data['occurrences']

    def distill_repeat_every(self):
        if self.cleaned_data['repeat'] == self.REPEAT_EVERY_N:
            return self.cleaned_data['repeat_every']

        return 1

    def distill_default_language_code(self):
        value = self.cleaned_data['default_language_code']
        if value == self.LANGUAGE_PROJECT_DEFAULT:
            return None
        else:
            return value

    def distill_extra_scheduling_options(self):
        form_data = self.cleaned_data
        return {
            'active': form_data['active'],
            'default_language_code': self.distill_default_language_code(),
            'include_descendant_locations': (
                ScheduleInstance.RECIPIENT_TYPE_LOCATION in form_data['recipient_types']
                and form_data['include_descendant_locations']
            ),
            'location_type_filter': form_data['location_types'],
            'use_utc_as_default_timezone': form_data['use_utc_as_default_timezone'],
            'user_data_filter': self.distill_user_data_filter(),
            'use_user_case_for_filter': self.cleaned_data['use_user_case_for_filter']
        }

    def distill_user_data_filter(self):
        if self.cleaned_data['use_user_data_filter'] == self.NO:
            return {}

        if self.cleaned_data['use_user_data_filter'] == self.YES:
            name = self.cleaned_data['user_data_property_name']
            value = self.cleaned_data['user_data_property_value']
            return {name: value}

        return self.cleaned_data['user_data_property_json']

    def distill_start_offset(self):
        raise NotImplementedError()

    def distill_start_day_of_week(self):
        raise NotImplementedError()

    def distill_model_timed_event(self):
        if self.cleaned_data_uses_custom_event_definitions():
            raise ValueError("Cannot use this method with custom event definitions")

        event_type = self.cleaned_data['send_time_type']
        if event_type == TimedSchedule.EVENT_SPECIFIC_TIME:
            return TimedEvent(
                time=self.cleaned_data['send_time'],
            )
        elif event_type == TimedSchedule.EVENT_RANDOM_TIME:
            return RandomTimedEvent(
                time=self.cleaned_data['send_time'],
                window_length=self.cleaned_data['window_length'],
            )
        else:
            raise ValueError("Unexpected send_time_type: %s" % event_type)

    def save_immediate_schedule(self):
        content = self.standalone_content_form.distill_content()
        extra_scheduling_options = self.distill_extra_scheduling_options()

        if self.initial_schedule:
            schedule = self.initial_schedule
            AlertSchedule.assert_is(schedule)
            schedule.set_simple_alert(content, extra_options=extra_scheduling_options)
        else:
            schedule = AlertSchedule.create_simple_alert(self.domain, content,
                extra_options=extra_scheduling_options)

        return schedule

    def save_daily_schedule(self):
        repeat_every = self.distill_repeat_every()
        total_iterations = self.distill_total_iterations()
        content = self.standalone_content_form.distill_content()
        extra_scheduling_options = self.distill_extra_scheduling_options()

        if self.initial_schedule:
            schedule = self.initial_schedule
            TimedSchedule.assert_is(schedule)
            schedule.set_simple_daily_schedule(
                self.distill_model_timed_event(),
                content,
                total_iterations=total_iterations,
                start_offset=self.distill_start_offset(),
                extra_options=extra_scheduling_options,
                repeat_every=repeat_every,
            )
        else:
            schedule = TimedSchedule.create_simple_daily_schedule(
                self.domain,
                self.distill_model_timed_event(),
                content,
                total_iterations=total_iterations,
                start_offset=self.distill_start_offset(),
                extra_options=extra_scheduling_options,
                repeat_every=repeat_every,
            )

        return schedule

    def save_weekly_schedule(self):
        form_data = self.cleaned_data
        repeat_every = self.distill_repeat_every()
        total_iterations = self.distill_total_iterations()
        content = self.standalone_content_form.distill_content()
        extra_scheduling_options = self.distill_extra_scheduling_options()

        if self.initial_schedule:
            schedule = self.initial_schedule
            TimedSchedule.assert_is(schedule)
            schedule.set_simple_weekly_schedule(
                self.distill_model_timed_event(),
                content,
                form_data['weekdays'],
                self.distill_start_day_of_week(),
                total_iterations=total_iterations,
                extra_options=extra_scheduling_options,
                repeat_every=repeat_every,
            )
        else:
            schedule = TimedSchedule.create_simple_weekly_schedule(
                self.domain,
                self.distill_model_timed_event(),
                content,
                form_data['weekdays'],
                self.distill_start_day_of_week(),
                total_iterations=total_iterations,
                extra_options=extra_scheduling_options,
                repeat_every=repeat_every,
            )

        return schedule

    def save_monthly_schedule(self):
        form_data = self.cleaned_data
        repeat_every = self.distill_repeat_every()
        total_iterations = self.distill_total_iterations()
        content = self.standalone_content_form.distill_content()
        extra_scheduling_options = self.distill_extra_scheduling_options()

        positive_days = [day for day in form_data['days_of_month'] if day > 0]
        negative_days = [day for day in form_data['days_of_month'] if day < 0]
        sorted_days_of_month = sorted(positive_days) + sorted(negative_days)

        if self.initial_schedule:
            schedule = self.initial_schedule
            TimedSchedule.assert_is(schedule)
            schedule.set_simple_monthly_schedule(
                self.distill_model_timed_event(),
                sorted_days_of_month,
                content,
                total_iterations=total_iterations,
                extra_options=extra_scheduling_options,
                repeat_every=repeat_every,
            )
        else:
            schedule = TimedSchedule.create_simple_monthly_schedule(
                self.domain,
                self.distill_model_timed_event(),
                sorted_days_of_month,
                content,
                total_iterations=total_iterations,
                extra_options=extra_scheduling_options,
                repeat_every=repeat_every,
            )

        return schedule

    def save_custom_daily_schedule(self):
        event_and_content_objects = [
            (form.distill_event(), form.distill_content())
            for form in self.custom_event_formset.non_deleted_forms
        ]
        total_iterations = self.distill_total_iterations()

        if total_iterations == 1:
            # Just give a default value which is the minimum value
            repeat_every = event_and_content_objects[-1][0].day + 1
        else:
            repeat_every = self.distill_repeat_every()

        extra_scheduling_options = self.distill_extra_scheduling_options()

        if self.initial_schedule:
            schedule = self.initial_schedule
            TimedSchedule.assert_is(schedule)
            schedule.set_custom_daily_schedule(
                event_and_content_objects,
                total_iterations=total_iterations,
                start_offset=self.distill_start_offset(),
                extra_options=extra_scheduling_options,
                repeat_every=repeat_every,
            )
        else:
            schedule = TimedSchedule.create_custom_daily_schedule(
                self.domain,
                event_and_content_objects,
                total_iterations=total_iterations,
                start_offset=self.distill_start_offset(),
                extra_options=extra_scheduling_options,
                repeat_every=repeat_every,
            )

        return schedule

    def save_custom_immediate_schedule(self):
        event_and_content_objects = [
            (form.distill_event(), form.distill_content())
            for form in self.custom_event_formset.non_deleted_forms
        ]
        extra_scheduling_options = self.distill_extra_scheduling_options()

        if self.initial_schedule:
            schedule = self.initial_schedule
            AlertSchedule.assert_is(schedule)
            schedule.set_custom_alert(event_and_content_objects, extra_options=extra_scheduling_options)
        else:
            schedule = AlertSchedule.create_custom_alert(self.domain, event_and_content_objects,
                extra_options=extra_scheduling_options)

        return schedule

    def save_schedule(self):
        send_frequency = self.cleaned_data['send_frequency']
        return {
            self.SEND_IMMEDIATELY: self.save_immediate_schedule,
            self.SEND_DAILY: self.save_daily_schedule,
            self.SEND_WEEKLY: self.save_weekly_schedule,
            self.SEND_MONTHLY: self.save_monthly_schedule,
            self.SEND_CUSTOM_DAILY: self.save_custom_daily_schedule,
            self.SEND_CUSTOM_IMMEDIATE: self.save_custom_immediate_schedule,
        }[send_frequency]()


class BroadcastForm(ScheduleForm):

    use_case = 'broadcast'

    schedule_name = CharField(
        required=True,
        label=gettext_lazy("Broadcast Name"),
        max_length=1000,
    )

    def __init__(self, domain, schedule, can_use_sms_surveys, broadcast, *args, **kwargs):
        self.initial_broadcast = broadcast
        super(BroadcastForm, self).__init__(domain, schedule, can_use_sms_surveys, *args, **kwargs)

    def clean_active(self):
        active = super(BroadcastForm, self).clean_active()

        if self.cleaned_data.get('send_frequency') == self.SEND_IMMEDIATELY and not active:
            raise ValidationError(_("You cannot create an immediate broadcast which is inactive."))

        return active

    def get_after_content_layout_fields(self):
        result = super(BroadcastForm, self).get_after_content_layout_fields()
        result.append(
            hqcrispy.FormActions(
                twbscrispy.StrictButton(
                    _("Save"),
                    data_bind='text: saveBroadcastText()',
                    css_class='btn-primary',
                    type='submit',
                ),
            )
        )
        return result

    def get_start_date_layout_fields(self):
        return [
            hqcrispy.B3MultiField(
                _("Start"),
                crispy.Div(
                    twbscrispy.InlineField(
                        'start_date',
                        data_bind='value: start_date',
                    ),
                    css_class='col-sm-4',
                ),
                data_bind='visible: usesTimedSchedule()',
            ),
        ]

    def get_scheduling_layout_fields(self):
        result = [
            crispy.Field('schedule_name'),
        ]
        result.extend(super(BroadcastForm, self).get_scheduling_layout_fields())
        return result

    def compute_initial(self, domain):
        result = super(BroadcastForm, self).compute_initial(self.domain)
        if self.initial_broadcast:
            result['schedule_name'] = self.initial_broadcast.name
            self.add_initial_recipients(self.initial_broadcast.recipients, result)
            if isinstance(self.initial_broadcast, ScheduledBroadcast):
                result['start_date'] = self.initial_broadcast.start_date.strftime('%Y-%m-%d')

        return result

    def distill_start_offset(self):
        return 0

    def distill_start_day_of_week(self):
        if self.cleaned_data['send_frequency'] != self.SEND_WEEKLY:
            return TimedSchedule.ANY_DAY

        return self.cleaned_data['start_date'].weekday()

    def save_immediate_broadcast(self, schedule):
        form_data = self.cleaned_data
        recipients = self.distill_recipients()

        if self.initial_broadcast:
            raise ImmediateMessageEditAttempt("Cannot edit an ImmediateBroadcast")

        return ImmediateBroadcast.objects.create(
            domain=self.domain,
            name=form_data['schedule_name'],
            schedule=schedule,
            recipients=recipients,
        )

    def save_scheduled_broadcast(self, schedule):
        form_data = self.cleaned_data
        recipients = self.distill_recipients()

        if self.initial_broadcast:
            broadcast = self.initial_broadcast
            if not isinstance(broadcast, ScheduledBroadcast):
                raise TypeError("Expected ScheduledBroadcast")
        else:
            broadcast = ScheduledBroadcast(
                domain=self.domain,
                schedule=schedule,
            )

        broadcast.name = form_data['schedule_name']
        broadcast.start_date = form_data['start_date']
        broadcast.recipients = recipients
        broadcast.save()
        return broadcast

    def save_broadcast_and_schedule(self):
        with transaction.atomic():
            schedule = self.save_schedule()

            send_frequency = self.cleaned_data['send_frequency']
            if send_frequency == self.SEND_CUSTOM_IMMEDIATE:
                raise ValueError(
                    "Did not expect to see custom immediate schedule as a value for send_frequency "
                    "in a broadcast. Check that send_frequency choices are being restricted properly."
                )

            broadcast = {
                self.SEND_IMMEDIATELY: self.save_immediate_broadcast,
                self.SEND_DAILY: self.save_scheduled_broadcast,
                self.SEND_WEEKLY: self.save_scheduled_broadcast,
                self.SEND_MONTHLY: self.save_scheduled_broadcast,
                self.SEND_CUSTOM_DAILY: self.save_scheduled_broadcast,
            }[send_frequency](schedule)

        return (broadcast, schedule)


class ConditionalAlertScheduleForm(ScheduleForm):
    START_DATE_RULE_TRIGGER = 'RULE_TRIGGER'
    START_DATE_CASE_PROPERTY = 'CASE_PROPERTY'
    START_DATE_SPECIFIC_DATE = 'SPECIFIC_DATE'
    START_DATE_FROM_VISIT_SCHEDULER = 'VISIT_SCHEDULER'

    START_OFFSET_ZERO = 'ZERO'
    START_OFFSET_NEGATIVE = 'NEGATIVE'
    START_OFFSET_POSITIVE = 'POSITIVE'

    use_case = 'conditional_alert'

    FCM_SUPPORTED_RECIPIENT_TYPES = [
        ScheduleInstance.RECIPIENT_TYPE_MOBILE_WORKER,
        ScheduleInstance.RECIPIENT_TYPE_LOCATION,
        ScheduleInstance.RECIPIENT_TYPE_USER_GROUP,
        CaseScheduleInstanceMixin.RECIPIENT_TYPE_CASE_OWNER,
        CaseScheduleInstanceMixin.RECIPIENT_TYPE_LAST_SUBMITTING_USER,
        CaseScheduleInstanceMixin.RECIPIENT_TYPE_CASE_PROPERTY_USERNAME,
        CaseScheduleInstanceMixin.RECIPIENT_TYPE_CASE_PROPERTY_USER_ID,
        CaseScheduleInstanceMixin.RECIPIENT_TYPE_CUSTOM,
    ]

    # start_date is defined on the superclass but cleaning it in this subclass
    # depends on start_date_type, which depends on send_frequency
    field_order = [
        'send_frequency',
        'start_date_type',
        'start_date',
    ]

    start_date_type = ChoiceField(
        required=False,
        choices=(
            (START_DATE_RULE_TRIGGER, gettext_lazy("The first available time after the rule is satisfied")),
            (START_DATE_CASE_PROPERTY, gettext_lazy("The date from case property")),
            (START_DATE_SPECIFIC_DATE, gettext_lazy("A specific date")),
        )
    )

    start_date_case_property = TrimmedCharField(
        label='',
        required=False,
    )

    start_offset_type = ChoiceField(
        required=False,
        choices=(
            (START_OFFSET_ZERO, gettext_lazy("Exactly on the start date")),
            (START_OFFSET_NEGATIVE, gettext_lazy("Before the start date by")),
            (START_OFFSET_POSITIVE, gettext_lazy("After the start date by")),
        )
    )

    start_offset = IntegerField(
        label='',
        required=False,
        min_value=1,
    )

    start_day_of_week = ChoiceField(
        required=False,
        choices=(
            ('6', gettext_lazy('The first Sunday that occurs on or after the start date')),
            ('0', gettext_lazy('The first Monday that occurs on or after the start date')),
            ('1', gettext_lazy('The first Tuesday that occurs on or after the start date')),
            ('2', gettext_lazy('The first Wednesday that occurs on or after the start date')),
            ('3', gettext_lazy('The first Thursday that occurs on or after the start date')),
            ('4', gettext_lazy('The first Friday that occurs on or after the start date')),
            ('5', gettext_lazy('The first Saturday that occurs on or after the start date')),
        ),
    )

    custom_recipient = ChoiceField(
        required=False,
        choices=(
            [('', '')]
            + [(k, v[1]) for k, v in settings.AVAILABLE_CUSTOM_SCHEDULING_RECIPIENTS.items()]
        )
    )

    username_case_property = CharField(
        required=False,
    )

    user_id_case_property = CharField(
        required=False,
    )

    email_case_property = CharField(
        required=False,
    )

    reset_case_property_enabled = ChoiceField(
        required=True,
        choices=(
            (ScheduleForm.NO, gettext_lazy("Disabled")),
            (ScheduleForm.YES, gettext_lazy("Restart schedule when this case property takes any new value: ")),
        ),
    )

    reset_case_property_name = TrimmedCharField(
        label='',
        required=False,
    )

    send_time_case_property_name = TrimmedCharField(
        label='',
        required=False,
    )

    # The app id and form unique id of a visit scheduler form, separated by '|'
    visit_scheduler_app_and_form_unique_id = CharField(
        label=gettext_lazy("Scheduler: Form"),
        required=False,
        widget=Select(choices=[]),
    )

    visit_number = IntegerField(
        label='',
        required=False,
        min_value=1,
    )

    visit_window_position = ChoiceField(
        label=gettext_lazy("Scheduler: Use"),
        required=False,
        choices=(
            (VISIT_WINDOW_START, gettext_lazy("the first date in the visit window")),
            (VISIT_WINDOW_DUE_DATE, gettext_lazy("the due date of the visit")),
            (VISIT_WINDOW_END, gettext_lazy("the last date in the visit window")),
        ),
    )

    capture_custom_metadata_item = ChoiceField(
        label='',
        choices=(
            (ScheduleForm.NO, gettext_lazy("No")),
            (ScheduleForm.YES, gettext_lazy("Yes")),
        ),
        required=False,
    )

    custom_metadata_item_name = TrimmedCharField(
        label=gettext_lazy("Custom Data: Name"),
        required=False,
    )

    custom_metadata_item_value = TrimmedCharField(
        label=gettext_lazy("Custom Data: Value"),
        required=False,
    )

    stop_date_case_property_enabled = ChoiceField(
        required=True,
        choices=(
            (ScheduleForm.NO, gettext_lazy("No")),
            (ScheduleForm.YES, gettext_lazy("Yes")),
        ),
    )

    stop_date_case_property_name = TrimmedCharField(
        label='',
        required=False,
    )

    allow_custom_immediate_schedule = True

    def __init__(self, domain, schedule, can_use_sms_surveys, rule, criteria_form, *args, **kwargs):
        self.initial_rule = rule
        self.criteria_form = criteria_form
        super(ConditionalAlertScheduleForm, self).__init__(domain, schedule, can_use_sms_surveys, *args, **kwargs)
        if self.initial_rule:
            self.set_read_only_fields_during_editing()
        self.update_recipient_types_choices()
        self.update_send_time_type_choices()
        self.update_start_date_type_choices()

    def get_extra_timing_fields(self):
        return [
            crispy.Div(
                twbscrispy.InlineField('send_time_case_property_name'),
                data_bind="visible: send_time_type() === '%s'" % TimedSchedule.EVENT_CASE_PROPERTY_TIME,
                css_class='col-sm-6',
            ),
        ]

    def add_additional_content_types(self):
        super(ConditionalAlertScheduleForm, self).add_additional_content_types()

        if (
            self.is_system_admin
            or self.initial.get('content') == self.CONTENT_CUSTOM_SMS
        ):
            self.fields['content'].choices += [
                (self.CONTENT_CUSTOM_SMS, _("Custom SMS")),
            ]

        if (
            self.initial.get('content') == self.CONTENT_FCM_NOTIFICATION
            or (FCM_NOTIFICATION.enabled(self.domain) and settings.FCM_CREDS)
        ):
            self.fields['content'].choices += [
                (self.CONTENT_FCM_NOTIFICATION, _("Push Notification"))
            ]

    @property
    def current_visit_scheduler_form(self):
        value = self['visit_scheduler_app_and_form_unique_id'].value()
        if not value:
            return {}

        app_id, form_unique_id = split_combined_id(value)
        try:
            form, app = self.get_latest_released_form_and_app(app_id, form_unique_id)
        except Exception:
            return {}

        return {'id': value, 'text': form.full_path_name}

    @property
    def scheduling_fieldset_legend(self):
        return ''

    def set_read_only_fields_during_editing(self):
        # Django also handles keeping the field's value to its initial value no matter what is posted
        # https://docs.djangoproject.com/en/1.11/ref/forms/fields/#disabled

        # Don't allow the reset_case_property_name to change values after being initially set.
        # The framework doesn't account for this option being enabled, disabled, or changing
        # after being initially set.
        self.fields['reset_case_property_enabled'].disabled = True
        self.fields['reset_case_property_name'].disabled = True

    @cached_property
    def requires_system_admin_to_edit(self):
        return (
            CaseScheduleInstanceMixin.RECIPIENT_TYPE_CUSTOM in self.initial.get('recipient_types', [])
            or self.initial.get('content') == self.CONTENT_CUSTOM_SMS
            or self.initial.get('start_date_type') == self.START_DATE_FROM_VISIT_SCHEDULER
            or self.initial.get('capture_custom_metadata_item') == self.YES
        )

    @cached_property
    def requires_system_admin_to_save(self):
        return (
            CaseScheduleInstanceMixin.RECIPIENT_TYPE_CUSTOM in self.cleaned_data['recipient_types']
            or self.cleaned_data['content'] == self.CONTENT_CUSTOM_SMS
            or self.cleaned_data['start_date_type'] == self.START_DATE_FROM_VISIT_SCHEDULER
            or self.cleaned_data['capture_custom_metadata_item'] == self.YES
        )

    def update_send_time_type_choices(self):
        self.fields['send_time_type'].choices += [
            (TimedSchedule.EVENT_CASE_PROPERTY_TIME, _("The time from case property")),
        ]

    def update_recipient_types_choices(self):
        new_choices = [
            (CaseScheduleInstanceMixin.RECIPIENT_TYPE_SELF, _("The Case")),
            (CaseScheduleInstanceMixin.RECIPIENT_TYPE_CASE_OWNER, _("The Case's Owner")),
            (CaseScheduleInstanceMixin.RECIPIENT_TYPE_LAST_SUBMITTING_USER, _("The Case's Last Submitting User")),
            (CaseScheduleInstanceMixin.RECIPIENT_TYPE_PARENT_CASE, _("The Case's Parent Case")),
            (CaseScheduleInstanceMixin.RECIPIENT_TYPE_ALL_CHILD_CASES, _("The Case's Child Cases")),
            (CaseScheduleInstanceMixin.RECIPIENT_TYPE_CASE_PROPERTY_USERNAME,
                _("Username Specified via Case Property")),
            (CaseScheduleInstanceMixin.RECIPIENT_TYPE_CASE_PROPERTY_USER_ID,
                _("User ID Specified via Case Property")),
            (CaseScheduleInstanceMixin.RECIPIENT_TYPE_CASE_PROPERTY_EMAIL, _("Email Specified via Case Property")),
        ]
        new_choices.extend(self.fields['recipient_types'].choices)

        if (
            self.is_system_admin
            or CaseScheduleInstanceMixin.RECIPIENT_TYPE_CUSTOM in self.initial.get('recipient_types', [])
        ):
            new_choices.extend([
                (CaseScheduleInstanceMixin.RECIPIENT_TYPE_CUSTOM, _("Custom Recipient")),
            ])

        self.fields['recipient_types'].choices = new_choices

    def update_start_date_type_choices(self):
        if (
            self.is_system_admin
            or self.initial.get('start_date_type') == self.START_DATE_FROM_VISIT_SCHEDULER
        ):
            self.fields['start_date_type'].choices += [
                (self.START_DATE_FROM_VISIT_SCHEDULER, _("A date from a visit scheduler")),
            ]

    def add_initial_for_send_time(self, initial):
        if initial['send_frequency'] not in (self.SEND_DAILY, self.SEND_WEEKLY, self.SEND_MONTHLY):
            return

        if self.initial_schedule.event_type == TimedSchedule.EVENT_CASE_PROPERTY_TIME:
            initial['send_time_case_property_name'] = \
                self.initial_schedule.memoized_events[0].case_property_name
        else:
            super(ConditionalAlertScheduleForm, self).add_initial_for_send_time(initial)

    def add_initial_recipients(self, recipients, initial):
        super(ConditionalAlertScheduleForm, self).add_initial_recipients(recipients, initial)

        for recipient_type, recipient_id in recipients:
            if recipient_type == CaseScheduleInstanceMixin.RECIPIENT_TYPE_CUSTOM:
                initial['custom_recipient'] = recipient_id
            if recipient_type == CaseScheduleInstanceMixin.RECIPIENT_TYPE_CASE_PROPERTY_USERNAME:
                initial['username_case_property'] = recipient_id
            if recipient_type == CaseScheduleInstanceMixin.RECIPIENT_TYPE_CASE_PROPERTY_USER_ID:
                initial['user_id_case_property'] = recipient_id
            if recipient_type == CaseScheduleInstanceMixin.RECIPIENT_TYPE_CASE_PROPERTY_EMAIL:
                initial['email_case_property'] = recipient_id

    def add_initial_for_custom_metadata(self, result):
        if (
            isinstance(self.initial_schedule.custom_metadata, dict)
            and len(self.initial_schedule.custom_metadata) > 0
        ):
            result['capture_custom_metadata_item'] = self.YES
            for name, value in self.initial_schedule.custom_metadata.items():
                result['custom_metadata_item_name'] = name
                result['custom_metadata_item_value'] = value
                # We only capture one item right now, but the framework allows
                # capturing any number of name, value pairs
                break

    def compute_initial(self, domain):
        result = super(ConditionalAlertScheduleForm, self).compute_initial(self.domain)

        if self.initial_rule:
            action_definition = self.initial_rule.memoized_actions[0].definition
            self.add_initial_recipients(action_definition.recipients, result)
            if action_definition.reset_case_property_name:
                result['reset_case_property_enabled'] = self.YES
                result['reset_case_property_name'] = action_definition.reset_case_property_name
            else:
                result['reset_case_property_enabled'] = self.NO

            scheduler_module_info = action_definition.get_scheduler_module_info()
            if action_definition.start_date_case_property:
                result['start_date_type'] = self.START_DATE_CASE_PROPERTY
                result['start_date_case_property'] = action_definition.start_date_case_property
            elif action_definition.specific_start_date:
                result['start_date_type'] = self.START_DATE_SPECIFIC_DATE
                result['start_date'] = action_definition.specific_start_date
            elif scheduler_module_info.enabled:
                result['visit_scheduler_app_and_form_unique_id'] = get_combined_id(
                    scheduler_module_info.app_id,
                    scheduler_module_info.form_unique_id
                )
                result['start_date_type'] = self.START_DATE_FROM_VISIT_SCHEDULER

                # Convert to 1-based index for display as in the form builder
                result['visit_number'] = scheduler_module_info.visit_number + 1
                result['visit_window_position'] = scheduler_module_info.window_position
            else:
                result['start_date_type'] = self.START_DATE_RULE_TRIGGER

        if self.initial_schedule:
            schedule = self.initial_schedule
            if (
                isinstance(schedule, TimedSchedule)
                and result.get('start_date_type') != self.START_DATE_SPECIFIC_DATE
            ):
                if schedule.start_offset == 0:
                    result['start_offset_type'] = self.START_OFFSET_ZERO
                elif schedule.start_offset > 0:
                    result['start_offset_type'] = self.START_OFFSET_POSITIVE
                    result['start_offset'] = schedule.start_offset
                else:
                    result['start_offset_type'] = self.START_OFFSET_NEGATIVE
                    result['start_offset'] = abs(schedule.start_offset)

                if schedule.start_day_of_week >= 0:
                    result['start_day_of_week'] = str(schedule.start_day_of_week)

            if schedule.stop_date_case_property_name:
                result['stop_date_case_property_enabled'] = self.YES
                result['stop_date_case_property_name'] = schedule.stop_date_case_property_name

            self.add_initial_for_custom_metadata(result)

        return result

    def get_start_date_layout_fields(self):
        return [
            hqcrispy.B3MultiField(
                _("Start Date"),
                crispy.Div(
                    twbscrispy.InlineField(
                        'start_date_type',
                        data_bind='value: start_date_type',
                    ),
                    css_class='col-sm-8',
                ),
                crispy.Div(
                    twbscrispy.InlineField(
                        'start_date_case_property',
                    ),
                    data_bind="visible: start_date_type() === '%s'" % self.START_DATE_CASE_PROPERTY,
                    css_class='col-sm-4',
                ),
                crispy.Div(
                    twbscrispy.InlineField(
                        'start_date',
                        data_bind='value: start_date',
                    ),
                    data_bind="visible: start_date_type() === '%s'" % self.START_DATE_SPECIFIC_DATE,
                    css_class='col-sm-4',
                ),
                crispy.Div(
                    get_system_admin_label(),
                    data_bind="visible: start_date_type() === '%s'" % self.START_DATE_FROM_VISIT_SCHEDULER,
                ),
                data_bind='visible: usesTimedSchedule',
            ),
            crispy.Div(
                crispy.Field('visit_scheduler_app_and_form_unique_id'),
                hqcrispy.B3MultiField(
                    _("Scheduler: Visit"),
                    crispy.Div(
                        twbscrispy.InlineField('visit_number'),
                        css_class='col-sm-4',
                    ),
                ),
                crispy.Field('visit_window_position'),
                data_bind=(
                    "visible: usesTimedSchedule() && start_date_type() === '%s'" %
                    self.START_DATE_FROM_VISIT_SCHEDULER
                ),
            ),
            hqcrispy.B3MultiField(
                _("Begin"),
                crispy.Div(
                    twbscrispy.InlineField(
                        'start_offset_type',
                        data_bind='value: start_offset_type',
                    ),
                    css_class='col-sm-4',
                ),
                crispy.Div(
                    twbscrispy.InlineField('start_offset'),
                    css_class='col-sm-2',
                    data_bind="visible: start_offset_type() !== '%s'" % self.START_OFFSET_ZERO,
                ),
                crispy.Div(
                    crispy.HTML('<label class="control-label">%s</label>' % _("day(s)")),
                    data_bind="visible: start_offset_type() !== '%s'" % self.START_OFFSET_ZERO,
                ),
                data_bind=("visible: (send_frequency() === '%s' || send_frequency() === '%s') "
                           "&& start_date_type() !== '%s'" %
                           (self.SEND_DAILY, self.SEND_CUSTOM_DAILY, self.START_DATE_SPECIFIC_DATE)),
            ),
            hqcrispy.B3MultiField(
                _("Begin"),
                twbscrispy.InlineField('start_day_of_week'),
                data_bind=("visible: send_frequency() === '%s' && start_date_type() !== '%s'" %
                           (self.SEND_WEEKLY, self.START_DATE_SPECIFIC_DATE)),
            ),
        ]

    def get_recipients_layout_fields(self):
        result = super(ConditionalAlertScheduleForm, self).get_recipients_layout_fields()
        result.extend([
            hqcrispy.B3MultiField(
                _("Custom Recipient"),
                twbscrispy.InlineField('custom_recipient'),
                get_system_admin_label(),
                data_bind="visible: recipientTypeSelected('%s')" %
                          CaseScheduleInstanceMixin.RECIPIENT_TYPE_CUSTOM,
            ),
            hqcrispy.B3MultiField(
                _("Username Case Property"),
                twbscrispy.InlineField('username_case_property'),
                data_bind="visible: recipientTypeSelected('%s')" %
                          CaseScheduleInstanceMixin.RECIPIENT_TYPE_CASE_PROPERTY_USERNAME,
            ),
            hqcrispy.B3MultiField(
                _("User ID Case Property"),
                twbscrispy.InlineField('user_id_case_property'),
                data_bind="visible: recipientTypeSelected('%s')" %
                          CaseScheduleInstanceMixin.RECIPIENT_TYPE_CASE_PROPERTY_USER_ID,
            ),
            hqcrispy.B3MultiField(
                _("Email Case Property"),
                twbscrispy.InlineField('email_case_property'),
                data_bind="visible: recipientTypeSelected('%s')" %
                          CaseScheduleInstanceMixin.RECIPIENT_TYPE_CASE_PROPERTY_EMAIL,
            ),
        ])
        return result

    def get_advanced_layout_fields(self):
        result = super(ConditionalAlertScheduleForm, self).get_advanced_layout_fields()
        result.extend([
            hqcrispy.B3MultiField(
                _("Restart Schedule"),
                crispy.Div(
                    twbscrispy.InlineField(
                        'reset_case_property_enabled',
                        data_bind='value: reset_case_property_enabled',
                    ),
                    css_class='col-sm-8',
                ),
                crispy.Div(
                    twbscrispy.InlineField(
                        'reset_case_property_name',
                        placeholder=_("case property"),
                    ),
                    data_bind="visible: reset_case_property_enabled() === '%s'" % self.YES,
                    css_class='col-sm-4',
                ),
                crispy.Div(
                    crispy.HTML(
                        '<p class="help-block"><i class="fa fa-info-circle"></i> %s</p>' %
                        _("This cannot be changed after initial configuration."),
                    ),
                    css_class='col-sm-12',
                ),
            ),
            hqcrispy.B3MultiField(
                _("Use case property stop date"),
                crispy.Div(
                    twbscrispy.InlineField(
                        'stop_date_case_property_enabled',
                        data_bind='value: stop_date_case_property_enabled',
                    ),
                    css_class='col-sm-4',
                ),
                crispy.Div(
                    twbscrispy.InlineField(
                        'stop_date_case_property_name',
                        placeholder=_("case property"),
                    ),
                    data_bind="visible: stop_date_case_property_enabled() === '%s'" % self.YES,
                    css_class='col-sm-8',
                ),
            ),
        ])

        if (
            self.is_system_admin
            or self.initial.get('capture_custom_metadata_item') == self.YES
        ):
            result.extend([
                hqcrispy.B3MultiField(
                    _("Capture Custom Data on each SMS"),
                    crispy.Div(
                        twbscrispy.InlineField(
                            'capture_custom_metadata_item',
                            data_bind='value: capture_custom_metadata_item',
                        ),
                        css_class='col-sm-4',
                    ),
                    crispy.Div(
                        get_system_admin_label(),
                        data_bind="visible: capture_custom_metadata_item() === 'Y'",
                    ),
                ),
                crispy.Div(
                    crispy.Field('custom_metadata_item_name'),
                    crispy.Field('custom_metadata_item_value'),
                    data_bind="visible: capture_custom_metadata_item() === 'Y'",
                ),
            ])

        return result

    def clean_start_offset_type(self):
        if (
            self.cleaned_data.get('send_frequency') not in (self.SEND_DAILY, self.SEND_CUSTOM_DAILY)
            or self.cleaned_data.get('start_date_type') == self.START_DATE_SPECIFIC_DATE
        ):
            return None

        value = self.cleaned_data.get('start_offset_type')

        if not value:
            raise ValidationError(_("This field is required"))

        if (
            value == self.START_OFFSET_NEGATIVE
            and self.cleaned_data.get('start_date_type') == self.START_DATE_RULE_TRIGGER
        ):
            raise ValidationError(_("You may not start sending before the day that the rule triggers."))

        return value

    def clean_start_offset(self):
        if (
            self.cleaned_data.get('send_frequency') not in (self.SEND_DAILY, self.SEND_CUSTOM_DAILY)
            or self.cleaned_data.get('start_date_type') == self.START_DATE_SPECIFIC_DATE
            or self.cleaned_data.get('start_offset_type') == self.START_OFFSET_ZERO
        ):
            return None

        return validate_int(self.cleaned_data.get('start_offset'), 1)

    def clean_start_date_type(self):
        if self.cleaned_data_uses_alert_schedule():
            return None

        value = self.cleaned_data.get('start_date_type')
        if not value:
            raise ValidationError(_("This field is required"))

        return value

    def clean_start_date(self):
        if self.cleaned_data.get('start_date_type') != self.START_DATE_SPECIFIC_DATE:
            return None

        return super(ConditionalAlertScheduleForm, self).clean_start_date()

    def clean_start_day_of_week(self):
        if (
            self.cleaned_data.get('send_frequency') != self.SEND_WEEKLY
            or self.cleaned_data.get('start_date_type') == self.START_DATE_SPECIFIC_DATE
        ):
            return None

        value = self.cleaned_data.get('start_day_of_week')
        error = ValidationError(_("Invalid choice selected"))

        try:
            value = int(value)
        except (ValueError, TypeError):
            raise error

        if value < 0 or value > 6:
            raise error

        return value

    def clean_custom_recipient(self):
        recipient_types = self.cleaned_data.get('recipient_types', [])
        custom_recipient = self.cleaned_data.get('custom_recipient')

        if CaseScheduleInstanceMixin.RECIPIENT_TYPE_CUSTOM not in recipient_types:
            return None

        if not custom_recipient:
            raise ValidationError(_("This field is required"))

        return custom_recipient

    def clean_reset_case_property_enabled(self):
        value = self.cleaned_data['reset_case_property_enabled']
        if (
            value == self.YES
            and not self.cleaned_data_uses_alert_schedule()
            and self.cleaned_data.get('start_date_type') != self.START_DATE_RULE_TRIGGER
        ):
            raise ValidationError(
                _("This option can only be enabled when the schedule's start date is set automatically.")
            )

        return value

    def clean_reset_case_property_name(self):
        if self.cleaned_data.get('reset_case_property_enabled') == self.NO:
            return None

        value = validate_case_property_name(
            self.cleaned_data.get('reset_case_property_name'),
            allow_parent_case_references=False,
        )

        if value in set([field.name for field in CommCareCase._meta.fields]):
            raise ValidationError(_("Only dynamic case properties are allowed"))

        return value

    def clean_stop_date_case_property_name(self):
        if self.cleaned_data.get('stop_date_case_property_enabled') != self.YES:
            return None

        return validate_case_property_name(
            self.cleaned_data.get('stop_date_case_property_name'),
            allow_parent_case_references=False,
        )

    def clean_start_date_case_property(self):
        if (
            self.cleaned_data_uses_alert_schedule()
            or self.cleaned_data.get('start_date_type') != self.START_DATE_CASE_PROPERTY
        ):
            return None

        return validate_case_property_name(
            self.cleaned_data.get('start_date_case_property'),
            allow_parent_case_references=False,
        )

    def clean_send_time_case_property_name(self):
        if (
            self.cleaned_data_uses_custom_event_definitions()
            or self.cleaned_data_uses_alert_schedule()
            or self.cleaned_data.get('send_time_type') != TimedSchedule.EVENT_CASE_PROPERTY_TIME
        ):
            return None

        return validate_case_property_name(
            self.cleaned_data.get('send_time_case_property_name'),
            allow_parent_case_references=False,
        )

    def clean_visit_scheduler_app_and_form_unique_id(self):
        if self.cleaned_data.get('start_date_type') != self.START_DATE_FROM_VISIT_SCHEDULER:
            return None

        value = self.cleaned_data.get('visit_scheduler_app_and_form_unique_id')
        if not value:
            raise ValidationError(_("This field is required"))

        app_id, form_unique_id = split_combined_id(value)
        form, app = self.get_latest_released_form_and_app(app_id, form_unique_id)

        if isinstance(form, AdvancedForm) and form.schedule and form.schedule.enabled:
            return value

        raise ValidationError(_("The selected form does not have a schedule enabled."))

    def validate_visit(self, form, visit_index):
        try:
            visit = form.schedule.visits[visit_index]
        except IndexError:
            raise ValidationError(
                _("Visit number not found in latest released app build. Please check form configuration.")
            )

        if visit.repeats:
            raise ValidationError(
                _("The referenced visit in the latest released app build is a repeat visit. "
                  "Repeat visits are not supported")
            )

        if not isinstance(visit.expires, int):
            raise ValidationError(
                _("The referenced visit in the latest released app build does not have a window end date. "
                  "Visits which do not have a window end date are not supported")
            )

    def clean_visit_number(self):
        if self.cleaned_data.get('start_date_type') != self.START_DATE_FROM_VISIT_SCHEDULER:
            return None

        visit_scheduler_app_and_form_unique_id = self.cleaned_data.get('visit_scheduler_app_and_form_unique_id')
        if not visit_scheduler_app_and_form_unique_id:
            raise ValidationError(_("Please first select a visit scheduler form"))

        value = self.cleaned_data.get('visit_number')
        if value is None or value <= 0:
            raise ValidationError(_("Please enter a number greater than 0"))

        app_id, form_unique_id = split_combined_id(visit_scheduler_app_and_form_unique_id)
        form, app = self.get_latest_released_form_and_app(app_id, form_unique_id)
        self.validate_visit(form, value - 1)

        return value

    def clean_visit_window_position(self):
        if self.cleaned_data.get('start_date_type') != self.START_DATE_FROM_VISIT_SCHEDULER:
            return None

        value = self.cleaned_data.get('visit_window_position')
        if not value:
            raise ValidationError("This field is required")

        return value

    def clean_custom_metadata_item_name(self):
        if self.cleaned_data.get('capture_custom_metadata_item') != self.YES:
            return None

        value = self.cleaned_data.get('custom_metadata_item_name')
        if not value:
            raise ValidationError(_("This field is required."))

        return value

    def clean_custom_metadata_item_value(self):
        if self.cleaned_data.get('capture_custom_metadata_item') != self.YES:
            return None

        value = self.cleaned_data.get('custom_metadata_item_value')
        if not value:
            raise ValidationError(_("This field is required."))

        return value

    def clean(self):
        recipient_types = self.cleaned_data.get('recipient_types')
        if CaseScheduleInstanceMixin.RECIPIENT_TYPE_CASE_PROPERTY_EMAIL in recipient_types:
            if self.cleaned_data.get('content') != self.CONTENT_EMAIL:
                raise ValidationError(_("Email case property can only be used with Email content"))

        if self.cleaned_data.get('content') == self.CONTENT_FCM_NOTIFICATION:
            if not settings.FCM_CREDS:
                raise ValidationError(_("Push Notifications is no longer available on this environment."
                                        " Please contact Administrator."))
            if not FCM_NOTIFICATION.enabled(self.domain):
                raise ValidationError(_("Push Notifications is not available for your project."
                                        " Please contact Administrator."))

            recipient_types_choices = dict(self.fields['recipient_types'].choices)
            unsupported_recipient_types = {str(recipient_types_choices[recipient_type])
                                           for recipient_type in recipient_types
                                           if recipient_type not in self.FCM_SUPPORTED_RECIPIENT_TYPES}
            if unsupported_recipient_types:
                raise ValidationError(_("'{}' recipient types are not supported for Push Notifications"
                                        .format(', '.join(unsupported_recipient_types))))

    def distill_start_offset(self):
        send_frequency = self.cleaned_data.get('send_frequency')
        start_offset_type = self.cleaned_data.get('start_offset_type')
        start_date_type = self.cleaned_data.get('start_date_type')

        if (
            send_frequency in (self.SEND_DAILY, self.SEND_CUSTOM_DAILY)
            and start_date_type != self.START_DATE_SPECIFIC_DATE
            and start_offset_type in (self.START_OFFSET_NEGATIVE, self.START_OFFSET_POSITIVE)
        ):
            start_offset = self.cleaned_data.get('start_offset')

            if start_offset is None:
                raise ValidationError(_("This field is required"))

            if start_offset_type == self.START_OFFSET_NEGATIVE:
                return -1 * start_offset
            else:
                return start_offset

        return 0

    def distill_start_day_of_week(self):
        if self.cleaned_data['send_frequency'] != self.SEND_WEEKLY:
            return TimedSchedule.ANY_DAY

        if self.cleaned_data['start_date_type'] == self.START_DATE_SPECIFIC_DATE:
            return self.cleaned_data['start_date'].weekday()

        return self.cleaned_data['start_day_of_week']

    def distill_scheduler_module_info(self):
        if self.cleaned_data.get('start_date_type') != self.START_DATE_FROM_VISIT_SCHEDULER:
            return CreateScheduleInstanceActionDefinition.SchedulerModuleInfo(enabled=False)

        app_id, form_unique_id = split_combined_id(
            self.cleaned_data['visit_scheduler_app_and_form_unique_id']
        )

        return CreateScheduleInstanceActionDefinition.SchedulerModuleInfo(
            enabled=True,
            # The id of the primary application doc
            app_id=app_id,
            form_unique_id=form_unique_id,
            # Convert to 0-based index
            visit_number=self.cleaned_data['visit_number'] - 1,
            window_position=self.cleaned_data['visit_window_position'],
        )

    def distill_recipients(self):
        result = super(ConditionalAlertScheduleForm, self).distill_recipients()
        recipient_types = self.cleaned_data['recipient_types']

        for recipient_type_without_id in (
            CaseScheduleInstanceMixin.RECIPIENT_TYPE_SELF,
            CaseScheduleInstanceMixin.RECIPIENT_TYPE_CASE_OWNER,
            CaseScheduleInstanceMixin.RECIPIENT_TYPE_LAST_SUBMITTING_USER,
            CaseScheduleInstanceMixin.RECIPIENT_TYPE_PARENT_CASE,
            CaseScheduleInstanceMixin.RECIPIENT_TYPE_ALL_CHILD_CASES,
        ):
            if recipient_type_without_id in recipient_types:
                result.append((recipient_type_without_id, None))

        if CaseScheduleInstanceMixin.RECIPIENT_TYPE_CUSTOM in recipient_types:
            custom_recipient_id = self.cleaned_data['custom_recipient']
            result.append((CaseScheduleInstanceMixin.RECIPIENT_TYPE_CUSTOM, custom_recipient_id))

        if CaseScheduleInstanceMixin.RECIPIENT_TYPE_CASE_PROPERTY_USERNAME in recipient_types:
            username_case_property = self.cleaned_data['username_case_property']
            result.append((CaseScheduleInstanceMixin.RECIPIENT_TYPE_CASE_PROPERTY_USERNAME,
                           username_case_property))
        if CaseScheduleInstanceMixin.RECIPIENT_TYPE_CASE_PROPERTY_USER_ID in recipient_types:
            user_id_case_property = self.cleaned_data['user_id_case_property']
            result.append((CaseScheduleInstanceMixin.RECIPIENT_TYPE_CASE_PROPERTY_USER_ID, user_id_case_property))
        if CaseScheduleInstanceMixin.RECIPIENT_TYPE_CASE_PROPERTY_EMAIL in recipient_types:
            email_case_property = self.cleaned_data['email_case_property']
            result.append((CaseScheduleInstanceMixin.RECIPIENT_TYPE_CASE_PROPERTY_EMAIL, email_case_property))
        return result

    def distill_model_timed_event(self):
        if self.cleaned_data_uses_custom_event_definitions():
            raise ValueError("Cannot use this method with custom event definitions")

        event_type = self.cleaned_data['send_time_type']
        if event_type == TimedSchedule.EVENT_CASE_PROPERTY_TIME:
            return CasePropertyTimedEvent(
                case_property_name=self.cleaned_data['send_time_case_property_name'],
            )

        return super(ConditionalAlertScheduleForm, self).distill_model_timed_event()

    def distill_extra_scheduling_options(self):
        extra_options = super(ConditionalAlertScheduleForm, self).distill_extra_scheduling_options()

        if self.cleaned_data.get('capture_custom_metadata_item') == self.YES:
            extra_options['custom_metadata'] = {
                self.cleaned_data['custom_metadata_item_name']: self.cleaned_data['custom_metadata_item_value']
            }
        else:
            extra_options['custom_metadata'] = {}

        extra_options['stop_date_case_property_name'] = self.cleaned_data['stop_date_case_property_name']

        return extra_options

    def create_rule_action(self, rule, schedule):
        fields = {
            'recipients': self.distill_recipients(),
            'reset_case_property_name': self.cleaned_data['reset_case_property_name'],
            'scheduler_module_info': self.distill_scheduler_module_info().to_json(),
            'start_date_case_property': self.cleaned_data['start_date_case_property'],
            'specific_start_date': self.cleaned_data['start_date'],
        }

        if isinstance(schedule, AlertSchedule):
            fields['alert_schedule'] = schedule
        elif isinstance(schedule, TimedSchedule):
            fields['timed_schedule'] = schedule
        else:
            raise TypeError("Unexpected Schedule type")

        rule.add_action(CreateScheduleInstanceActionDefinition, **fields)

    def edit_rule_action(self, rule, schedule):
        action = rule.caseruleaction_set.all()[0]
        action_definition = action.definition
        self.validate_existing_action_definition(action_definition, schedule)

        action_definition.recipients = self.distill_recipients()
        action_definition.reset_case_property_name = self.cleaned_data['reset_case_property_name']
        action_definition.set_scheduler_module_info(self.distill_scheduler_module_info())
        action_definition.start_date_case_property = self.cleaned_data['start_date_case_property']
        action_definition.specific_start_date = self.cleaned_data['start_date']
        action_definition.save()

    def validate_existing_action_definition(self, action_definition, schedule):
        if not isinstance(action_definition, CreateScheduleInstanceActionDefinition):
            raise TypeError("Expected CreateScheduleInstanceActionDefinition")

        if isinstance(schedule, AlertSchedule):
            if action_definition.alert_schedule_id != schedule.schedule_id:
                raise ValueError("Schedule mismatch")
        elif isinstance(schedule, TimedSchedule):
            if action_definition.timed_schedule_id != schedule.schedule_id:
                raise ValueError("Schedule mismatch")
        else:
            raise TypeError("Unexpected Schedule type")

    def save_rule_action(self, rule, schedule):
        num_actions = rule.caseruleaction_set.count()
        if num_actions == 0:
            self.create_rule_action(rule, schedule)
        elif num_actions == 1:
            self.edit_rule_action(rule, schedule)
        else:
            raise ValueError("Expected 0 or 1 action")

    def save_rule_action_and_schedule(self, rule):
        with transaction.atomic():
            schedule = self.save_schedule()
            self.save_rule_action(rule, schedule)


class ConditionalAlertForm(Form):
    # Prefix to avoid name collisions; this means all input
    # names in the HTML are prefixed with "conditional-alert-"
    prefix = "conditional-alert"

    name = TrimmedCharField(
        label=gettext_lazy("Name"),
        required=True,
        max_length=126,
    )

    def __init__(self, domain, rule, *args, **kwargs):
        self.domain = domain
        self.initial_rule = rule

        if kwargs.get('initial'):
            raise ValueError("Initial values are set by the form")

        if self.initial_rule:
            kwargs['initial'] = self.compute_initial(domain)

        super(ConditionalAlertForm, self).__init__(*args, **kwargs)

        self.helper = HQFormHelper()
        self.helper.form_tag = False

        self.helper.layout = crispy.Layout(
            crispy.Fieldset(
                _("Basic Information"),
                crispy.Field('name', data_bind="value: name, valueUpdate: 'afterkeydown'"),
            ),
        )

    def compute_initial(self, domain):
        return {
            'name': self.initial_rule.name,
        }

    @property
    def rule_name(self):
        return self.cleaned_data.get('name')


class ConditionalAlertCriteriaForm(CaseRuleCriteriaForm):

    @property
    def show_fieldset_title(self):
        return False

    @property
    def fieldset_help_text(self):
        return _("An instance of the schedule will be created for each "
                 "open case matching all filter criteria below.")

    @property
    def allow_parent_case_references(self):
        return False

    @property
    def allow_case_modified_filter(self):
        return False

    @property
    def allow_case_property_filter(self):
        return True

    @property
    def allow_date_case_property_filter(self):
        return False

    @property
    def allow_regex_case_property_match(self):
        return True

    def set_read_only_fields_during_editing(self):
        # Django also handles keeping the field's value to its initial value no matter what is posted
        # https://docs.djangoproject.com/en/1.11/ref/forms/fields/#disabled

        # Prevent case_type from being changed when we are using the form to edit
        # an existing conditional alert. Being allowed to assume that case_type
        # doesn't change makes it easier to run the rule for this alert.
        self.fields['case_type'].disabled = True

    def set_case_type_choices(self, initial):
        # If this is an edit form, case type won't be editable (see set_read_only_fields_during_editing),
        # so don't bother fetching case types.
        if self.initial_rule:
            self.fields['case_type'].choices = (
                (case_type, case_type) for case_type in [initial or '']
            )
        else:
            super().set_case_type_choices(initial)

    def __init__(self, *args, **kwargs):
        super(ConditionalAlertCriteriaForm, self).__init__(*args, **kwargs)
        if self.initial_rule:
            self.set_read_only_fields_during_editing()<|MERGE_RESOLUTION|>--- conflicted
+++ resolved
@@ -1358,35 +1358,24 @@
         required=False,
     )
 
-<<<<<<< HEAD
-    use_user_case_for_filter_choices = [("false", "User Properties"), ("true", "User Case Properties")]
-=======
     use_user_case_for_filter_choices = [(NO, "User Properties"), (YES, "User Case Properties")]
->>>>>>> bcaf7eb6
 
     use_user_case_for_filter = ChoiceField(
         label=gettext_lazy("Filter on"),
         required=False,
-<<<<<<< HEAD
-        initial='ALL',
-=======
         initial=NO,
->>>>>>> bcaf7eb6
         choices=use_user_case_for_filter_choices,
         widget=SelectToggle(
             choices=use_user_case_for_filter_choices,
         ),
     )
 
-<<<<<<< HEAD
-=======
     user_data_property_json = TrimmedCharField(
         label=gettext_lazy("User data filter: whole json"),
         required=False,
         widget=Textarea,
     )
 
->>>>>>> bcaf7eb6
     user_data_property_name = TrimmedCharField(
         label=gettext_lazy("User data filter: property name"),
         required=False,
@@ -1611,11 +1600,6 @@
                 first_property_has_multiple_value = len(next(iter(schedule.user_data_filter.values()))) > 1
                 choice = self.JSON if more_than_one_property or first_property_has_multiple_value else self.YES
                 result['use_user_data_filter'] = choice
-<<<<<<< HEAD
-                result['user_data_property_name'] = name
-                result['user_data_property_value'] = value
-            result['use_user_case_for_filter'] = schedule.use_user_case_for_filter
-=======
                 if choice == self.YES:
                     name = list(schedule.user_data_filter)[0]
                     values = schedule.user_data_filter[name]
@@ -1624,7 +1608,6 @@
                 else:
                     result['user_data_property_json'] = json.dumps(schedule.user_data_filter, indent=4)
                 result['use_user_case_for_filter'] = self.YES if schedule.use_user_case_for_filter else self.NO
->>>>>>> bcaf7eb6
 
             result['use_utc_as_default_timezone'] = schedule.use_utc_as_default_timezone
             if isinstance(schedule, AlertSchedule):
@@ -2152,12 +2135,9 @@
                 ),
                 crispy.Div(
                     crispy.Field('use_user_case_for_filter'),
-<<<<<<< HEAD
-=======
                     data_bind=f"visible: use_user_data_filter() !== '{self.NO}'",
                 ),
                 crispy.Div(
->>>>>>> bcaf7eb6
                     crispy.Field('user_data_property_name'),
                     crispy.Field('user_data_property_value'),
                     data_bind=f"visible: use_user_data_filter() == '{self.YES}'",
@@ -2564,11 +2544,7 @@
         return validate_int(self.cleaned_data.get('occurrences'), 2)
 
     def clean_use_user_case_for_filter(self):
-<<<<<<< HEAD
-        return self.cleaned_data.get('use_user_case_for_filter') == 'true'
-=======
         return self.cleaned_data.get('use_user_case_for_filter') == self.YES
->>>>>>> bcaf7eb6
 
     def clean_user_data_property_name(self):
         if self.cleaned_data.get('use_user_data_filter') != self.YES:
