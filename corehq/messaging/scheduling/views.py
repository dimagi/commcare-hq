import io
from datetime import datetime, timedelta

from django.conf import settings
from django.contrib import messages
from django.db import transaction
from django.http import (
    Http404,
    HttpResponse,
    HttpResponseBadRequest,
    HttpResponseRedirect,
    JsonResponse,
)
from django.urls import reverse
from django.utils.decorators import method_decorator
from django.utils.functional import cached_property
from django.utils.html import format_html
from django.utils.translation import gettext as _
from django.utils.translation import gettext_lazy

from six.moves.urllib.parse import quote_plus

from couchexport.export import export_raw
from couchexport.models import Format
from couchexport.shortcuts import export_response
from dimagi.utils.couch import CriticalSection
from dimagi.utils.parsing import json_format_date

from corehq import privileges
<<<<<<< HEAD
from corehq.apps.accounting.decorators import requires_privilege_with_fallback
=======
from corehq.apps.accounting.decorators import (
    requires_privilege_json_response,
    requires_privilege_with_fallback,
)
>>>>>>> 4a2e50cd
from corehq.apps.data_dictionary.util import get_data_dict_props_by_case_type
from corehq.apps.data_interfaces.models import AutomaticUpdateRule
from corehq.apps.domain.decorators import login_and_domain_required
from corehq.apps.hqwebapp.async_handler import AsyncHandlerMixin
from corehq.apps.hqwebapp.decorators import (
    use_datatables,
    use_jquery_ui,
    use_nvd3,
    use_timepicker,
)
from corehq.apps.hqwebapp.utils import get_bulk_upload_form
from corehq.apps.sms.filters import EventStatusFilter, EventTypeFilter
from corehq.apps.sms.models import (
    INCOMING,
    OUTGOING,
    SMS,
    MessagingEvent,
    QueuedSMS,
)
from corehq.apps.sms.tasks import OutboundDailyCounter, time_within_windows
from corehq.apps.sms.views import BaseMessagingSectionView
<<<<<<< HEAD
=======
from corehq.apps.users.decorators import require_permission
from corehq.apps.users.models import HqPermissions
>>>>>>> 4a2e50cd
from corehq.blobs.exceptions import NotFound
from corehq.const import SERVER_DATETIME_FORMAT
from corehq.messaging.scheduling.async_handlers import (
    ConditionalAlertAsyncHandler,
    MessagingRecipientHandler,
)
from corehq.messaging.scheduling.const import (
    MAX_IMAGE_UPLOAD_SIZE,
    VALID_EMAIL_IMAGE_MIMETYPES,
)
from corehq.messaging.scheduling.forms import (
    BroadcastForm,
    ConditionalAlertCriteriaForm,
    ConditionalAlertForm,
    ConditionalAlertScheduleForm,
)
from corehq.messaging.scheduling.models import (
    AlertSchedule,
    ImmediateBroadcast,
    ScheduledBroadcast,
    TimedSchedule,
)
from corehq.messaging.scheduling.models.content import EmailImage
from corehq.messaging.scheduling.scheduling_partitioned.dbaccessors import (
    get_count_of_active_schedule_instances_due,
)
from corehq.messaging.scheduling.tasks import (
    refresh_alert_schedule_instances,
    refresh_timed_schedule_instances,
)
from corehq.messaging.scheduling.view_helpers import (
    TranslatedConditionalAlertUploader,
    UntranslatedConditionalAlertUploader,
    get_conditional_alert_headers,
    get_conditional_alert_rows,
    get_conditional_alerts_queryset_by_domain,
    upload_conditional_alert_workbook,
)
from corehq.messaging.tasks import initiate_messaging_rule_run
from corehq.messaging.util import MessagingRuleProgressHelper
from corehq.toggles import RICH_TEXT_EMAILS
from corehq.util.timezones.conversions import ServerTime
from corehq.util.timezones.utils import get_timezone_for_user
from corehq.util.view_utils import absolute_reverse
from corehq.util.workbook_json.excel import WorkbookJSONError, get_workbook


def get_broadcast_edit_critical_section(broadcast_type, broadcast_id):
    return CriticalSection(['edit-broadcast-%s-%s' % (broadcast_type, broadcast_id)], timeout=5 * 60)


def get_conditional_alert_edit_critical_section(rule_id):
    return CriticalSection(['edit-conditional-alert-%s' % rule_id], timeout=5 * 60)


class MessagingDashboardView(BaseMessagingSectionView):
    urlname = 'messaging_dashboard'
    page_title = gettext_lazy("Dashboard")
    template_name = 'scheduling/dashboard.html'

    @use_nvd3
    def dispatch(self, *args, **kwargs):
        return super(MessagingDashboardView, self).dispatch(*args, **kwargs)

    def get_messaging_history_errors_url(self, messaging_history_url):
        url_param_tuples = [
            ('startdate', (self.domain_now.date() - timedelta(days=6)).strftime('%Y-%m-%d')),
            ('enddate', self.domain_now.date().strftime('%Y-%m-%d')),
            (EventStatusFilter.slug, MessagingEvent.STATUS_ERROR),
        ]

        for event_type, description in EventTypeFilter.options:
            url_param_tuples.append((EventTypeFilter.slug, event_type))

        url_param_list = ['%s=%s' % (quote_plus(name), quote_plus(value)) for name, value in url_param_tuples]
        url_param_str = '&'.join(url_param_list)

        return '%s?%s' % (messaging_history_url, url_param_str)

    @property
    def page_context(self):
        from corehq.apps.reports.standard.sms import (
            MessageLogReport,
            MessagingEventsReport,
            ScheduleInstanceReport,
        )

        scheduled_events_url = reverse(ScheduleInstanceReport.dispatcher.name(), args=[],
            kwargs={'domain': self.domain, 'report_slug': ScheduleInstanceReport.slug})

        context = super().page_context
        context.update({
            'scheduled_events_url': scheduled_events_url,
            'message_log_url': reverse(
                MessageLogReport.dispatcher.name(), args=[],
                kwargs={'domain': self.domain, 'report_slug': MessageLogReport.slug}
            ),
            'messaging_history_url': reverse(
                MessagingEventsReport.dispatcher.name(), args=[],
                kwargs={'domain': self.domain, 'report_slug': MessagingEventsReport.slug}
            ),
        })

        context['messaging_history_errors_url'] = self.get_messaging_history_errors_url(
            context['messaging_history_url']
        )

        return context

    @cached_property
    def timezone(self):
        return self.domain_object.get_default_timezone()

    @cached_property
    def domain_now(self):
        return ServerTime(datetime.utcnow()).user_time(self.timezone).done()

    def add_sms_status_info(self, result):
        if len(self.domain_object.restricted_sms_times) > 0:
            result['uses_restricted_time_windows'] = True
            sms_allowed = result['within_allowed_sms_times'] = time_within_windows(
                self.domain_now,
                self.domain_object.restricted_sms_times
            )
            # find next restricted window transition
            for i in range(1, 7 * 24 * 60):
                # This is a very fast check so it's ok to iterate this many times.
                future_time = self.domain_now + timedelta(minutes=i)
                future_allowed = time_within_windows(future_time, self.domain_object.restricted_sms_times)
                if sms_allowed != future_allowed:
                    result['sms_resume_time'] = future_time.strftime('%Y-%m-%d %H:%M')
                    break
        else:
            result['uses_restricted_time_windows'] = False
            result['within_allowed_sms_times'] = True

        result.update({
            'queued_sms_count': QueuedSMS.objects.filter(domain=self.domain).count(),
            'outbound_sms_sent_today': OutboundDailyCounter(self.domain_object).current_usage,
            'daily_outbound_sms_limit': self.domain_object.get_daily_outbound_sms_limit(),
        })

    def add_reminder_status_info(self, result):
        events_pending = get_count_of_active_schedule_instances_due(self.domain, datetime.utcnow())
        result['events_pending'] = events_pending

    def add_sms_count_info(self, result, days):
        end_date = self.domain_now.date()
        start_date = end_date - timedelta(days=days - 1)
        counts = SMS.get_counts_by_date(self.domain, start_date, end_date, self.timezone.zone)

        inbound_counts = {}
        outbound_counts = {}

        for row in counts:
            if row.direction == INCOMING:
                inbound_counts[row.date] = row.sms_count
            elif row.direction == OUTGOING:
                outbound_counts[row.date] = row.sms_count

        inbound_values = []
        outbound_values = []

        for i in range(days):
            dt = start_date + timedelta(days=i)
            inbound_values.append({
                'x': dt.strftime('%Y-%m-%d'),
                'y': inbound_counts.get(dt, 0),
            })
            outbound_values.append({
                'x': dt.strftime('%Y-%m-%d'),
                'y': outbound_counts.get(dt, 0),
            })

        result['sms_count_data'] = [
            {'key': _("Incoming"), 'values': inbound_values},
            {'key': _("Outgoing"), 'values': outbound_values},
        ]

    def add_event_count_info(self, result, days):
        end_date = self.domain_now.date()
        start_date = end_date - timedelta(days=days - 1)
        counts = MessagingEvent.get_counts_by_date(self.domain, start_date, end_date, self.timezone.zone)

        counts_dict = {
            row.date: {'error': row.error_count, 'total': row.total_count}
            for row in counts
        }

        error_values = []
        success_values = []

        for i in range(days):
            dt = start_date + timedelta(days=i)
            error_count = counts_dict.get(dt, {}).get('error', 0)
            total_count = counts_dict.get(dt, {}).get('total', 0)

            error_values.append({
                'x': dt.strftime('%Y-%m-%d'),
                'y': error_count,
            })
            success_values.append({
                'x': dt.strftime('%Y-%m-%d'),
                'y': total_count - error_count,
            })

        result['event_count_data'] = [
            {'key': _("Error"), 'values': error_values},
            {'key': _("Success"), 'values': success_values},
        ]

    def get_error_message(self, error_code):
        if error_code in SMS.ERROR_MESSAGES:
            return _(SMS.ERROR_MESSAGES[error_code])
        elif error_code in MessagingEvent.ERROR_MESSAGES:
            return _(MessagingEvent.ERROR_MESSAGES[error_code])
        else:
            return _("Other")

    def add_error_count_info(self, result, days):
        end_date = self.domain_now.date()
        start_date = end_date - timedelta(days=days - 1)
        counts = MessagingEvent.get_counts_of_errors(self.domain, start_date, end_date, self.timezone.zone)

        # Consolidate opt-out errors so they show up as one bar in the graph
        if SMS.ERROR_PHONE_NUMBER_OPTED_OUT in counts and MessagingEvent.ERROR_PHONE_OPTED_OUT in counts:
            counts[MessagingEvent.ERROR_PHONE_OPTED_OUT] += counts[SMS.ERROR_PHONE_NUMBER_OPTED_OUT]
            del counts[SMS.ERROR_PHONE_NUMBER_OPTED_OUT]

        sorted_counts = sorted(counts.items(), key=lambda item: item[1], reverse=True)
        result['error_count_data'] = [
            {
                'values': [
                    {'label': self.get_error_message(error), 'value': count}
                    for error, count in sorted_counts
                ],
            },
        ]

    def get_ajax_response(self):
        result = {
            'last_refresh_time': self.domain_now.strftime('%Y-%m-%d %H:%M:%S'),
            'project_timezone': self.timezone.zone,
        }
        self.add_sms_status_info(result)
        self.add_reminder_status_info(result)
        self.add_sms_count_info(result, 30)
        self.add_event_count_info(result, 30)
        self.add_error_count_info(result, 30)
        return JsonResponse(result)

    def get(self, request, *args, **kwargs):
        if request.GET.get('action') == 'raw':
            return self.get_ajax_response()

        return super(MessagingDashboardView, self).get(request, *args, **kwargs)


class BroadcastListView(BaseMessagingSectionView):
    template_name = 'scheduling/broadcasts_list.html'
    urlname = 'new_list_broadcasts'
    page_title = gettext_lazy('Broadcasts')

    LIST_SCHEDULED = 'list_scheduled'
    LIST_IMMEDIATE = 'list_immediate'
    ACTION_ACTIVATE_SCHEDULED_BROADCAST = 'activate_scheduled_broadcast'
    ACTION_DEACTIVATE_SCHEDULED_BROADCAST = 'deactivate_scheduled_broadcast'
    ACTION_DELETE_SCHEDULED_BROADCAST = 'delete_scheduled_broadcast'

    @method_decorator(requires_privilege_with_fallback(privileges.REMINDERS_FRAMEWORK))
    @use_datatables
    def dispatch(self, *args, **kwargs):
        return super(BroadcastListView, self).dispatch(*args, **kwargs)

    @cached_property
    def project_timezone(self):
        return get_timezone_for_user(None, self.domain)

    def _format_time(self, time):
        if not time:
            return ''

        user_time = ServerTime(time).user_time(self.project_timezone)
        return user_time.ui_string(SERVER_DATETIME_FORMAT)

    def get_scheduled_ajax_response(self):
        query = (
            ScheduledBroadcast.objects
            .filter(domain=self.domain, deleted=False)
            .order_by('-last_sent_timestamp', 'id')
        )
        total_records = query.count()
        query = query.select_related('schedule')
        limit = int(self.request.GET.get('limit', 10))
        page = int(self.request.GET.get('page', 1))
        skip = (page - 1) * limit

        broadcasts = [self._fmt_scheduled_broadcast(broadcast) for broadcast in query[skip:skip + limit]]
        return JsonResponse({
            'broadcasts': broadcasts,
            'total': total_records,
        })

    def _fmt_scheduled_broadcast(self, broadcast):
        return {
            'name': broadcast.name,
            'last_sent': self._format_time(broadcast.last_sent_timestamp),
            'active': broadcast.schedule.active,
            'editable': self.can_use_inbound_sms or not broadcast.schedule.memoized_uses_sms_survey,
            'id': broadcast.id,
            'deleted': broadcast.deleted,
        }

    def get_immediate_ajax_response(self):
        query = (
            ImmediateBroadcast.objects
            .filter(domain=self.domain, deleted=False)
            .order_by('-last_sent_timestamp', 'id')
        )
        total_records = query.count()
        limit = int(self.request.GET.get('limit', 10))
        page = int(self.request.GET.get('page', 1))
        skip = (page - 1) * limit

        broadcasts = [{
            'name': broadcast.name,
            'last_sent': self._format_time(broadcast.last_sent_timestamp),
            'id': broadcast.id,
        } for broadcast in query[skip:skip + limit]]

        return JsonResponse({
            'broadcasts': broadcasts,
            'total': total_records,
        })

    def get_scheduled_broadcast(self, broadcast_id):
        try:
            return ScheduledBroadcast.objects.get(domain=self.domain, pk=broadcast_id, deleted=False)
        except ScheduledBroadcast.DoesNotExist:
            raise Http404()

    def get_scheduled_broadcast_activate_ajax_response(self, active_flag, broadcast_id):
        broadcast = self.get_scheduled_broadcast(broadcast_id)
        if not self.can_use_inbound_sms and broadcast.schedule.memoized_uses_sms_survey:
            return HttpResponseBadRequest(
                "Cannot create or edit survey reminders because subscription "
                "does not have access to inbound SMS"
            )

        TimedSchedule.objects.filter(schedule_id=broadcast.schedule_id).update(active=active_flag)
        refresh_timed_schedule_instances.delay(
            broadcast.schedule_id.hex,
            broadcast.recipients,
            start_date_iso_string=json_format_date(broadcast.start_date)
        )

        return JsonResponse({
            'success': True,
            'broadcast': self._fmt_scheduled_broadcast(broadcast),
        })

    def get_scheduled_broadcast_delete_ajax_response(self, broadcast_id):
        broadcast = self.get_scheduled_broadcast(broadcast_id)
        broadcast.soft_delete()
        return JsonResponse({
            'success': True,
            'broadcast': self._fmt_scheduled_broadcast(broadcast),
        })

    def get(self, request, *args, **kwargs):
        action = request.GET.get('action')
        if action == self.LIST_SCHEDULED:
            return self.get_scheduled_ajax_response()
        elif action == self.LIST_IMMEDIATE:
            return self.get_immediate_ajax_response()

        return super(BroadcastListView, self).get(*args, **kwargs)

    def post(self, request, *args, **kwargs):
        action = request.POST.get('action')
        broadcast_id = request.POST.get('broadcast_id')

        with get_broadcast_edit_critical_section(EditScheduleView.SCHEDULED_BROADCAST, broadcast_id):
            if action == self.ACTION_ACTIVATE_SCHEDULED_BROADCAST:
                return self.get_scheduled_broadcast_activate_ajax_response(True, broadcast_id)
            elif action == self.ACTION_DEACTIVATE_SCHEDULED_BROADCAST:
                return self.get_scheduled_broadcast_activate_ajax_response(False, broadcast_id)
            elif action == self.ACTION_DELETE_SCHEDULED_BROADCAST:
                return self.get_scheduled_broadcast_delete_ajax_response(broadcast_id)
            else:
                return HttpResponseBadRequest()


class CreateScheduleView(BaseMessagingSectionView, AsyncHandlerMixin):
    urlname = 'create_schedule'
    page_title = gettext_lazy('New Broadcast')
    template_name = 'scheduling/create_schedule.html'
    async_handlers = [MessagingRecipientHandler]
    read_only_mode = False

    @method_decorator(requires_privilege_with_fallback(privileges.REMINDERS_FRAMEWORK))
    @use_jquery_ui
    @use_timepicker
    def dispatch(self, *args, **kwargs):
        return super(CreateScheduleView, self).dispatch(*args, **kwargs)

    @property
    def parent_pages(self):
        return [
            {
                'title': BroadcastListView.page_title,
                'url': reverse(BroadcastListView.urlname, args=[self.domain]),
            },
        ]

    @property
    def broadcast(self):
        return None

    @property
    def schedule(self):
        return None

    @cached_property
    def schedule_form(self):
        args = [self.domain, self.schedule, self.can_use_inbound_sms, self.broadcast]

        if self.request.method == 'POST':
            args.append(self.request.POST)

        return BroadcastForm(*args, is_system_admin=self.is_system_admin)

    @property
    def page_context(self):
        context = super().page_context
        context.update({
            'schedule_form': self.schedule_form,
            'read_only_mode': self.read_only_mode,
        })
        return context

    def post(self, request, *args, **kwargs):
        if self.async_response is not None:
            return self.async_response

        if self.schedule_form.is_valid():
            if not self.can_use_inbound_sms and self.schedule_form.uses_sms_survey:
                return HttpResponseBadRequest(
                    "Cannot create or edit survey reminders because subscription "
                    "does not have access to inbound SMS"
                )

            broadcast, schedule = self.schedule_form.save_broadcast_and_schedule()
            if isinstance(schedule, AlertSchedule):
                refresh_alert_schedule_instances.delay(schedule.schedule_id.hex, broadcast.recipients)
            elif isinstance(schedule, TimedSchedule):
                refresh_timed_schedule_instances.delay(
                    schedule.schedule_id.hex,
                    broadcast.recipients,
                    start_date_iso_string=json_format_date(broadcast.start_date)
                )
            else:
                raise TypeError("Expected AlertSchedule or TimedSchedule")

            return HttpResponseRedirect(reverse(BroadcastListView.urlname, args=[self.domain]))

        return self.get(request, *args, **kwargs)


class EditScheduleView(CreateScheduleView):
    urlname = 'edit_schedule'
    page_title = gettext_lazy('Edit Broadcast')

    IMMEDIATE_BROADCAST = 'immediate'
    SCHEDULED_BROADCAST = 'scheduled'

    @property
    def page_url(self):
        return reverse(self.urlname, args=[self.domain, self.broadcast_type, self.broadcast_id])

    @property
    def broadcast_type(self):
        return self.kwargs.get('broadcast_type')

    @cached_property
    def broadcast_class(self):
        if self.broadcast_type == self.IMMEDIATE_BROADCAST:
            return ImmediateBroadcast
        elif self.broadcast_type == self.SCHEDULED_BROADCAST:
            return ScheduledBroadcast
        else:
            raise Http404()

    @property
    def broadcast_id(self):
        return self.kwargs.get('broadcast_id')

    @cached_property
    def broadcast(self):
        try:
            return (
                self.broadcast_class
                .objects
                .prefetch_related('schedule')
                .get(pk=self.broadcast_id, domain=self.domain, deleted=False)
            )
        except self.broadcast_class.DoesNotExist:
            raise Http404()

    @property
    def schedule(self):
        return self.broadcast.schedule

    @cached_property
    def read_only_mode(self):
        immediate_broadcast_restriction = isinstance(self.broadcast, ImmediateBroadcast)

        inbound_sms_restriction = (
            not self.can_use_inbound_sms and
            self.schedule.memoized_uses_sms_survey
        )

        return immediate_broadcast_restriction or inbound_sms_restriction

    def dispatch(self, request, *args, **kwargs):
        with get_broadcast_edit_critical_section(self.broadcast_type, self.broadcast_id):
            if not self.can_use_inbound_sms and self.schedule.memoized_uses_sms_survey:
                messages.warning(
                    request,
                    _("This broadcast is not editable because it uses an SMS survey and "
                      "your current subscription does not allow use of inbound SMS.")
                )
            return super(EditScheduleView, self).dispatch(request, *args, **kwargs)


class ConditionalAlertBaseView(BaseMessagingSectionView):
    @method_decorator(requires_privilege_with_fallback(privileges.REMINDERS_FRAMEWORK))
    def dispatch(self, *args, **kwargs):
        return super(ConditionalAlertBaseView, self).dispatch(*args, **kwargs)

    def get_conditional_alerts_queryset(self, query_string=''):
        return get_conditional_alerts_queryset_by_domain(self.domain, query_string=query_string)


class ConditionalAlertListView(ConditionalAlertBaseView):
    """List conditional alerts for editing and monitoring processing status

    The "active" status displayed in the list is NOT the rule's active
    flag (`rule.active`); instead, it is the rule's schedule's active
    flag. Rule processing is triggered automatically when the rule is
    saved _if the *rule* is active_ (and there is no way to deactivate
    a conditional alert rule with the UI, only its schedule can be
    (de)activated). Therefore rule processing occurs unconditionally
    every time a rule is saved.

    The theory of operation is to create rules in the inactive state
    one-by-one while monitoring system performance. A rule can be
    activated once it has successfully processed all cases matching its
    case type. Rule activation triggers a rule processing run.

    TODO determine if rule processing run on (de)activate is necessary.
    """

    template_name = 'scheduling/conditional_alert_list.html'
    urlname = 'conditional_alert_list'
    refresh_urlname = 'conditional_alert_list_refresh'
    page_title = gettext_lazy('Conditional Alerts')

    LIST_CONDITIONAL_ALERTS = 'list_conditional_alerts'
    ACTION_ACTIVATE = 'activate'
    ACTION_DEACTIVATE = 'deactivate'
    ACTION_DELETE = 'delete'
    ACTION_RESTART = 'restart'

    @use_datatables
    def dispatch(self, *args, **kwargs):
        return super(ConditionalAlertListView, self).dispatch(*args, **kwargs)

    @cached_property
    def limit_rule_restarts(self):
        # If the user is a superuser, don't limit the number of times they
        # can restart a rule run. Also don't limit it if it's an environment
        # that is a standalone environment.
        return not (
            self.request.couch_user.is_superuser or
            settings.SERVER_ENVIRONMENT in settings.UNLIMITED_RULE_RESTART_ENVS
        )

    @property
    def page_context(self):
        context = super().page_context
        context['limit_rule_restarts'] = self.limit_rule_restarts
        return context

    def schedule_is_editable(self, schedule):
        return (
            (self.can_use_inbound_sms or not schedule.memoized_uses_sms_survey) and
            not schedule.memoized_uses_ivr_survey and
            not schedule.memoized_uses_sms_callback
        )

    def _format_rule_for_json(self, rule):
        schedule = rule.get_schedule()
        return {
            'name': rule.name,
            'case_type': rule.case_type,
            'active': schedule.active,
            'editable': self.schedule_is_editable(schedule),
            'locked_for_editing': rule.locked_for_editing,
            'progress_pct': MessagingRuleProgressHelper(rule.pk).get_progress_pct(),
            'id': rule.pk,
        }

    def get_conditional_alerts_ajax_response(self, request):
        query = self.get_conditional_alerts_queryset(query_string=request.GET.get('query', ''))
        total_records = query.count()

        limit = int(request.GET.get('limit'))
        page = int(request.GET.get('page', 1))
        skip = (page - 1) * limit

        rules = query[skip:skip + limit]
        data = [self._format_rule_for_json(rule) for rule in rules]

        return JsonResponse({
            'rules': data,
            'total': total_records,
        })

    def get(self, request, *args, **kwargs):
        action = request.GET.get('action')
        if action == self.LIST_CONDITIONAL_ALERTS:
            return self.get_conditional_alerts_ajax_response(request)

        return super(ConditionalAlertListView, self).get(*args, **kwargs)

    def get_rule(self, rule_id):
        try:
            return AutomaticUpdateRule.objects.get(
                domain=self.domain,
                pk=rule_id,
                deleted=False,
                workflow=AutomaticUpdateRule.WORKFLOW_SCHEDULING
            )
        except AutomaticUpdateRule.DoesNotExist:
            raise Http404()

    def get_activate_ajax_response(self, active_flag, rule):
        """
        When we deactivate a conditional alert from the UI, we are only
        deactivating the schedule that sends the content. The rule itself
        stays active.
        This is because we want to be keeping all the schedule instances
        up to date (though inactive), so that if the schedule is reactivated,
        we don't send a large quantity of stale messages.
        """
        with transaction.atomic():
            schedule = rule.get_schedule()
            if active_flag and not self.can_use_inbound_sms and schedule.memoized_uses_sms_survey:
                return HttpResponseBadRequest(
                    "Cannot create or edit survey reminders because subscription "
                    "does not have access to inbound SMS"
                )

            if active_flag and (rule.references_parent_case or schedule.references_parent_case):
                return HttpResponseBadRequest(
                    "Cannot reactivate alerts that reference parent case properties"
                )

            if active_flag and (schedule.memoized_uses_ivr_survey or schedule.memoized_uses_sms_callback):
                return HttpResponseBadRequest(
                    "Cannot activate alerts which use IVR or SMS Callback use cases since they "
                    "are no longer supported."
                )

            schedule.active = active_flag
            schedule.save()
            initiate_messaging_rule_run(rule)

        return JsonResponse({
            'status': 'success',
            'rule': self._format_rule_for_json(rule),
        })

    def get_delete_ajax_response(self, rule):
        rule.soft_delete()
        return JsonResponse({
            'status': 'success',
            'rule': self._format_rule_for_json(rule),
        })

    def get_restart_ajax_response(self, rule):
        helper = MessagingRuleProgressHelper(rule.pk)
        if self.limit_rule_restarts and helper.rule_initiation_key_is_set():
            minutes_remaining = helper.rule_initiation_key_minutes_remaining()
            return JsonResponse({'status': 'error', 'minutes_remaining': minutes_remaining})

        initiate_messaging_rule_run(rule)
        return JsonResponse({
            'status': 'success',
            'rule': self._format_rule_for_json(rule),
        })

    def post(self, request, *args, **kwargs):
        action = request.POST.get('action')
        rule_id = request.POST.get('rule_id')

        with get_conditional_alert_edit_critical_section(rule_id):
            rule = self.get_rule(rule_id)
            if rule.locked_for_editing and action != self.ACTION_RESTART:
                return HttpResponseBadRequest()

            if action == self.ACTION_ACTIVATE:
                return self.get_activate_ajax_response(True, rule)
            elif action == self.ACTION_DEACTIVATE:
                return self.get_activate_ajax_response(False, rule)
            elif action == self.ACTION_DELETE:
                return self.get_delete_ajax_response(rule)
            elif action == self.ACTION_RESTART:
                return self.get_restart_ajax_response(rule)
            else:
                return HttpResponseBadRequest()


class CreateConditionalAlertView(BaseMessagingSectionView, AsyncHandlerMixin):
    urlname = 'create_conditional_alert'
    page_title = gettext_lazy('New Conditional Alert')
    template_name = 'scheduling/conditional_alert.html'
    async_handlers = [ConditionalAlertAsyncHandler]
    read_only_mode = False

    @property
    def help_text(self):
        help_url = 'https://confluence.dimagi.com/display/commcarepublic/Conditional+Alerts'
        link = format_html('<a target="_blank" href="{}">{}</a>', help_url, _("Conditional Alerts"))
        return format_html(_('For information on Conditional Alerts, see the {} help page.'), link)

    @method_decorator(requires_privilege_with_fallback(privileges.REMINDERS_FRAMEWORK))
    @use_jquery_ui
    @use_timepicker
    def dispatch(self, *args, **kwargs):
        return super(CreateConditionalAlertView, self).dispatch(*args, **kwargs)

    @property
    def parent_pages(self):
        return [
            {
                'title': ConditionalAlertListView.page_title,
                'url': reverse(ConditionalAlertListView.urlname, args=[self.domain]),
            },
        ]

    @property
    def page_context(self):
        context = super().page_context
        context.update({
            'all_case_properties': {
                t: sorted(names) for t, names in
                get_data_dict_props_by_case_type(self.domain).items()
            },
            'basic_info_form': self.basic_info_form,
            'criteria_form': self.criteria_form,
            'help_text': self.help_text,
            'schedule_form': self.schedule_form,
            'read_only_mode': self.read_only_mode,
            'is_system_admin': self.is_system_admin,
            'criteria_form_active': False,
            'schedule_form_active': False,
            'new_rule': not bool(self.rule),
            'rule_name': self.rule.name if self.rule else '',
        })

        if self.request.method == 'POST':
            context.update({
                'criteria_form_active': not self.criteria_form.is_valid() or self.schedule_form.is_valid(),
                'schedule_form_active': not self.schedule_form.is_valid() and self.criteria_form.is_valid(),
                'rule_name': self.basic_info_form.rule_name,
            })

        return context

    @cached_property
    def schedule_form(self):
        args = [
            self.domain,
            self.schedule,
            self.can_use_inbound_sms,
            self.rule,
            self.criteria_form,
        ]

        if self.request.method == 'POST':
            args.append(self.request.POST)

        return ConditionalAlertScheduleForm(
            *args,
            is_system_admin=self.is_system_admin
        )

    @property
    def schedule(self):
        return None

    @property
    def rule(self):
        return None

    @cached_property
    def basic_info_form(self):
        if self.request.method == 'POST':
            return ConditionalAlertForm(self.domain, self.rule, self.request.POST)

        return ConditionalAlertForm(self.domain, self.rule)

    @cached_property
    def criteria_form(self):
        kwargs = {
            'rule': self.rule,
            'is_system_admin': self.is_system_admin,
        }

        if self.request.method == 'POST':
            return ConditionalAlertCriteriaForm(self.domain, self.request.POST, **kwargs)

        return ConditionalAlertCriteriaForm(self.domain, **kwargs)

    def post(self, request, *args, **kwargs):
        if self.async_response is not None:
            return self.async_response

        basic_info_form_valid = self.basic_info_form.is_valid()
        criteria_form_valid = self.criteria_form.is_valid()
        schedule_form_valid = self.schedule_form.is_valid()

        if self.read_only_mode:
            # Don't allow making changes to rules that have custom
            # criteria/actions unless the user has permission to
            return HttpResponseBadRequest()

        if basic_info_form_valid and criteria_form_valid and schedule_form_valid:
            if not self.is_system_admin and (
                self.criteria_form.requires_system_admin_to_save or
                self.schedule_form.requires_system_admin_to_save
            ):
                # Don't allow adding custom criteria/actions to rules
                # unless the user has permission to
                return HttpResponseBadRequest()

            if not self.can_use_inbound_sms and self.schedule_form.uses_sms_survey:
                return HttpResponseBadRequest(
                    "Cannot create or edit survey reminders because subscription "
                    "does not have access to inbound SMS"
                )

            with transaction.atomic():
                if self.rule:
                    rule = self.rule
                else:
                    rule = AutomaticUpdateRule(
                        domain=self.domain,
                        active=True,
                        workflow=AutomaticUpdateRule.WORKFLOW_SCHEDULING,
                    )

                rule.name = self.basic_info_form.cleaned_data['name']
                self.criteria_form.save_criteria(rule)
                self.schedule_form.save_rule_action_and_schedule(rule)

            initiate_messaging_rule_run(rule)
            return HttpResponseRedirect(reverse(ConditionalAlertListView.urlname, args=[self.domain]))

        return self.get(request, *args, **kwargs)


class EditConditionalAlertView(CreateConditionalAlertView):
    urlname = 'edit_conditional_alert'
    page_title = gettext_lazy('Edit Conditional Alert')

    @property
    def page_url(self):
        return reverse(self.urlname, args=[self.domain, self.rule_id])

    @property
    def help_text(self):
        return format_html('{}<br>{}',
            super().help_text,
            _("Editing a conditional alert will cause it to process each case of the alert's case type. "
              "This may take some time.")
        )

    @property
    def rule_id(self):
        return self.kwargs.get('rule_id')

    @cached_property
    def read_only_mode(self):
        system_admin_restriction = (
            not self.is_system_admin and
            (
                self.criteria_form.requires_system_admin_to_edit or
                self.schedule_form.requires_system_admin_to_edit
            )
        )

        inbound_sms_restriction = (
            not self.can_use_inbound_sms and
            self.schedule.memoized_uses_sms_survey
        )

        return (
            system_admin_restriction or
            inbound_sms_restriction or
            self.schedule.memoized_uses_ivr_survey or
            self.schedule.memoized_uses_sms_callback
        )

    @cached_property
    def rule(self):
        try:
            return AutomaticUpdateRule.objects.get(
                pk=self.rule_id,
                domain=self.domain,
                workflow=AutomaticUpdateRule.WORKFLOW_SCHEDULING,
                deleted=False,
            )
        except AutomaticUpdateRule.DoesNotExist:
            raise Http404()

    @cached_property
    def schedule(self):
        return self.rule.get_schedule()

    def dispatch(self, request, *args, **kwargs):
        with get_conditional_alert_edit_critical_section(self.rule_id):
            if self.rule.locked_for_editing:
                messages.warning(request, _("Please allow the rule to finish processing before editing."))
                return HttpResponseRedirect(reverse(ConditionalAlertListView.urlname, args=[self.domain]))
            if not self.can_use_inbound_sms and self.schedule.memoized_uses_sms_survey:
                messages.warning(
                    request,
                    _("This alert is not editable because it uses an SMS survey and "
                      "your current subscription does not allow use of inbound SMS.")
                )
            if self.schedule.memoized_uses_ivr_survey:
                messages.warning(
                    request,
                    _("This alert is not editable because it uses IVR, which is no longer supported.")
                )
            if self.schedule.memoized_uses_sms_callback:
                messages.warning(
                    request,
                    _("This alert is not editable because it uses the SMS / Callback workflow, "
                      "which is no longer supported.")
                )
            if self.rule.references_parent_case or self.schedule.references_parent_case:
                """
                There are no active reminders which reference parent case properties anymore.
                Keeping reminder rules that have parent case references up-to-date with case
                changes is tough on performance because you have to run the rules against
                all applicable subcases when a parent case changes, so while the framework does
                use .resolve_case_property() to handle these lookups properly, it no longer runs
                the rules against all subcases when a parent case changes, and therefore doesn't
                support this use case.

                The form validation doesn't allow creating parent case references so trying
                to save will cause validation to fail, but in case one of the older, inactive,
                reminders is being edited we display this warning.
                """
                messages.warning(
                    request,
                    _("This conditional alert references parent case properties. Note that changes "
                      "to parent cases will not be immediately reflected by the alert and will "
                      "only be reflected once the child case is subsequently updated. For best "
                      "results, please update your workflow to avoid referencing parent case "
                      "properties in this alert.")
                )
            return super(EditConditionalAlertView, self).dispatch(request, *args, **kwargs)


class DownloadConditionalAlertView(ConditionalAlertBaseView):
    urlname = 'download_conditional_alert'
    http_method_names = ['get']

    def dispatch(self, *args, **kwargs):
        return super(DownloadConditionalAlertView, self).dispatch(*args, **kwargs)

    def get(self, request, domain):
        headers = get_conditional_alert_headers(self.domain)
        (translated_rows, untranslated_rows) = get_conditional_alert_rows(self.domain)

        temp = io.BytesIO()
        export_raw(
            headers, [
                (TranslatedConditionalAlertUploader.sheet_name, translated_rows),
                (UntranslatedConditionalAlertUploader.sheet_name, untranslated_rows),
            ], temp)
        filename = 'Conditional Alerts - {domain}'.format(domain=domain)
        return export_response(temp, Format.XLS_2007, filename)


class UploadConditionalAlertView(BaseMessagingSectionView):
    urlname = 'upload_conditional_alert'
    page_title = gettext_lazy("Upload SMS Alert Content")
    template_name = 'hqwebapp/bulk_upload.html'

    @method_decorator(requires_privilege_with_fallback(privileges.REMINDERS_FRAMEWORK))
    def dispatch(self, *args, **kwargs):
        return super(UploadConditionalAlertView, self).dispatch(*args, **kwargs)

    @property
    def page_context(self):
        context = super().page_context
        context.update({
            'bulk_upload': {
                "download_url": reverse("download_conditional_alert", args=(self.domain,)),
                "adjective": _("SMS alert content"),
                "plural_noun": _("SMS alert content"),
                "help_link": "https://confluence.dimagi.com/display/commcarepublic/Bulk+download+and+upload+of+SMS+content+in+conditional+alerts", # noqa
            },
        })
        context.update({
            'bulk_upload_form': get_bulk_upload_form(context),
        })
        return context

    @property
    def parent_pages(self):
        return [{
            'title': BroadcastListView.page_title,
            'url': reverse(BroadcastListView.urlname, args=[self.domain]),
        }]

    def post(self, request, *args, **kwargs):
        try:
            workbook = get_workbook(request.FILES['bulk_upload_file'])
        except WorkbookJSONError as e:
            messages.error(request, str(e))
            return self.get(request, *args, **kwargs)

        msgs = upload_conditional_alert_workbook(self.domain, workbook)
        for msg in msgs:
            msg[0](request, msg[1])

        return self.get(request, *args, **kwargs)


<<<<<<< HEAD
@login_and_domain_required
=======
@requires_privilege_json_response(privileges.REMINDERS_FRAMEWORK)
@require_permission(HqPermissions.edit_messaging)
@RICH_TEXT_EMAILS.required_decorator()
>>>>>>> 4a2e50cd
def messaging_image_upload_view(request, domain):
    if request.method == 'POST' and request.FILES.get('upload'):
        image_file = request.FILES['upload']

        if image_file.size > MAX_IMAGE_UPLOAD_SIZE:
            return JsonResponse({
                'error': {
                    "message": _('Image file is too large. Images must be smaller than 1MB'),
                }
            }, status=400)

        if image_file.content_type not in VALID_EMAIL_IMAGE_MIMETYPES:
            image_extensions = [mimetype.split("/")[1] for mimetype in VALID_EMAIL_IMAGE_MIMETYPES]
            return JsonResponse({
                'error': {
                    "message": _('You can only upload {image_extensions} images').format(
                        image_extensions=", ".join(image_extensions))
                },
            }, status=400)

        image = EmailImage.save_blob(
            image_file,
            domain=request.domain,
            filename=image_file.name,
            content_type=image_file.content_type,
<<<<<<< HEAD
            delete_after=datetime.utcnow() + timedelta(days=365),
=======
>>>>>>> 4a2e50cd
        )
        return JsonResponse({
            'url': absolute_reverse("download_messaging_image", args=[domain, image.blob_id])
        }, status=201)
    return JsonResponse({'error': {"message": _('Invalid request')}}, status=400)


def messaging_image_download_view(request, domain, image_key):
<<<<<<< HEAD
=======
    """This view is intentionally left unauthenticated, as it returns images
    that are sent in rich-text email messages.

    """
>>>>>>> 4a2e50cd
    try:
        image_meta = EmailImage.get_by_key(domain, image_key)
        image_blob = image_meta.get_blob()
    except (EmailImage.DoesNotExist, NotFound):
        # We could instead serve a placeholder image here
        raise Http404()

    return HttpResponse(image_blob, content_type=image_meta.content_type)<|MERGE_RESOLUTION|>--- conflicted
+++ resolved
@@ -27,14 +27,10 @@
 from dimagi.utils.parsing import json_format_date
 
 from corehq import privileges
-<<<<<<< HEAD
-from corehq.apps.accounting.decorators import requires_privilege_with_fallback
-=======
 from corehq.apps.accounting.decorators import (
     requires_privilege_json_response,
     requires_privilege_with_fallback,
 )
->>>>>>> 4a2e50cd
 from corehq.apps.data_dictionary.util import get_data_dict_props_by_case_type
 from corehq.apps.data_interfaces.models import AutomaticUpdateRule
 from corehq.apps.domain.decorators import login_and_domain_required
@@ -56,11 +52,8 @@
 )
 from corehq.apps.sms.tasks import OutboundDailyCounter, time_within_windows
 from corehq.apps.sms.views import BaseMessagingSectionView
-<<<<<<< HEAD
-=======
 from corehq.apps.users.decorators import require_permission
 from corehq.apps.users.models import HqPermissions
->>>>>>> 4a2e50cd
 from corehq.blobs.exceptions import NotFound
 from corehq.const import SERVER_DATETIME_FORMAT
 from corehq.messaging.scheduling.async_handlers import (
@@ -1107,13 +1100,9 @@
         return self.get(request, *args, **kwargs)
 
 
-<<<<<<< HEAD
-@login_and_domain_required
-=======
 @requires_privilege_json_response(privileges.REMINDERS_FRAMEWORK)
 @require_permission(HqPermissions.edit_messaging)
 @RICH_TEXT_EMAILS.required_decorator()
->>>>>>> 4a2e50cd
 def messaging_image_upload_view(request, domain):
     if request.method == 'POST' and request.FILES.get('upload'):
         image_file = request.FILES['upload']
@@ -1139,10 +1128,6 @@
             domain=request.domain,
             filename=image_file.name,
             content_type=image_file.content_type,
-<<<<<<< HEAD
-            delete_after=datetime.utcnow() + timedelta(days=365),
-=======
->>>>>>> 4a2e50cd
         )
         return JsonResponse({
             'url': absolute_reverse("download_messaging_image", args=[domain, image.blob_id])
@@ -1151,13 +1136,10 @@
 
 
 def messaging_image_download_view(request, domain, image_key):
-<<<<<<< HEAD
-=======
     """This view is intentionally left unauthenticated, as it returns images
     that are sent in rich-text email messages.
 
     """
->>>>>>> 4a2e50cd
     try:
         image_meta = EmailImage.get_by_key(domain, image_key)
         image_blob = image_meta.get_blob()
