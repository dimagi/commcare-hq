--- conflicted
+++ resolved
@@ -1,8 +1,4 @@
-<<<<<<< HEAD
 import os
-=======
-from contextlib import contextmanager
->>>>>>> 6a106210
 from copy import deepcopy
 from datetime import datetime, timezone
 
