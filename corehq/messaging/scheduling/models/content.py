from contextlib import contextmanager
from copy import deepcopy
from datetime import datetime, timezone

from django.conf import settings
from django.core.exceptions import ValidationError
from django.core.validators import validate_email
from django.db import models
from django.http import Http404
from django.utils.translation import gettext as _

import jsonfield as old_jsonfield
from memoized import memoized

from dimagi.utils.modules import to_function

from corehq import toggles
from corehq.apps.accounting.utils import domain_is_on_trial
from corehq.apps.app_manager.dbaccessors import (
    get_app,
    get_latest_released_app,
)
from corehq.apps.app_manager.exceptions import FormNotFoundException
from corehq.apps.domain.models import Domain
from corehq.apps.formplayer_api.smsforms.api import TouchformsError
from corehq.apps.hqwebapp.tasks import send_mail_async
from corehq.apps.reminders.models import EmailUsage
from corehq.apps.sms.models import (
    Email,
    MessagingEvent,
    PhoneBlacklist,
    PhoneNumber,
)
from corehq.apps.sms.util import (
    get_formplayer_exception,
    touchforms_error_is_config_error,
)
from corehq.apps.smsforms.app import start_session
from corehq.apps.smsforms.models import SQLXFormsSession
from corehq.apps.smsforms.tasks import send_first_message
from corehq.apps.smsforms.util import (
    critical_section_for_smsforms_sessions,
    form_requires_input,
)
from corehq.apps.users.models import CommCareUser
from corehq.form_processor.utils import is_commcarecase
from corehq.messaging.fcm.exceptions import FCMTokenValidationException
from corehq.messaging.fcm.utils import FCMUtil
from corehq.messaging.scheduling.exceptions import EmailValidationException
from corehq.messaging.scheduling.models.abstract import Content
from corehq.util.metrics import metrics_counter


@contextmanager
def no_op_context_manager():
    yield


class SMSContent(Content):
    message = old_jsonfield.JSONField(default=dict)

    def create_copy(self):
        """
        See Content.create_copy() for docstring
        """
        return SMSContent(
            message=deepcopy(self.message),
        )

    def render_message(self, message, recipient, logged_subevent):
        if not message:
            logged_subevent.error(MessagingEvent.ERROR_NO_MESSAGE)
            return None

        renderer = self.get_template_renderer(recipient)
        try:
            return renderer.render(message)
        except Exception:
            logged_subevent.error(MessagingEvent.ERROR_CANNOT_RENDER_MESSAGE)
            return None

    def send(self, recipient, logged_event, phone_entry=None):
        logged_subevent = logged_event.create_subevent_from_contact_and_content(
            recipient,
            self,
            case_id=self.case.case_id if self.case else None,
        )

        phone_entry_or_number = phone_entry or self.get_two_way_entry_or_phone_number(
            recipient, domain_for_toggles=logged_event.domain)
        if not phone_entry_or_number:
            logged_subevent.error(MessagingEvent.ERROR_NO_PHONE_NUMBER)
            return

        message = self.get_translation_from_message_dict(
            Domain.get_by_name(logged_event.domain),
            self.message,
            recipient.get_language_code()
        )
        message = self.render_message(message, recipient, logged_subevent)

        self.send_sms_message(logged_event.domain, recipient, phone_entry_or_number, message, logged_subevent)
        logged_subevent.completed()


class EmailContent(Content):
    subject = old_jsonfield.JSONField(default=dict)
    message = old_jsonfield.JSONField(default=dict)

    TRIAL_MAX_EMAILS = 50

    def create_copy(self):
        """
        See Content.create_copy() for docstring
        """
        return EmailContent(
            subject=deepcopy(self.subject),
            message=deepcopy(self.message),
        )

    def render_subject_and_message(self, subject, message, recipient):
        renderer = self.get_template_renderer(recipient)
        return renderer.render(subject), renderer.render(message)

    def send(self, recipient, logged_event, phone_entry=None):
        email_usage = EmailUsage.get_or_create_usage_record(logged_event.domain)
        is_trial = domain_is_on_trial(logged_event.domain)
        domain_obj = Domain.get_by_name(logged_event.domain)

        logged_subevent = logged_event.create_subevent_from_contact_and_content(
            recipient,
            self,
            case_id=self.case.case_id if self.case else None,
        )

        subject = self.get_translation_from_message_dict(
            domain_obj,
            self.subject,
            recipient.get_language_code()
        )

        message = self.get_translation_from_message_dict(
            domain_obj,
            self.message,
            recipient.get_language_code()
        )

        try:
            subject, message = self.render_subject_and_message(subject, message, recipient)
        except Exception:
            logged_subevent.error(MessagingEvent.ERROR_CANNOT_RENDER_MESSAGE)
            return

        subject = subject or '(No Subject)'
        if not message:
            logged_subevent.error(MessagingEvent.ERROR_NO_MESSAGE)
            return

        try:
            email_address = self.get_recipient_email(recipient)
        except EmailValidationException as e:
            logged_subevent.error(e.error_type, additional_error_text=e.additional_text)
            return

        if is_trial and EmailUsage.get_total_count(logged_event.domain) >= self.TRIAL_MAX_EMAILS:
            logged_subevent.error(MessagingEvent.ERROR_TRIAL_EMAIL_LIMIT_REACHED)
            return

        metrics_counter('commcare.messaging.email.sent', tags={'domain': logged_event.domain})
        send_mail_async.delay(subject, message,
<<<<<<< HEAD
                              [email_address], messaging_event_id=logged_subevent.id,
                              domain=logged_event.domain, use_domain_gateway=True)
=======
                              [email_address],
                              messaging_event_id=logged_subevent.id,
                              domain=logged_event.domain,
                              use_domain_gateway=True)
>>>>>>> 46a2faf6

        email = Email(
            domain=logged_event.domain,
            date=logged_subevent.date_last_activity,  # use date from subevent for consistency
            couch_recipient_doc_type=logged_subevent.recipient_type,
            couch_recipient=logged_subevent.recipient_id,
            messaging_subevent_id=logged_subevent.pk,
            recipient_address=email_address,
            subject=subject,
            body=message,
        )
        email.save()

        email_usage.update_count()

    def get_recipient_email(self, recipient):
        email_address = recipient.get_email()
        if not email_address:
            raise EmailValidationException(MessagingEvent.ERROR_NO_EMAIL_ADDRESS)

        try:
            validate_email(email_address)
        except ValidationError as exc:
            raise EmailValidationException(MessagingEvent.ERROR_INVALID_EMAIL_ADDRESS, str(exc))

        return email_address


class SMSSurveyContent(Content):
    app_id = models.CharField(max_length=126, null=True)
    form_unique_id = models.CharField(max_length=126)

    # See corehq.apps.smsforms.models.SQLXFormsSession for an
    # explanation of these properties
    expire_after = models.IntegerField()
    reminder_intervals = models.JSONField(default=list)
    submit_partially_completed_forms = models.BooleanField(default=False)
    include_case_updates_in_partial_submissions = models.BooleanField(default=False)

    def create_copy(self):
        """
        See Content.create_copy() for docstring
        """
        return SMSSurveyContent(
            app_id=None,
            form_unique_id=None,
            expire_after=self.expire_after,
            reminder_intervals=deepcopy(self.reminder_intervals),
            submit_partially_completed_forms=self.submit_partially_completed_forms,
            include_case_updates_in_partial_submissions=self.include_case_updates_in_partial_submissions,
        )

    @memoized
    def get_memoized_app_module_form(self, domain):
        try:
            if toggles.SMS_USE_LATEST_DEV_APP.enabled(domain, toggles.NAMESPACE_DOMAIN):
                app = get_app(domain, self.app_id)
            else:
                app = get_latest_released_app(domain, self.app_id)
            form = app.get_form(self.form_unique_id)
            module = form.get_module()
        except (Http404, FormNotFoundException):
            return None, None, None, None

        return app, module, form, form_requires_input(form)

    def phone_has_opted_out(self, phone_entry_or_number):
        if isinstance(phone_entry_or_number, PhoneNumber):
            pb = PhoneBlacklist.get_by_phone_number_or_none(phone_entry_or_number.phone_number)
        else:
            pb = PhoneBlacklist.get_by_phone_number_or_none(phone_entry_or_number)

        return pb is not None and not pb.send_sms

    def get_critical_section(self, recipient):
        if self.critical_section_already_acquired:
            return no_op_context_manager()

        return critical_section_for_smsforms_sessions(recipient.get_id)

    def send(self, recipient, logged_event, phone_entry=None):
        app, module, form, requires_input = self.get_memoized_app_module_form(logged_event.domain)
        if any([o is None for o in (app, module, form)]):
            logged_event.error(MessagingEvent.ERROR_CANNOT_FIND_FORM)
            return

        logged_subevent = logged_event.create_subevent_from_contact_and_content(
            recipient,
            self,
            case_id=self.case.case_id if self.case else None,
        )

        # We don't try to look up the phone number from the user case in this scenario
        # because this use case involves starting a survey session, which can be
        # very different if the contact is a user or is a case. So here if recipient
        # is a user we only allow them to fill out the survey as the user contact, and
        # not the user case contact.
        phone_entry_or_number = (
            phone_entry
            or self.get_two_way_entry_or_phone_number(
                recipient, try_usercase=False, domain_for_toggles=logged_event.domain)
        )

        if phone_entry_or_number is None:
            logged_subevent.error(MessagingEvent.ERROR_NO_PHONE_NUMBER)
            return

        if requires_input and not isinstance(phone_entry_or_number, PhoneNumber):
            logged_subevent.error(MessagingEvent.ERROR_NO_TWO_WAY_PHONE_NUMBER)
            return

        with self.get_critical_section(recipient):
            # Get the case to submit the form against, if any
            case_id = None
            if is_commcarecase(recipient):
                case_id = recipient.case_id
            elif self.case:
                case_id = self.case.case_id

            if form.requires_case() and not case_id:
                logged_subevent.error(MessagingEvent.ERROR_NO_CASE_GIVEN)
                return

            session, responses = self.start_smsforms_session(
                logged_event.domain,
                recipient,
                case_id,
                phone_entry_or_number,
                logged_subevent,
                self.get_workflow(logged_event),
                app,
                form
            )

            if session:
                logged_subevent.xforms_session = session
                logged_subevent.save()
                # send_first_message is a celery task
                # but we first call it synchronously to save resources in the 99% case
                # send_first_message will retry itself as a delayed celery task
                # if there are conflicting sessions preventing it from sending immediately
                send_first_message(
                    logged_event.domain,
                    recipient,
                    phone_entry_or_number,
                    session,
                    responses,
                    logged_subevent,
                    self.get_workflow(logged_event)
                )

    def start_smsforms_session(self, domain, recipient, case_id, phone_entry_or_number, logged_subevent, workflow,
            app, form):
        # Close all currently open sessions
        SQLXFormsSession.close_all_open_sms_sessions(domain, recipient.get_id)

        # Start the new session
        try:
            session, responses = start_session(
                SQLXFormsSession.create_session_object(
                    domain,
                    recipient,
                    (phone_entry_or_number.phone_number
                     if isinstance(phone_entry_or_number, PhoneNumber)
                     else phone_entry_or_number),
                    app,
                    form,
                    expire_after=self.expire_after,
                    reminder_intervals=self.reminder_intervals,
                    submit_partially_completed_forms=self.submit_partially_completed_forms,
                    include_case_updates_in_partial_submissions=self.include_case_updates_in_partial_submissions
                ),
                domain,
                recipient,
                app,
                form,
                case_id,
                yield_responses=True
            )
        except TouchformsError as e:
            logged_subevent.error(
                MessagingEvent.ERROR_TOUCHFORMS_ERROR,
                additional_error_text=get_formplayer_exception(domain, e)
            )

            if touchforms_error_is_config_error(domain, e):
                # Don't reraise the exception because this means there are configuration
                # issues with the form that need to be fixed. The error is logged in the
                # above lines.
                return None, None

            # Reraise the exception so that the framework retries it again later
            raise
        except Exception:
            logged_subevent.error(MessagingEvent.ERROR_TOUCHFORMS_ERROR)
            # Reraise the exception so that the framework retries it again later
            raise

        session.workflow = workflow
        session.save()

        return session, responses


class IVRSurveyContent(Content):
    """
    IVR is no longer supported, but in order to display old configurations we
    need to keep this model around.
    """

    # The unique id of the form that will be used as the IVR Survey
    app_id = models.CharField(max_length=126, null=True)
    form_unique_id = models.CharField(max_length=126)

    # If empty list, this is ignored. Otherwise, this is a list of intervals representing
    # minutes to wait.
    # After waiting the amount of minutes specified by each interval, the framework will
    # check if an outbound IVR call was answered for this event. If not, it will retry
    # the outbound call again.
    reminder_intervals = models.JSONField(default=list)

    # At the end of the IVR call, if this is True, the form will be submitted in its current
    # state regardless if it was completed or not.
    submit_partially_completed_forms = models.BooleanField(default=False)

    # Only matters when submit_partially_completed_forms is True.
    # If True, then case updates will be included in partial form submissions, otherwise
    # they will be excluded.
    include_case_updates_in_partial_submissions = models.BooleanField(default=False)

    # The maximum number of times to attempt asking a question on a phone call
    # before giving up and hanging up. This is meant to prevent long running calls
    # where the user is giving invalid answers or not answering at all.
    max_question_attempts = models.IntegerField(default=5)

    def send(self, recipient, logged_event, phone_entry=None):
        pass


class SMSCallbackContent(Content):
    """
    This use case is no longer supported, but in order to display old configurations we
    need to keep this model around.

    The way that this use case worked was as follows. When the event fires for the
    first time, the SMS message is sent as it is for SMSContent. The recipient is then
    expected to perform a "call back" or "flash back" to the system, where they call
    a phone number, let it ring, and hang up. CommCareHQ records the inbound call when
    this happens.

    Then, for every interval specified by reminder_intervals, the system will wait
    that number of minutes and then check for the expected inbound call from the
    recipient. If the inbound call was received, then no further action is needed.
    If not, the SMS message is sent again. On the last interval, the SMS is not
    sent again and the expected callback event is just closed out.

    The results of the expected call back are stored in an entry in
    corehq.apps.sms.models.ExpectedCallback.
    """

    message = models.JSONField(default=dict)

    # This is a list of intervals representing minutes to wait. It should never be empty.
    # See the explanation above to understand how this is used.
    reminder_intervals = models.JSONField(default=list)

    def send(self, recipient, logged_event, phone_entry=None):
        pass


class CustomContent(Content):
    # Should be a key in settings.AVAILABLE_CUSTOM_SCHEDULING_CONTENT
    # which points to a function to call at runtime to get a list of
    # messsages to send to the recipient.
    custom_content_id = models.CharField(max_length=126)

    def create_copy(self):
        """
        See Content.create_copy() for docstring
        """
        return CustomContent(
            custom_content_id=self.custom_content_id,
        )

    def get_list_of_messages(self, recipient):
        if not self.schedule_instance:
            raise ValueError(
                "Expected CustomContent to be invoked in the context of a "
                "ScheduleInstance. Please pass ScheduleInstance to .set_context()"
            )

        if self.custom_content_id not in settings.AVAILABLE_CUSTOM_SCHEDULING_CONTENT:
            raise ValueError("Encountered unexpected custom content id %s" % self.custom_content_id)

        custom_function = to_function(
            settings.AVAILABLE_CUSTOM_SCHEDULING_CONTENT[self.custom_content_id][0]
        )
        messages = custom_function(recipient, self.schedule_instance)

        if not isinstance(messages, list):
            raise TypeError("Expected content to be a list of messages")

        return messages

    def send(self, recipient, logged_event, phone_entry=None):
        logged_subevent = logged_event.create_subevent_from_contact_and_content(
            recipient,
            self,
            case_id=self.case.case_id if self.case else None,
        )

        phone_entry_or_number = self.get_two_way_entry_or_phone_number(
            recipient, domain_for_toggles=logged_event.domain)
        if not phone_entry_or_number:
            logged_subevent.error(MessagingEvent.ERROR_NO_PHONE_NUMBER)
            return

        # An empty list of messages returned from a custom content handler means
        # we shouldn't send anything, so we don't log an error for that.
        try:
            for message in self.get_list_of_messages(recipient):
                self.send_sms_message(logged_event.domain, recipient, phone_entry_or_number, message,
                                      logged_subevent)
        except Exception as error:
            logged_subevent.error(MessagingEvent.ERROR_CANNOT_RENDER_MESSAGE, additional_error_text=str(error))
            raise
        logged_subevent.completed()


class FCMNotificationContent(Content):
    ACTION_CHOICES = [
        ('SYNC', _('Background Sync'))
    ]

    MESSAGE_TYPE_NOTIFICATION = 'NOTIFICATION'
    MESSAGE_TYPE_DATA = 'DATA'

    MESSAGE_TYPES = [
        (MESSAGE_TYPE_NOTIFICATION, _('Display Messages')),
        (MESSAGE_TYPE_DATA, _('Data Messages'))
    ]
    # subject and message corresponds to 'title' and 'body' respectively in FCM terms.
    subject = old_jsonfield.JSONField(default=dict)
    message = old_jsonfield.JSONField(default=dict)
    action = models.CharField(null=True, choices=ACTION_CHOICES, max_length=25)
    message_type = models.CharField(choices=MESSAGE_TYPES, max_length=25)

    def create_copy(self):
        """
        See Content.create_copy() for docstring
        """
        return FCMNotificationContent(
            subject=deepcopy(self.subject),
            message=deepcopy(self.message),
            action=self.action,
            message_type=self.message_type
        )

    def render_subject_and_message(self, subject, message, recipient):
        renderer = self.get_template_renderer(recipient)
        return renderer.render(subject), renderer.render(message)

    def build_fcm_data_field(self, recipient):
        data = {}
        if self.action:
            data = {
                'action': self.action,
                'username': recipient.raw_username,
                'domain': recipient.domain,
                'created_at': datetime.now(timezone.utc).isoformat()
            }
        return data

    def send(self, recipient, logged_event, phone_entry=None):
        domain_obj = Domain.get_by_name(logged_event.domain)

        logged_subevent = logged_event.create_subevent_from_contact_and_content(
            recipient,
            self,
            case_id=self.case.case_id if self.case else None,
        )
        subject = message = data = None

        if not settings.FCM_CREDS:
            logged_subevent.error(MessagingEvent.ERROR_FCM_NOT_AVAILABLE)
            return

        if not toggles.FCM_NOTIFICATION.enabled(logged_event.domain):
            logged_subevent.error(MessagingEvent.ERROR_FCM_DOMAIN_NOT_ENABLED)
            return

        if not isinstance(recipient, CommCareUser):
            logged_subevent.error(MessagingEvent.ERROR_FCM_UNSUPPORTED_RECIPIENT)
            return

        if self.message_type == self.MESSAGE_TYPE_NOTIFICATION:
            if not (self.subject or self.message):
                logged_subevent.error(MessagingEvent.ERROR_NO_MESSAGE)
                return

            recipient_language_code = recipient.get_language_code()
            subject = self.get_translation_from_message_dict(
                domain_obj,
                self.subject,
                recipient_language_code
            )

            message = self.get_translation_from_message_dict(
                domain_obj,
                self.message,
                recipient_language_code
            )

            try:
                subject, message = self.render_subject_and_message(subject, message, recipient)
            except Exception:
                logged_subevent.error(MessagingEvent.ERROR_CANNOT_RENDER_MESSAGE)
                return
        else:
            if not self.action:
                logged_subevent.error(MessagingEvent.ERROR_FCM_NO_ACTION)
                return
            data = self.build_fcm_data_field(recipient)

        try:
            devices_fcm_tokens = self.get_recipient_devices_fcm_tokens(recipient)
        except FCMTokenValidationException as e:
            logged_subevent.error(e.error_type, additional_error_text=e.additional_text)
            return

        result = FCMUtil().send_to_multiple_devices(registration_tokens=devices_fcm_tokens, title=subject,
                                                    body=message, data=data)
        if result.failure_count == len(devices_fcm_tokens):
            logged_subevent.error(MessagingEvent.ERROR_FCM_NOTIFICATION_FAILURE)
            return

        logged_subevent.completed()

    def get_recipient_devices_fcm_tokens(self, recipient):
        devices_fcm_tokens = recipient.get_devices_fcm_tokens()
        if not devices_fcm_tokens:
            raise FCMTokenValidationException(MessagingEvent.ERROR_NO_FCM_TOKENS)
        return devices_fcm_tokens<|MERGE_RESOLUTION|>--- conflicted
+++ resolved
@@ -168,15 +168,10 @@
 
         metrics_counter('commcare.messaging.email.sent', tags={'domain': logged_event.domain})
         send_mail_async.delay(subject, message,
-<<<<<<< HEAD
-                              [email_address], messaging_event_id=logged_subevent.id,
-                              domain=logged_event.domain, use_domain_gateway=True)
-=======
                               [email_address],
                               messaging_event_id=logged_subevent.id,
                               domain=logged_event.domain,
                               use_domain_gateway=True)
->>>>>>> 46a2faf6
 
         email = Email(
             domain=logged_event.domain,
