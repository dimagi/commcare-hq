from copy import deepcopy
from datetime import datetime, timezone

from django.conf import settings
from django.core.exceptions import ValidationError
from django.core.validators import validate_email
from django.db import models
from django.utils.translation import gettext as _

import jsonfield as old_jsonfield

from dimagi.utils.modules import to_function

from corehq import toggles
from corehq.apps.accounting.utils import domain_is_on_trial
from corehq.apps.domain.models import Domain
from corehq.apps.hqwebapp.tasks import send_html_email_async, send_mail_async
from corehq.apps.reminders.models import EmailUsage
from corehq.apps.sms.api import send_message_to_verified_number
from corehq.apps.sms.models import (
    ConnectMessagingNumber,
    Email,
    MessagingEvent,
    PhoneBlacklist,
    PhoneNumber,
)
from corehq.apps.smsforms.tasks import send_first_message
from corehq.apps.users.models import CommCareUser
from corehq.blobs import CODES, get_blob_db
from corehq.blobs.exceptions import NotFound
from corehq.blobs.models import BlobMeta
from corehq.blobs.util import random_url_id
from corehq.form_processor.utils import is_commcarecase
from corehq.messaging.fcm.exceptions import FCMTokenValidationException
from corehq.messaging.fcm.utils import FCMUtil
from corehq.messaging.scheduling.exceptions import EmailValidationException
from corehq.messaging.scheduling.models.abstract import Content, SurveyContent
from corehq.sql_db.util import get_db_aliases_for_partitioned_query
from corehq.util.metrics import metrics_counter
from corehq.util.models import NullJsonField
from corehq.util.view_utils import absolute_reverse


class SMSContent(Content):
    message = old_jsonfield.JSONField(default=dict)

    def create_copy(self):
        """
        See Content.create_copy() for docstring
        """
        return SMSContent(
            message=deepcopy(self.message),
        )

    def render_message(self, message, recipient, logged_subevent):
        if not message:
            logged_subevent.error(MessagingEvent.ERROR_NO_MESSAGE)
            return None

        renderer = self.get_template_renderer(recipient)
        try:
            return renderer.render(message)
        except Exception:
            logged_subevent.error(MessagingEvent.ERROR_CANNOT_RENDER_MESSAGE)
            return None

    def send(self, recipient, logged_event, phone_entry=None):
        logged_subevent = logged_event.create_subevent_from_contact_and_content(
            recipient,
            self,
            case_id=self.case.case_id if self.case else None,
        )

        phone_entry_or_number = phone_entry or self.get_two_way_entry_or_phone_number(
            recipient, domain_for_toggles=logged_event.domain)
        if not phone_entry_or_number:
            logged_subevent.error(MessagingEvent.ERROR_NO_PHONE_NUMBER)
            return

        message = self.get_translation_from_message_dict(
            Domain.get_by_name(logged_event.domain),
            self.message,
            recipient.get_language_code()
        )
        message = self.render_message(message, recipient, logged_subevent)

        self.send_sms_message(logged_event.domain, recipient, phone_entry_or_number, message, logged_subevent)
        logged_subevent.completed()


class EmailContent(Content):
    subject = old_jsonfield.JSONField(default=dict)
    message = old_jsonfield.JSONField(default=dict)
    html_message = NullJsonField(default=dict)

    TRIAL_MAX_EMAILS = 50

    def create_copy(self):
        """
        See Content.create_copy() for docstring
        """
        return EmailContent(
            subject=deepcopy(self.subject),
            message=deepcopy(self.message),
            html_message=deepcopy(self.html_message),
        )

    def render_subject_and_message(self, subject, message, html_message, recipient):
        renderer = self.get_template_renderer(recipient)
        return renderer.render(subject), renderer.render(message), renderer.render(html_message)

    def send(self, recipient, logged_event, phone_entry=None):
        domain = logged_event.domain
        email_usage = EmailUsage.get_or_create_usage_record(domain)
        is_trial = domain_is_on_trial(domain)
        domain_obj = Domain.get_by_name(domain)

        logged_subevent = logged_event.create_subevent_from_contact_and_content(
            recipient,
            self,
            case_id=self.case.case_id if self.case else None,
        )

        subject = self.get_translation_from_message_dict(
            domain_obj,
            self.subject,
            recipient.get_language_code()
        )

        message = self.get_translation_from_message_dict(
            domain_obj,
            self.message,
            recipient.get_language_code()
        )

        html_message = ''
        if self.html_message:
            html_message = self.get_translation_from_message_dict(
                domain_obj,
                self.html_message,
                recipient.get_language_code()
            )

        try:
            subject, message, html_message = self.render_subject_and_message(
                subject,
                message,
                html_message,
                recipient
            )
        except Exception:
            logged_subevent.error(MessagingEvent.ERROR_CANNOT_RENDER_MESSAGE)
            return

        subject = subject or '(No Subject)'
        if not message and not html_message:
            logged_subevent.error(MessagingEvent.ERROR_NO_MESSAGE)
            return

        try:
            email_address = self.get_recipient_email(recipient)
        except EmailValidationException as e:
            logged_subevent.error(e.error_type, additional_error_text=e.additional_text)
            return

        if is_trial and EmailUsage.get_total_count(domain) >= self.TRIAL_MAX_EMAILS:
            logged_subevent.error(MessagingEvent.ERROR_TRIAL_EMAIL_LIMIT_REACHED)
            return

        is_conditional_alert = self.case is not None
        metrics_counter('commcare.messaging.email.sent', tags={'domain': domain})
        if toggles.RICH_TEXT_EMAILS.enabled(domain) and html_message:
            send_html_email_async.delay(
                subject,
                email_address,
                html_message,
                text_content=message,
                messaging_event_id=logged_subevent.id,
                domain=domain,
                use_domain_gateway=True,
                is_conditional_alert=is_conditional_alert)
        else:
            send_mail_async.delay(
                subject,
                message,
                [email_address],
                messaging_event_id=logged_subevent.id,
                domain=domain,
                use_domain_gateway=True,
                is_conditional_alert=is_conditional_alert)

        email = Email(
            domain=domain,
            date=logged_subevent.date_last_activity,  # use date from subevent for consistency
            couch_recipient_doc_type=logged_subevent.recipient_type,
            couch_recipient=logged_subevent.recipient_id,
            messaging_subevent_id=logged_subevent.pk,
            recipient_address=email_address,
            subject=subject,
            body=message,
            html_body=html_message,
        )
        email.save()

        email_usage.update_count()

    def get_recipient_email(self, recipient):
        email_address = recipient.get_email()
        if not email_address:
            raise EmailValidationException(MessagingEvent.ERROR_NO_EMAIL_ADDRESS)

        try:
            validate_email(email_address)
        except ValidationError as exc:
            raise EmailValidationException(MessagingEvent.ERROR_INVALID_EMAIL_ADDRESS, str(exc))

        return email_address


<<<<<<< HEAD


class SMSSurveyContent(SurveyContent):

=======
class SMSSurveyContent(SurveyContent):

    def create_copy(self):
        """
        See Content.create_copy() for docstring
        """
        return SMSSurveyContent(
            app_id=None,
            form_unique_id=None,
            expire_after=self.expire_after,
            reminder_intervals=deepcopy(self.reminder_intervals),
            submit_partially_completed_forms=self.submit_partially_completed_forms,
            include_case_updates_in_partial_submissions=self.include_case_updates_in_partial_submissions,
        )

>>>>>>> 599af78c
    def phone_has_opted_out(self, phone_entry_or_number):
        if isinstance(phone_entry_or_number, PhoneNumber):
            pb = PhoneBlacklist.get_by_phone_number_or_none(phone_entry_or_number.phone_number)
        else:
            pb = PhoneBlacklist.get_by_phone_number_or_none(phone_entry_or_number)

        return pb is not None and not pb.send_sms

    def send(self, recipient, logged_event, phone_entry=None):
        app, module, form, requires_input = self.get_memoized_app_module_form(logged_event.domain)
        if any([o is None for o in (app, module, form)]):
            logged_event.error(MessagingEvent.ERROR_CANNOT_FIND_FORM)
            return

        logged_subevent = logged_event.create_subevent_from_contact_and_content(
            recipient,
            self,
            case_id=self.case.case_id if self.case else None,
        )

        # We don't try to look up the phone number from the user case in this scenario
        # because this use case involves starting a survey session, which can be
        # very different if the contact is a user or is a case. So here if recipient
        # is a user we only allow them to fill out the survey as the user contact, and
        # not the user case contact.
        phone_entry_or_number = (
            phone_entry
            or self.get_two_way_entry_or_phone_number(
                recipient, try_usercase=False, domain_for_toggles=logged_event.domain)
        )

        if phone_entry_or_number is None:
            logged_subevent.error(MessagingEvent.ERROR_NO_PHONE_NUMBER)
            return

        if requires_input and not isinstance(phone_entry_or_number, PhoneNumber):
            logged_subevent.error(MessagingEvent.ERROR_NO_TWO_WAY_PHONE_NUMBER)
            return

        with self.get_critical_section(recipient):
            # Get the case to submit the form against, if any
            case_id = None
            if is_commcarecase(recipient):
                case_id = recipient.case_id
            elif self.case:
                case_id = self.case.case_id

            if form.requires_case() and not case_id:
                logged_subevent.error(MessagingEvent.ERROR_NO_CASE_GIVEN)
                return

            session, responses = self.start_smsforms_session(
                logged_event.domain,
                recipient,
                case_id,
                phone_entry_or_number,
                logged_subevent,
                self.get_workflow(logged_event),
                app,
                form
            )

            if session:
                logged_subevent.xforms_session = session
                logged_subevent.save()
                # send_first_message is a celery task
                # but we first call it synchronously to save resources in the 99% case
                # send_first_message will retry itself as a delayed celery task
                # if there are conflicting sessions preventing it from sending immediately
                send_first_message(
                    logged_event.domain,
                    recipient,
                    phone_entry_or_number,
                    session,
                    responses,
                    logged_subevent,
                    self.get_workflow(logged_event)
                )


class IVRSurveyContent(Content):
    """
    IVR is no longer supported, but in order to display old configurations we
    need to keep this model around.
    """

    # The unique id of the form that will be used as the IVR Survey
    app_id = models.CharField(max_length=126, null=True)
    form_unique_id = models.CharField(max_length=126)

    # If empty list, this is ignored. Otherwise, this is a list of intervals representing
    # minutes to wait.
    # After waiting the amount of minutes specified by each interval, the framework will
    # check if an outbound IVR call was answered for this event. If not, it will retry
    # the outbound call again.
    reminder_intervals = models.JSONField(default=list)

    # At the end of the IVR call, if this is True, the form will be submitted in its current
    # state regardless if it was completed or not.
    submit_partially_completed_forms = models.BooleanField(default=False)

    # Only matters when submit_partially_completed_forms is True.
    # If True, then case updates will be included in partial form submissions, otherwise
    # they will be excluded.
    include_case_updates_in_partial_submissions = models.BooleanField(default=False)

    # The maximum number of times to attempt asking a question on a phone call
    # before giving up and hanging up. This is meant to prevent long running calls
    # where the user is giving invalid answers or not answering at all.
    max_question_attempts = models.IntegerField(default=5)

    def send(self, recipient, logged_event, phone_entry=None):
        pass


class SMSCallbackContent(Content):
    """
    This use case is no longer supported, but in order to display old configurations we
    need to keep this model around.

    The way that this use case worked was as follows. When the event fires for the
    first time, the SMS message is sent as it is for SMSContent. The recipient is then
    expected to perform a "call back" or "flash back" to the system, where they call
    a phone number, let it ring, and hang up. CommCareHQ records the inbound call when
    this happens.

    Then, for every interval specified by reminder_intervals, the system will wait
    that number of minutes and then check for the expected inbound call from the
    recipient. If the inbound call was received, then no further action is needed.
    If not, the SMS message is sent again. On the last interval, the SMS is not
    sent again and the expected callback event is just closed out.

    The results of the expected call back are stored in an entry in
    corehq.apps.sms.models.ExpectedCallback.
    """

    message = models.JSONField(default=dict)

    # This is a list of intervals representing minutes to wait. It should never be empty.
    # See the explanation above to understand how this is used.
    reminder_intervals = models.JSONField(default=list)

    def send(self, recipient, logged_event, phone_entry=None):
        pass


class CustomContent(Content):
    # Should be a key in settings.AVAILABLE_CUSTOM_SCHEDULING_CONTENT
    # which points to a function to call at runtime to get a list of
    # messsages to send to the recipient.
    custom_content_id = models.CharField(max_length=126)

    def create_copy(self):
        """
        See Content.create_copy() for docstring
        """
        return CustomContent(
            custom_content_id=self.custom_content_id,
        )

    def get_list_of_messages(self, recipient):
        if not self.schedule_instance:
            raise ValueError(
                "Expected CustomContent to be invoked in the context of a "
                "ScheduleInstance. Please pass ScheduleInstance to .set_context()"
            )

        if self.custom_content_id not in settings.AVAILABLE_CUSTOM_SCHEDULING_CONTENT:
            raise ValueError("Encountered unexpected custom content id %s" % self.custom_content_id)

        custom_function = to_function(
            settings.AVAILABLE_CUSTOM_SCHEDULING_CONTENT[self.custom_content_id][0]
        )
        messages = custom_function(recipient, self.schedule_instance)

        if not isinstance(messages, list):
            raise TypeError("Expected content to be a list of messages")

        return messages

    def send(self, recipient, logged_event, phone_entry=None):
        logged_subevent = logged_event.create_subevent_from_contact_and_content(
            recipient,
            self,
            case_id=self.case.case_id if self.case else None,
        )

        phone_entry_or_number = self.get_two_way_entry_or_phone_number(
            recipient, domain_for_toggles=logged_event.domain)
        if not phone_entry_or_number:
            logged_subevent.error(MessagingEvent.ERROR_NO_PHONE_NUMBER)
            return

        # An empty list of messages returned from a custom content handler means
        # we shouldn't send anything, so we don't log an error for that.
        try:
            for message in self.get_list_of_messages(recipient):
                self.send_sms_message(logged_event.domain, recipient, phone_entry_or_number, message,
                                      logged_subevent)
        except Exception as error:
            logged_subevent.error(MessagingEvent.ERROR_CANNOT_RENDER_MESSAGE, additional_error_text=str(error))
            raise
        logged_subevent.completed()


class FCMNotificationContent(Content):
    ACTION_CHOICES = [
        ('SYNC', _('Background Sync'))
    ]

    MESSAGE_TYPE_NOTIFICATION = 'NOTIFICATION'
    MESSAGE_TYPE_DATA = 'DATA'

    MESSAGE_TYPES = [
        (MESSAGE_TYPE_NOTIFICATION, _('Display Messages')),
        (MESSAGE_TYPE_DATA, _('Data Messages'))
    ]
    # subject and message corresponds to 'title' and 'body' respectively in FCM terms.
    subject = old_jsonfield.JSONField(default=dict)
    message = old_jsonfield.JSONField(default=dict)
    action = models.CharField(null=True, choices=ACTION_CHOICES, max_length=25)
    message_type = models.CharField(choices=MESSAGE_TYPES, max_length=25)

    def create_copy(self):
        """
        See Content.create_copy() for docstring
        """
        return FCMNotificationContent(
            subject=deepcopy(self.subject),
            message=deepcopy(self.message),
            action=self.action,
            message_type=self.message_type
        )

    def render_subject_and_message(self, subject, message, recipient):
        renderer = self.get_template_renderer(recipient)
        return renderer.render(subject), renderer.render(message)

    def build_fcm_data_field(self, recipient):
        data = {}
        if self.action:
            data = {
                'action': self.action,
                'username': recipient.raw_username,
                'domain': recipient.domain,
                'created_at': datetime.now(timezone.utc).isoformat()
            }
        return data

    def send(self, recipient, logged_event, phone_entry=None):
        domain_obj = Domain.get_by_name(logged_event.domain)

        logged_subevent = logged_event.create_subevent_from_contact_and_content(
            recipient,
            self,
            case_id=self.case.case_id if self.case else None,
        )
        subject = message = data = None

        if not settings.FCM_CREDS:
            logged_subevent.error(MessagingEvent.ERROR_FCM_NOT_AVAILABLE)
            return

        if not toggles.FCM_NOTIFICATION.enabled(logged_event.domain):
            logged_subevent.error(MessagingEvent.ERROR_FCM_DOMAIN_NOT_ENABLED)
            return

        if not isinstance(recipient, CommCareUser):
            logged_subevent.error(MessagingEvent.ERROR_FCM_UNSUPPORTED_RECIPIENT)
            return

        if self.message_type == self.MESSAGE_TYPE_NOTIFICATION:
            if not (self.subject or self.message):
                logged_subevent.error(MessagingEvent.ERROR_NO_MESSAGE)
                return

            recipient_language_code = recipient.get_language_code()
            subject = self.get_translation_from_message_dict(
                domain_obj,
                self.subject,
                recipient_language_code
            )

            message = self.get_translation_from_message_dict(
                domain_obj,
                self.message,
                recipient_language_code
            )

            try:
                subject, message = self.render_subject_and_message(subject, message, recipient)
            except Exception:
                logged_subevent.error(MessagingEvent.ERROR_CANNOT_RENDER_MESSAGE)
                return
        else:
            if not self.action:
                logged_subevent.error(MessagingEvent.ERROR_FCM_NO_ACTION)
                return
            data = self.build_fcm_data_field(recipient)

        try:
            devices_fcm_tokens = self.get_recipient_devices_fcm_tokens(recipient)
        except FCMTokenValidationException as e:
            logged_subevent.error(e.error_type, additional_error_text=e.additional_text)
            return

        result = FCMUtil().send_to_multiple_devices(registration_tokens=devices_fcm_tokens, title=subject,
                                                    body=message, data=data)
        if result.failure_count == len(devices_fcm_tokens):
            logged_subevent.error(MessagingEvent.ERROR_FCM_NOTIFICATION_FAILURE)
            return

        logged_subevent.completed()

    def get_recipient_devices_fcm_tokens(self, recipient):
        devices_fcm_tokens = recipient.get_devices_fcm_tokens()
        if not devices_fcm_tokens:
            raise FCMTokenValidationException(MessagingEvent.ERROR_NO_FCM_TOKENS)
        return devices_fcm_tokens


def _meta_property(name):
    def fget(self):
        return getattr(self._meta, name)
    return property(fget)


class EmailImage(object):
    """EmailImage is a thin wrapper around BlobMeta"""
    id = _meta_property("id")
    domain = _meta_property("parent_id")
    filename = _meta_property("name")
    blob_id = _meta_property("key")
    content_type = _meta_property("content_type")
    content_length = _meta_property("content_length")
    delete_after = _meta_property("expires_on")

    def __init__(self, meta):
        self._meta = meta

    @classmethod
    def get(cls, domain, pk):
        return cls(cls.meta_query(domain).get(pk=pk))

    @classmethod
    def get_by_key(cls, domain, key):
        return cls(cls.meta_query(domain).get(key=key))

    @classmethod
    def get_by_keys(cls, keys, domain=None):
        if domain is None:
            results = []
            for db in get_db_aliases_for_partitioned_query():
                results.extend(cls.db_meta_query(db).filter(key__in=keys).all())
            return [cls(m) for m in results]
        return [cls(m) for m in cls.meta_query(domain).filter(key__in=keys).all()]

    @staticmethod
    def meta_query(domain):
        Q = models.Q
        query = BlobMeta.objects.partitioned_query(domain).filter(
            Q(expires_on__isnull=True) | Q(expires_on__gte=datetime.utcnow()),
            type_code=CODES.email_multimedia,
        ).filter(parent_id=domain)
        return query

    @staticmethod
    def db_meta_query(db):
        Q = models.Q
        query = BlobMeta.objects.using(db).filter(
            Q(expires_on__isnull=True) | Q(expires_on__gte=datetime.utcnow()),
            type_code=CODES.email_multimedia,
        )
        return query

    @classmethod
    def get_all(cls, domain=None):
        if domain is None:
            results = []
            for db in get_db_aliases_for_partitioned_query():
                results.extend(cls.db_meta_query(db).order_by("name"))
            return [cls(meta) for meta in results]
        return [cls(meta) for meta in cls.meta_query(domain).order_by("name")]

    @classmethod
    def get_all_blob_ids(cls):
        results = []
        for db in get_db_aliases_for_partitioned_query():
            results.extend(cls.db_meta_query(db).values_list('key', flat=True))
        return results

    @classmethod
    def get_total_size(cls, domain):
        return cls.meta_query(domain).aggregate(total=models.Sum('content_length'))["total"]

    @classmethod
    def save_blob(cls, file_obj, domain, filename, content_type, delete_after=None):
        return cls(get_blob_db().put(
            file_obj,
            domain=domain,
            parent_id=domain,
            type_code=CODES.email_multimedia,
            name=filename,
            key=random_url_id(16),
            content_type=content_type,
            expires_on=delete_after,
        ))

    def get_blob(self):
        db = get_blob_db()
        try:
            blob = db.get(meta=self._meta)
        except (KeyError, NotFound) as err:
            raise NotFound(str(err))
        return blob

    @classmethod
    def bulk_delete(cls, keys):
        get_blob_db().bulk_delete([c._meta for c in cls.get_by_keys(keys)])

    def delete(self):
        get_blob_db().delete(key=self._meta.key)

    def get_url(self):
        return absolute_reverse("download_messaging_image", args=[self.domain, self.blob_id])

    DoesNotExist = BlobMeta.DoesNotExist


class ConnectMessageContent(Content):
    message = old_jsonfield.JSONField(default=dict)

    def create_copy(self):
        return ConnectMessageContent(
            message=deepcopy(self.message),
        )

    def send(self, recipient, logged_event, phone_entry=None):
        domain = logged_event.domain
        domain_obj = Domain.get_by_name(domain)

        logged_subevent = logged_event.create_subevent_from_contact_and_content(
            recipient,
            self,
            case_id=None,
        )
        message = self.get_translation_from_message_dict(
            domain_obj,
            self.message,
            recipient.get_language_code()
        )
        connect_number = ConnectMessagingNumber(recipient)

        send_message_to_verified_number(connect_number, message, logged_subevent=logged_subevent)

<<<<<<< HEAD
class ConnectMessageSurveyContent(SurveyContent):
=======

class ConnectMessageSurveyContent(SurveyContent):

    def create_copy(self):
        """
        See Content.create_copy() for docstring
        """
        return ConnectMessageSurveyContent(
            app_id=None,
            form_unique_id=None,
            expire_after=self.expire_after,
            reminder_intervals=deepcopy(self.reminder_intervals),
            submit_partially_completed_forms=self.submit_partially_completed_forms,
            include_case_updates_in_partial_submissions=self.include_case_updates_in_partial_submissions,
        )

>>>>>>> 599af78c
    def send(self, recipient, logged_event, phone_entry=None):
        app, module, form, requires_input = self.get_memoized_app_module_form(logged_event.domain)
        if any([o is None for o in (app, module, form)]):
            logged_event.error(MessagingEvent.ERROR_CANNOT_FIND_FORM)
            return

        logged_subevent = logged_event.create_subevent_from_contact_and_content(
            recipient,
            self,
            case_id=self.case.case_id if self.case else None,
        )

        connect_number = ConnectMessagingNumber(recipient)

        with self.get_critical_section(recipient):
            # Get the case to submit the form against, if any
            case_id = None
            if self.case:
                case_id = self.case.case_id

            if form.requires_case() and not case_id:
                logged_subevent.error(MessagingEvent.ERROR_NO_CASE_GIVEN)
                return

            session, responses = self.start_smsforms_session(
                logged_event.domain,
                recipient,
                case_id,
                connect_number.phone_number,
                logged_subevent,
                self.get_workflow(logged_event),
                app,
                form
            )

            if session:
                logged_subevent.xforms_session = session
                logged_subevent.save()
                # send_first_message is a celery task
                # but we first call it synchronously to save resources in the 99% case
                # send_first_message will retry itself as a delayed celery task
                # if there are conflicting sessions preventing it from sending immediately
                send_first_message(
                    logged_event.domain,
                    recipient,
                    connect_number,
                    session,
                    responses,
                    logged_subevent,
                    self.get_workflow(logged_event)
                )<|MERGE_RESOLUTION|>--- conflicted
+++ resolved
@@ -217,12 +217,6 @@
         return email_address
 
 
-<<<<<<< HEAD
-
-
-class SMSSurveyContent(SurveyContent):
-
-=======
 class SMSSurveyContent(SurveyContent):
 
     def create_copy(self):
@@ -238,7 +232,6 @@
             include_case_updates_in_partial_submissions=self.include_case_updates_in_partial_submissions,
         )
 
->>>>>>> 599af78c
     def phone_has_opted_out(self, phone_entry_or_number):
         if isinstance(phone_entry_or_number, PhoneNumber):
             pb = PhoneBlacklist.get_by_phone_number_or_none(phone_entry_or_number.phone_number)
@@ -694,9 +687,6 @@
 
         send_message_to_verified_number(connect_number, message, logged_subevent=logged_subevent)
 
-<<<<<<< HEAD
-class ConnectMessageSurveyContent(SurveyContent):
-=======
 
 class ConnectMessageSurveyContent(SurveyContent):
 
@@ -713,7 +703,6 @@
             include_case_updates_in_partial_submissions=self.include_case_updates_in_partial_submissions,
         )
 
->>>>>>> 599af78c
     def send(self, recipient, logged_event, phone_entry=None):
         app, module, form, requires_input = self.get_memoized_app_module_form(logged_event.domain)
         if any([o is None for o in (app, module, form)]):
