--- conflicted
+++ resolved
@@ -1,12 +1,7 @@
 hqDefine("scheduling/js/broadcasts_list", function() {
     $(function() {
-<<<<<<< HEAD
-        var list_broadcasts_url = hqImport("hqwebapp/js/urllib").reverse("new_list_broadcasts"),
+        var list_broadcasts_url = hqImport("hqwebapp/js/initial_page_data").reverse("new_list_broadcasts"),
             loader_src = hqImport("hqwebapp/js/initial_page_data").get("loader_src");
-=======
-        var list_broadcasts_url = hqImport("hqwebapp/js/initial_page_data.js").reverse("new_list_broadcasts"),
-            loader_src = hqImport("hqwebapp/js/initial_page_data.js").get("loader_src");
->>>>>>> f14ec89a
 
         $("#scheduled-table").dataTable({
             "lengthChange": false,
