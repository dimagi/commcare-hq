<<<<<<< HEAD
hqDefine("scheduling/js/dashboard",[
    'jquery',
    'knockout',
    'hqwebapp/js/initial_page_data',
    'd3/d3.min',
    'nvd3/nv.d3.min',
    'nvd3/src/nv.d3.css',
    'commcarehq',
], function ($, ko, initialPageData, d3, nv) {
    var dashboardUrl = initialPageData.reverse("messaging_dashboard");
=======
import "commcarehq";
import $ from "jquery";
import ko from "knockout";
import initialPageData from "hqwebapp/js/initial_page_data";
import d3 from "d3/d3.min";
import nv from "nvd3/nv.d3.min";
>>>>>>> 29cef44d

var dashboardUrl = initialPageData.reverse("messaging_dashboard");

var DashboardViewModel = function () {
    var self = this;
    self.bindingApplied = ko.observable(false);
    self.last_refresh_time = ko.observable();
    self.queued_sms_count = ko.observable();
    self.uses_restricted_time_windows = ko.observable();
    self.within_allowed_sms_times = ko.observable();
    self.sms_resume_time = ko.observable();
    self.project_timezone = ko.observable();
    self.outbound_sms_sent_today = ko.observable();
    self.daily_outbound_sms_limit = ko.observable();
    self.events_pending = ko.observable();

    self.percentage_daily_outbound_sms_used = ko.computed(function () {
        return Math.round(100.0 * self.outbound_sms_sent_today() / self.daily_outbound_sms_limit());
    });

    self.is_daily_usage_ok = ko.computed(function () {
        return self.outbound_sms_sent_today() < self.daily_outbound_sms_limit();
    });

    self.is_sms_currently_allowed = ko.computed(function () {
        return self.is_daily_usage_ok() && self.within_allowed_sms_times();
    });

    self.init = function () {
        self.sms_count_chart = nv.models.multiBarChart()
            .color(['#ff7f27', '#0080c0'])
            .transitionDuration(500)
            .reduceXTicks(true)
            .rotateLabels(0)
            .showControls(false)
            .groupSpacing(0.3)
            .forceY([0, 10]);
        self.sms_count_chart.yAxis.tickFormat(d3.format(',f'));

        self.event_count_chart = nv.models.multiBarChart()
            .color(['#ed1c24', '#008000'])
            .transitionDuration(500)
            .reduceXTicks(true)
            .rotateLabels(0)
            .showControls(false)
            .groupSpacing(0.3)
            .forceY([0, 10]);
        self.event_count_chart.yAxis.tickFormat(d3.format(',f'));

        self.error_count_chart = nv.models.discreteBarChart()
            .x(function (d) { return d.label; })
            .y(function (d) { return d.value; })
            .tooltips(true)
            .showValues(true)
            .color(['#ed1c24'])
            .transitionDuration(500)
            .showXAxis(false)
            .valueFormat(d3.format(',f'))
            .forceY([0, 10])
            .noData(gettext("(no errors over the given date range)"));
        self.error_count_chart.yAxis.tickFormat(d3.format(',f'));
    };

    self.update = function (values) {
        self.last_refresh_time(values.last_refresh_time);
        self.queued_sms_count(values.queued_sms_count);
        self.uses_restricted_time_windows(values.uses_restricted_time_windows);
        self.within_allowed_sms_times(values.within_allowed_sms_times);
        self.sms_resume_time(values.sms_resume_time);
        self.project_timezone(values.project_timezone);
        self.outbound_sms_sent_today(values.outbound_sms_sent_today);
        self.daily_outbound_sms_limit(values.daily_outbound_sms_limit);
        self.events_pending(values.events_pending);
    };

    self.update_charts = function (values) {
        d3.select('#sms_count_chart svg')
            .datum(values.sms_count_data)
            .transition()
            .duration(500)
            .call(self.sms_count_chart);
        nv.utils.windowResize(self.sms_count_chart.update);

        d3.select('#event_count_chart svg')
            .datum(values.event_count_data)
            .transition()
            .duration(500)
            .call(self.event_count_chart);
        nv.utils.windowResize(self.event_count_chart.update);

        d3.select('#error_count_chart svg')
            .datum(values.error_count_data)
            .transition()
            .duration(500)
            .call(self.error_count_chart);
        nv.utils.windowResize(self.error_count_chart.update);
    };
};

var dashboardViewModel = new DashboardViewModel();
dashboardViewModel.init();

$(function () {
    $.ajax({
        url: dashboardUrl,
        data: {action: 'raw'},
        success: function (json) {
            dashboardViewModel.update(json);
            $('#messaging_dashboard').koApplyBindings(dashboardViewModel);
            dashboardViewModel.bindingApplied(true);
            // updating charts must be done when everything is visible
            dashboardViewModel.update_charts(json);
        },
    });
});<|MERGE_RESOLUTION|>--- conflicted
+++ resolved
@@ -1,22 +1,10 @@
-<<<<<<< HEAD
-hqDefine("scheduling/js/dashboard",[
-    'jquery',
-    'knockout',
-    'hqwebapp/js/initial_page_data',
-    'd3/d3.min',
-    'nvd3/nv.d3.min',
-    'nvd3/src/nv.d3.css',
-    'commcarehq',
-], function ($, ko, initialPageData, d3, nv) {
-    var dashboardUrl = initialPageData.reverse("messaging_dashboard");
-=======
 import "commcarehq";
 import $ from "jquery";
 import ko from "knockout";
 import initialPageData from "hqwebapp/js/initial_page_data";
 import d3 from "d3/d3.min";
 import nv from "nvd3/nv.d3.min";
->>>>>>> 29cef44d
+import 'nvd3/src/nv.d3.css';
 
 var dashboardUrl = initialPageData.reverse("messaging_dashboard");
 
