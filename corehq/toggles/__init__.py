import hashlib
import inspect
import math
from functools import wraps
from importlib import import_module
from typing import List

from django.conf import settings
from django.contrib import messages
from django.http import Http404
from django.urls import reverse
from django.utils.html import format_html
from django.utils.safestring import mark_safe

from attr import attrib, attrs
from couchdbkit import ResourceNotFound
from memoized import memoized

from corehq import privileges
from corehq.extensions import ResultFormat, extension_point
from corehq.util.quickcache import quickcache

from .models import Toggle
from .shortcuts import set_toggle, toggle_enabled


@attrs(frozen=True)
class Tag:
    name = attrib(type=str)
    css_class = attrib(type=str)
    description = attrib(type=str)

    @property
    def index(self):
        return ALL_TAGS.index(self)


TAG_CUSTOM = Tag(
    name='One-Off / Custom',
    css_class='warning',
    description="This feature flag was created for one specific project. "
                "Please don't enable it for any other projects. "
                "This is NOT SUPPORTED outside of that project and may break other features.",
)
TAG_DEPRECATED = Tag(
    name='Deprecated',
    css_class='danger',
    description="This feature flag is being removed. "
                "Do not add any new projects to this list.",
)
TAG_PRODUCT = Tag(
    name='Product',
    css_class='success',
    description="This is a core-product feature that you should feel free to "
                "use.  We've feature-flagged until release.",
)
TAG_PREVIEW = Tag(
    name='Preview',
    css_class='default',
    description='',
)
TAG_RELEASE = Tag(
    name='Release',
    css_class='release',
    description='This is a feature that is in the process of being released.',
)
TAG_SAAS_CONDITIONAL = Tag(
    name='SaaS - Conditional Use',
    css_class='primary',
    description="When enabled, “SaaS - Conditional Use” feature flags will be fully supported by the SaaS team. "
                "Please confirm with the SaaS Product team before enabling “SaaS - Conditional Use” flags for an external "  # noqa: E501
                "customer."
)
TAG_SOLUTIONS = Tag(
    name='Solutions',
    css_class='info',
    description="These features are only available for our services projects. This may affect support and "
                "pricing when the project is transitioned to a subscription."
)
TAG_SOLUTIONS_OPEN = Tag(
    name='Solutions - Open Use',
    css_class='info',
    description="These features are only available for our services projects. This may affect support and "
                "pricing when the project is transitioned to a subscription. Open Use Solutions Feature Flags can be "  # noqa: E501
                "enabled by GS."
)
TAG_SOLUTIONS_CONDITIONAL = Tag(
    name='Solutions - Conditional Use',
    css_class='info',
    description="These features are only available for our services projects. This may affect support and "
                "pricing when the project is transitioned to a subscription. Conditional Use Solutions Feature Flags can be "  # noqa: E501
                "complicated and should be enabled by GS only after ensuring your partners have the proper training materials."  # noqa: E501
)
TAG_SOLUTIONS_LIMITED = Tag(
    name='Solutions - Limited Use',
    css_class='info',
    description=mark_safe(  # nosec: no user input
        'These features are only available for our services projects. This '
        'may affect support and pricing when the project is transitioned to a '
        'subscription. Limited Use Solutions Feature Flags cannot be enabled '
        'by GS before submitting a <a href="https://docs.google.com/forms/d/e/'
        '1FAIpQLSfsX0K05nqflGdboeRgaa40HMfFb2DjGUbP4cKJL76ieS_TAA/viewform">'
        'SolTech Feature Flag Request</a>.'
    )
)
TAG_INTERNAL = Tag(
    name='Internal Engineering Tools',
    css_class='default',
    description="These are tools for our engineering team to use to manage the product",
)
# Order roughly corresponds to how much we want you to use it
ALL_TAG_GROUPS = [TAG_SOLUTIONS, TAG_PRODUCT, TAG_CUSTOM, TAG_INTERNAL, TAG_RELEASE, TAG_DEPRECATED]
ALL_TAGS = [
    TAG_SOLUTIONS_OPEN,
    TAG_SOLUTIONS_CONDITIONAL,
    TAG_SOLUTIONS_LIMITED,
    TAG_SAAS_CONDITIONAL,
] + ALL_TAG_GROUPS


class StaticToggle(object):

    def __init__(
        self,
        slug,
        label,
        tag,
        namespaces=None,
        help_link=None,
        description=None,
        save_fn=None,
        enabled_for_new_domains_after=None,
        enabled_for_new_users_after=None,
        relevant_environments=None,
        notification_emails=None,
        parent_toggles=None,
    ):
        self.slug = slug
        self.label = label
        self.tag = tag
        self.help_link = help_link
        self.description = description
        # Optionally provide a callable to be called whenever the toggle is
        # updated.  This is only applicable to domain toggles.  It must accept
        # two parameters, `domain_name` and `toggle_is_enabled`
        self.save_fn = save_fn
        # Toggles can be declared in localsettings statically
        #   to avoid cache lookups
        self.always_enabled = set(
            settings.STATIC_TOGGLE_STATES.get(self.slug, {}).get('always_enabled', []))
        self.always_disabled = set(
            settings.STATIC_TOGGLE_STATES.get(self.slug, {}).get('always_disabled', []))
        self.enabled_for_new_domains_after = enabled_for_new_domains_after
        self.enabled_for_new_users_after = enabled_for_new_users_after
        # pass in a set of environments where this toggle applies
        self.relevant_environments = relevant_environments

        parent_toggles = parent_toggles or []
        for dependency in parent_toggles:
            parent_toggles.extend(dependency.parent_toggles)

        self.parent_toggles = parent_toggles

        if namespaces:
            self.namespaces = [None if n == NAMESPACE_USER else n for n in namespaces]
        else:
            self.namespaces = [None]
        self.notification_emails = notification_emails

        for dependency in self.parent_toggles:
            if not set(self.namespaces) & set(dependency.namespaces):
                raise Exception(
                    "Namespaces of dependent toggles must overlap with dependency:"
                    f" {self.slug}, {dependency.slug}")

    def enabled(self, item, namespace=Ellipsis):
        if self.relevant_environments and not (
            settings.SERVER_ENVIRONMENT in self.relevant_environments
            or settings.DEBUG
        ):
            # Don't even bother looking it up in the cache
            return False
        if item in self.always_enabled:
            return True
        elif item in self.always_disabled:
            return False

        if namespace == NAMESPACE_USER:
            namespace = None  # because:
            #     __init__() ... self.namespaces = [None if n == NAMESPACE_USER else n for n in namespaces]
        if namespace is not Ellipsis and namespace not in self.namespaces:
            # short circuit if we're checking an item that isn't supported by this toggle
            return False

        domain_enabled_after = self.enabled_for_new_domains_after
        if (domain_enabled_after is not None and NAMESPACE_DOMAIN in self.namespaces
                and was_domain_created_after(item, domain_enabled_after)):
            return True

        user_enabled_after = self.enabled_for_new_users_after
        if (user_enabled_after is not None and was_user_created_after(item, user_enabled_after)):
            return True

        namespaces = self.namespaces if namespace is Ellipsis else [namespace]
        return any([toggle_enabled(self.slug, item, namespace=n) for n in namespaces])

    def enabled_for_request(self, request):
        return (
            None in self.namespaces
            and hasattr(request, 'user')
            and self.enabled(request.user.username, namespace=None)
        ) or (
            NAMESPACE_DOMAIN in self.namespaces
            and hasattr(request, 'domain')
            and self.enabled(request.domain, namespace=NAMESPACE_DOMAIN)
        ) or (
            NAMESPACE_EMAIL_DOMAIN in self.namespaces
            and hasattr(request, 'user')
            and self.enabled(
                request.user.email or request.user.username,
                namespace=NAMESPACE_EMAIL_DOMAIN
            )
        )

    def set(self, item, enabled, namespace=None):
        if namespace == NAMESPACE_USER:
            namespace = None  # because:
            #     __init__() ... self.namespaces = [None if n == NAMESPACE_USER else n for n in namespaces]

        if namespace not in self.namespaces:
            return False

        return set_toggle(self.slug, item, enabled, namespace)

    def required_decorator(self):
        """
        Returns a view function decorator that checks to see if the domain
        or user in the request has the appropriate toggle enabled.
        """

        def decorator(view_func):
            @wraps(view_func)
            def wrapped_view(request, *args, **kwargs):
                if self.enabled_for_request(request):
                    return view_func(request, *args, **kwargs)
                if request.user.is_superuser:
                    from corehq.apps.toggle_ui.views import ToggleEditView
                    toggle_url = reverse(ToggleEditView.urlname, args=[self.slug])
                    messages.warning(
                        request,
                        format_html(
                            'This <a href="{}">feature flag</a> should be enabled '
                            'to access this URL',
                            toggle_url
                        ),
                        fail_silently=True,  # workaround for tests: https://code.djangoproject.com/ticket/17971
                    )
                raise Http404()

            return wrapped_view

        return decorator

    def get_enabled_domains(self):
        try:
            toggle = Toggle.get(self.slug)
        except ResourceNotFound:
            return []

        enabled_users = toggle.enabled_users
        domains = {user.split('domain:')[1] for user in enabled_users if 'domain:' in user}
        domains |= self.always_enabled
        domains -= self.always_disabled
        return list(domains)

    def get_enabled_users(self):
        try:
            toggle = Toggle.get(self.slug)
        except ResourceNotFound:
            return []

        return [user for user in toggle.enabled_users if not user.startswith("domain:")]


def was_domain_created_after(domain, checkpoint):
    """
    Return true if domain was created after checkpoint

    :param domain: Domain name (string).
    :param checkpoint: datetime object.
    """
    from corehq.apps.domain.models import Domain
    domain_obj = Domain.get_by_name(domain)
    return (
        domain_obj is not None
        and domain_obj.date_created is not None
        and domain_obj.date_created > checkpoint
    )


def was_user_created_after(username, checkpoint):
    """
    Return true if user was created after checkpoint

    :param username: Web User username (string).
    :param checkpoint: datetime object.
    """
    from corehq.apps.users.models import WebUser
    user = WebUser.get_by_username(username)
    return (
        user is not None
        and user.created_on is not None
        and user.created_on > checkpoint
    )


def deterministic_random(input_string):
    """
    Returns a deterministically random number between 0 and 1 based on the
    value of the string. The same input should always produce the same output.
    """
    if isinstance(input_string, str):
        input_string = input_string.encode('utf-8')
    return float.fromhex(hashlib.md5(input_string).hexdigest()) / math.pow(2, 128)


class PredictablyRandomToggle(StaticToggle):
    """
    A toggle that is predictably random based off some axis. Useful for for doing
    a randomized rollout of a feature. E.g. "turn this on for 5% of domains", or
    "turn this on for 40% of users".

    It extends StaticToggle, so individual domains/users can also be explicitly added.
    """

    def __init__(
        self,
        slug,
        label,
        tag,
        namespaces,
        randomness,
        help_link=None,
        description=None,
        relevant_environments=None,
        notification_emails=None,
        parent_toggles=None
    ):
        super(PredictablyRandomToggle, self).__init__(slug, label, tag, list(namespaces),
                                                      help_link=help_link, description=description,
                                                      relevant_environments=relevant_environments,
                                                      notification_emails=notification_emails,
                                                      parent_toggles=parent_toggles)
        _ensure_valid_namespaces(namespaces)
        _ensure_valid_randomness(randomness)
        self.randomness = randomness

    @property
    def randomness_percent(self):
        return "{:.0f}".format(self.randomness * 100)

    def _get_identifier(self, item):
        return '{}:{}:{}'.format(self.namespaces, self.slug, item)

    def enabled(self, item, namespace=Ellipsis):
        if self.relevant_environments and not (
            settings.SERVER_ENVIRONMENT in self.relevant_environments
            or settings.DEBUG
        ):
            # Don't even bother looking it up in the cache
            return False

        if namespace == NAMESPACE_USER:
            namespace = None  # because:
            # StaticToggle.__init__(): self.namespaces = [None if n == NAMESPACE_USER else n for n in namespaces]

        all_namespaces = {None if n == NAMESPACE_USER else n for n in ALL_RANDOM_NAMESPACES}
        if namespace is Ellipsis and set(self.namespaces) != all_namespaces:
            raise ValueError(
                'PredictablyRandomToggle.enabled() cannot be determined for toggle "{slug}" because it is not '
                'available for all namespaces and the namespace of "{item}" is not given.'.format(
                    slug=self.slug,
                    item=item,
                )
            )

        if settings.DISABLE_RANDOM_TOGGLES:
            return False
        elif item in self.always_disabled:
            return False
        elif namespace is not Ellipsis and namespace not in self.namespaces:
            return False
        return (
            (item and deterministic_random(self._get_identifier(item)) < self.randomness)
            or super(PredictablyRandomToggle, self).enabled(item, namespace)
        )


class DynamicallyPredictablyRandomToggle(PredictablyRandomToggle):
    """
    A PredictablyRandomToggle whose randomness can be configured via the database/UI.
    """
    RANDOMNESS_KEY = 'hq_dynamic_randomness'

    def __init__(
        self,
        slug,
        label,
        tag,
        namespaces,
        default_randomness=0.0,
        help_link=None,
        description=None,
        relevant_environments=None,
        notification_emails=None,
        parent_toggles=None
    ):
        super(PredictablyRandomToggle, self).__init__(slug, label, tag, list(namespaces),
                                                      help_link=help_link, description=description,
                                                      relevant_environments=relevant_environments,
                                                      notification_emails=notification_emails,
                                                      parent_toggles=parent_toggles)
        _ensure_valid_namespaces(namespaces)
        _ensure_valid_randomness(default_randomness)
        self.default_randomness = default_randomness

    @property
    @quickcache(vary_on=['self.slug'])
    def randomness(self):
        # a bit hacky: leverage couch's dynamic properties to just tack this onto the couch toggle doc
        try:
            toggle = Toggle.get(self.slug)
        except ResourceNotFound:
            return self.default_randomness
        dynamic_randomness = getattr(toggle, self.RANDOMNESS_KEY, self.default_randomness)
        try:
            dynamic_randomness = float(dynamic_randomness)
            return dynamic_randomness
        except ValueError:
            return self.default_randomness


class FeatureRelease(DynamicallyPredictablyRandomToggle):
    """This class is designed to allow release of features in a controlled manner.
    The primary purpose is to decouple code deploys from feature releases.

    In addition the normal arguments, feature release toggles must also provide
    an 'owner' to indicate the member of the team responsible for releasing this feature.
    This will be displayed on the UI when editing the toggle.
    """

    def __init__(
        self,
        slug,
        label,
        tag,
        namespaces,
        owner,
        default_randomness=0.0,
        help_link=None,
        description=None,
        relevant_environments=None,
        notification_emails=None,
        parent_toggles=None
    ):
        super().__init__(
            slug, label, tag, namespaces,
            default_randomness=default_randomness,
            help_link=help_link,
            description=description,
            relevant_environments=relevant_environments,
            notification_emails=notification_emails,
            parent_toggles=parent_toggles
        )
        self.owner = owner


# if no namespaces are specified the user namespace is assumed
NAMESPACE_USER = 'user'
NAMESPACE_DOMAIN = 'domain'
NAMESPACE_EMAIL_DOMAIN = 'email_domain'
NAMESPACE_OTHER = 'other'
ALL_NAMESPACES = [NAMESPACE_USER, NAMESPACE_DOMAIN, NAMESPACE_EMAIL_DOMAIN]
ALL_RANDOM_NAMESPACES = [NAMESPACE_USER, NAMESPACE_DOMAIN]


def any_toggle_enabled(*toggles):
    """
    Return a view decorator for allowing access if any of the given toggles are
    enabled. Example usage:

    @toggles.any_toggle_enabled(REPORT_BUILDER, USER_CONFIGURABLE_REPORTS)
    def delete_custom_report():
        pass

    """

    def decorator(view_func):
        @wraps(view_func)
        def wrapped_view(request, *args, **kwargs):
            for t in toggles:
                if t.enabled_for_request(request):
                    return view_func(request, *args, **kwargs)
            raise Http404()

        return wrapped_view

    return decorator


@extension_point(result_format=ResultFormat.FLATTEN)
def custom_toggle_modules() -> List[str]:
    """Extension point to add toggles from custom code

    Parameters:
        None

    Returns:
        List of python module strings for custom toggle modules.
    """


def all_toggles():
    """
    Loads all toggles
    """
    return list(all_toggles_by_name().values())


def all_toggle_slugs():
    """
    Provides all toggles by their slug as a list
    """
    return [toggle.slug for toggle in all_toggles()]


@memoized
def all_toggles_by_name():
    # trick for listing the attributes of the current module.
    # http://stackoverflow.com/a/990450/8207
    core_toggles = all_toggles_by_name_in_scope(globals())
    for module_name in custom_toggle_modules():
        module = import_module(module_name)
        core_toggles.update(all_toggles_by_name_in_scope(module.__dict__))
    return core_toggles


def all_toggles_by_name_in_scope(scope_dict, toggle_class=StaticToggle):
    result = {}
    for toggle_name, toggle in scope_dict.items():
        if not toggle_name.startswith('__'):
            if toggle_class == FrozenPrivilegeToggle:
                # Include only FrozenPrivilegeToggle types
                include = type(toggle) == FrozenPrivilegeToggle
            else:
                # Exclude FrozenPrivilegeToggle but include other subclasses such as FeatureRelease
                include = isinstance(toggle, toggle_class) and type(toggle) != FrozenPrivilegeToggle
            if include:
                result[toggle_name] = toggle
    return result


def toggles_dict(username=None, domain=None):
    """
    Loads all toggles into a dictionary for use in JS

    (only enabled toggles are included)
    """
    by_name = all_toggles_by_name()
    enabled = set()
    if username:
        enabled |= toggles_enabled_for_user(username)
    if domain:
        enabled |= toggles_enabled_for_domain(domain)
    return {by_name[name].slug: True for name in enabled if name in by_name}


def toggle_values_by_name(username, domain):
    """
    Loads all toggles into a dictionary for use in JS
    """
    all_enabled = toggles_enabled_for_user(username) | toggles_enabled_for_domain(domain)

    return {
        toggle_name: toggle_name in all_enabled
        for toggle_name in all_toggles_by_name().keys()
    }


@quickcache(["domain"], timeout=24 * 60 * 60, skip_arg=lambda _: settings.UNIT_TESTING)
def toggles_enabled_for_domain(domain):
    """Return set of toggle names that are enabled for the given domain"""
    return {
        toggle_name
        for toggle_name, toggle in all_toggles_by_name().items()
        if toggle.enabled(domain, NAMESPACE_DOMAIN)
    }


@quickcache(["username"], timeout=24 * 60 * 60, skip_arg=lambda _: settings.UNIT_TESTING)
def toggles_enabled_for_user(username):
    """Return set of toggle names that are enabled for the given user"""
    return {
        toggle_name
        for toggle_name, toggle in all_toggles_by_name().items()
        if toggle.enabled(username, NAMESPACE_USER)
    }


@quickcache(["email"], timeout=24 * 60 * 60, skip_arg=lambda _: settings.UNIT_TESTING)
def toggles_enabled_for_email_domain(email):
    """Return set of toggle names that are enabled for the given email"""
    return {
        toggle_name
        for toggle_name, toggle in all_toggles_by_name().items()
        if toggle.enabled(email, NAMESPACE_EMAIL_DOMAIN)
    }


def toggles_enabled_for_request(request):
    """Return set of toggle names that are enabled for a particular request"""
    toggles = set()

    if hasattr(request, 'domain'):
        toggles = toggles | toggles_enabled_for_domain(request.domain)

    if hasattr(request, 'user'):
        toggles = toggles | toggles_enabled_for_user(request.user.username)
        toggles = toggles | toggles_enabled_for_email_domain(getattr(request.user, 'email', request.user.username))

    return toggles


def _ensure_valid_namespaces(namespaces):
    if not namespaces:
        raise Exception('namespaces must be defined!')


def _ensure_valid_randomness(randomness):
    if not 0 <= randomness <= 1:
        raise Exception('randomness must be between 0 and 1!')


APP_BUILDER_CUSTOM_PARENT_REF = StaticToggle(
    'custom-parent-ref',
    'ICDS: Custom case parent reference',
    TAG_CUSTOM,
    [NAMESPACE_DOMAIN],
)

LAZY_LOAD_MULTIMEDIA = StaticToggle(
    'optional-media',
    'ICDS: Lazy load multimedia files in Updates',
    TAG_CUSTOM,
    [NAMESPACE_DOMAIN],
)

APP_BUILDER_ADVANCED = StaticToggle(
    'advanced-app-builder',
    'Advanced Module in App-Builder',
    TAG_SOLUTIONS_LIMITED,
    [NAMESPACE_DOMAIN],
    description="Advanced Modules allow you to autoload and manage multiple case types, "
                "but may behave in unexpected ways.",
    help_link='https://confluence.dimagi.com/display/saas/Advanced+Modules',
)

APP_BUILDER_SHADOW_MODULES = StaticToggle(
    'shadow-app-builder',
    'Shadow Modules',
    TAG_SOLUTIONS_CONDITIONAL,
    [NAMESPACE_DOMAIN],
    help_link='https://confluence.dimagi.com/display/saas/Shadow+Modules+and+Forms',
)

V1_SHADOW_MODULES = StaticToggle(
    'v1-shadows',
    'Allow creation and management of deprecated Shadow Module behaviour',
    TAG_SOLUTIONS_CONDITIONAL,
    [NAMESPACE_DOMAIN],
    help_link='https://github.com/dimagi/commcare-hq/blob/master/docs/apps/advanced_app_features.rst#shadow-modules',  # noqa
)

CASE_LIST_CUSTOM_XML = StaticToggle(
    'case_list_custom_xml',
    'Allow custom XML to define case lists (ex. for case tiles)',
    TAG_SOLUTIONS_LIMITED,
    [NAMESPACE_DOMAIN],
    help_link='https://confluence.dimagi.com/pages/viewpage.action?'
              'spaceKey=saas&title=Allow+Configuration+of+Case+List+Tiles',
)

CASE_LIST_CUSTOM_VARIABLES = StaticToggle(
    'case_list_custom_variables',
    'Show text area for entering custom variables',
    TAG_SOLUTIONS_LIMITED,
    [NAMESPACE_DOMAIN],
    description='Defines custom variables that can be used in case list or detail calculations',
)

CASE_LIST_TILE = StaticToggle(
    'case_list_tile',
    'REC/USH: Case tile templates',
    TAG_CUSTOM,
    [NAMESPACE_DOMAIN],
    help_link='https://confluence.dimagi.com/pages/viewpage.action?'
              'spaceKey=saas&title=Allow+Configuration+of+Case+List+Tiles',
)

CASE_LIST_MAP = StaticToggle(
    'case_list_map',
    'USH: Allow use of a map in the case list in Web Apps',
    TAG_CUSTOM,
    [NAMESPACE_DOMAIN],
    help_link='https://confluence.dimagi.com/pages/viewpage.action?'
              'spaceKey=saas&title=Allow+Configuration+of+Case+List+Tiles',
)

SHOW_PERSIST_CASE_CONTEXT_SETTING = StaticToggle(
    'show_persist_case_context_setting',
    'Allow toggling the persistent case context tile',
    TAG_SOLUTIONS_CONDITIONAL,
    [NAMESPACE_DOMAIN],
)

CASE_LIST_LOOKUP = StaticToggle(
    'case_list_lookup',
    'Allow external android callouts to search the case list',
    TAG_SOLUTIONS_CONDITIONAL,
    [NAMESPACE_DOMAIN]
)

BIOMETRIC_INTEGRATION = StaticToggle(
    'biometric_integration',
    "Enables biometric integration (simprints) features.",
    TAG_PRODUCT,
    [NAMESPACE_DOMAIN]
)

ADD_USERS_FROM_LOCATION = StaticToggle(
    'add_users_from_location',
    "Allow users to add new mobile workers from the locations page",
    TAG_DEPRECATED,
    [NAMESPACE_DOMAIN]
)

CASE_DETAIL_PRINT = StaticToggle(
    'case_detail_print',
    'MLabour: Allowing printing of the case detail, based on an HTML template',
    TAG_CUSTOM,
    [NAMESPACE_DOMAIN],
)

COPY_FORM_TO_APP = StaticToggle(
    'copy_form_to_app',
    'Allow copying a form from one app to another',
    TAG_INTERNAL,
    [NAMESPACE_DOMAIN, NAMESPACE_USER],
)

DETAIL_LIST_TAB_NODESETS = StaticToggle(
    'detail-list-tab-nodesets',
    'Associate a nodeset with a case detail tab',
    TAG_SOLUTIONS_CONDITIONAL,
    help_link='https://confluence.dimagi.com/display/saas/Case+Detail+Nodesets',
    namespaces=[NAMESPACE_DOMAIN]
)

DHIS2_INTEGRATION = StaticToggle(
    'dhis2_integration',
    'DHIS2 Integration',
    TAG_SOLUTIONS_LIMITED,
    [NAMESPACE_DOMAIN]
)

GRAPH_CREATION = StaticToggle(
    'graph-creation',
    'Case list/detail graph creation',
    TAG_SOLUTIONS_CONDITIONAL,
    help_link='https://confluence.dimagi.com/display/GTDArchive/Graphing+in+HQ',
    namespaces=[NAMESPACE_DOMAIN]
)

IS_CONTRACTOR = StaticToggle(
    'is_contractor',
    'Is contractor',
    TAG_INTERNAL,
    description="Used to give non super-users access to select super-user features"
)

MM_CASE_PROPERTIES = StaticToggle(
    'mm_case_properties',
    'Multimedia Case Properties',
    TAG_DEPRECATED,
    help_link='https://confluence.dimagi.com/display/saas/Multimedia+Case+Properties+Feature+Flag',
    namespaces=[NAMESPACE_DOMAIN],
)

VISIT_SCHEDULER = StaticToggle(
    'app_builder_visit_scheduler',
    'ICDS: Visit Scheduler',
    TAG_CUSTOM,
    [NAMESPACE_DOMAIN, NAMESPACE_USER]
)

USER_CONFIGURABLE_REPORTS = StaticToggle(
    'user_reports',
    'User configurable reports UI',
    TAG_SOLUTIONS_LIMITED,
    [NAMESPACE_DOMAIN, NAMESPACE_USER],
    description=(
        "A feature which will allow your domain to create User Configurable Reports."
    ),
    help_link='https://confluence.dimagi.com/display/GTDArchive/User+Configurable+Reporting',
)

UCR_UPDATED_NAMING = StaticToggle(
    'ucr_updated_naming',
    'Show updated naming of UCRS',
    TAG_SAAS_CONDITIONAL,
    [NAMESPACE_DOMAIN],
    description=(
        "Displays updated UCR naming if the feature flag is enabled."
        "This is a temporary flag which would be removed when the updated naming is agreed upon by all divisons."
    )
)

LOCATIONS_IN_UCR = StaticToggle(
    'locations_in_ucr',
    'ICDS: Add Locations as one of the Source Types for User Configurable Reports',
    TAG_CUSTOM,
    [NAMESPACE_DOMAIN]
)

REPORT_BUILDER = StaticToggle(
    'report_builder',
    'Activate Report Builder for a project without setting up a subscription.',
    TAG_DEPRECATED,
    [NAMESPACE_DOMAIN],
)

UCR_SUM_WHEN_TEMPLATES = StaticToggle(
    'ucr_sum_when_templates',
    'Allow sum when template columns in dynamic UCRs',
    TAG_CUSTOM,
    [NAMESPACE_DOMAIN],
    description=(
        "Enables use of SumWhenTemplateColumn with custom expressions in dynamic UCRS."
    ),
    help_link='https://commcare-hq.readthedocs.io/ucr.html#sumwhencolumn-and-sumwhentemplatecolumn',
)

ASYNC_RESTORE = StaticToggle(
    'async_restore',
    'Generate restore response in an asynchronous task to prevent timeouts',
    TAG_INTERNAL,
    [NAMESPACE_DOMAIN],
)

REPORT_BUILDER_BETA_GROUP = StaticToggle(
    'report_builder_beta_group',
    'RB beta group',
    TAG_DEPRECATED,
    [NAMESPACE_DOMAIN],
)

SYNC_ALL_LOCATIONS = StaticToggle(
    'sync_all_locations',
    '(Deprecated) Sync the full location hierarchy when syncing location fixtures',
    TAG_DEPRECATED,
    [NAMESPACE_DOMAIN],
    description="Do not turn this feature flag. It is only used for providing compatability for old projects. "
                "We are actively trying to remove projects from this list. This functionality is now possible by using the "  # noqa: E501
                "Advanced Settings on the Organization Levels page and setting the Level to Expand From option.",
)

HIERARCHICAL_LOCATION_FIXTURE = StaticToggle(
    'hierarchical_location_fixture',
    'Display Settings To Get Hierarchical Location Fixture',
    TAG_INTERNAL,
    [NAMESPACE_DOMAIN],
    description=(
        "Do not turn this feature flag.  It is only used for providing "
        "compatability for old projects.  We are actively trying to remove "
        "projects from this list."
    ),
)

EXTENSION_CASES_SYNC_ENABLED = StaticToggle(
    'extension_sync',
    'Enable extension syncing',
    TAG_SOLUTIONS_CONDITIONAL,
    help_link='https://confluence.dimagi.com/display/saas/Extension+Cases',
    namespaces=[NAMESPACE_DOMAIN],
)

USH_DONT_CLOSE_PATIENT_EXTENSIONS = StaticToggle(
    'ush_dont_close_patient_extensions',
    'USH: Suppress closing extensions on closing hosts for host/extension pairs of patient/contact case-types',
    TAG_CUSTOM,
    namespaces=[NAMESPACE_DOMAIN],
    description="""
    Suppress the normal behaviour of 'closing host cases closes its extension cases'.
    Enabling this results in 'closing patient type cases will not close its contact type
    extension cases'. Designed for specific USH domain use-case
    """
)

DISABLE_WEB_APPS = StaticToggle(
    'disable_web_apps',
    'Disable access to Web Apps UI',
    TAG_INTERNAL,
    namespaces=[NAMESPACE_DOMAIN],
    help_link='https://confluence.dimagi.com/display/saas/Disable+access+to+Web+Apps+UI',
)

WEB_APPS_DOMAIN_BANNER = StaticToggle(
    'web_apps_domain_banner',
    'USH: Show current domain in web apps Log In As banner',
    TAG_CUSTOM,
    namespaces=[NAMESPACE_DOMAIN],
    help_link='https://confluence.dimagi.com/display/saas/USH%3A+Show+current+domain+in+web+apps+Login+As+banner',
)

WEB_APPS_UPLOAD_QUESTIONS = FeatureRelease(
    'web_apps_upload_questions',
    'USH: Support image, audio, and video questions in Web Apps',
    TAG_RELEASE,
    namespaces=[NAMESPACE_DOMAIN],
    owner='Jenny Schweers',
)

SYNC_SEARCH_CASE_CLAIM = StaticToggle(
    'search_claim',
    'Enable synchronous mobile searching and case claiming',
    TAG_SOLUTIONS_CONDITIONAL,
    help_link='https://confluence.dimagi.com/display/saas/Case+Search+and+Claim',
    namespaces=[NAMESPACE_DOMAIN]
)

USH_CASE_LIST_MULTI_SELECT = StaticToggle(
    'ush_case_list_multi_select',
    'USH: Allow selecting multiple cases from the case list',
    TAG_CUSTOM,
    namespaces=[NAMESPACE_DOMAIN],
    help_link='https://confluence.dimagi.com/display/saas/USH%3A+Allow+selecting+multiple+cases+from+the+case+list',  # noqa: E501
    description="""
    Allows user to select multiple cases and load them all into the form.
    """
)

USH_CASE_CLAIM_UPDATES = StaticToggle(
    'case_claim_autolaunch',
    "USH Specific toggle to support several different case search/claim workflows in web apps",
    TAG_CUSTOM,
    help_link='https://confluence.dimagi.com/display/USH/Case+Search+Configuration',
    namespaces=[NAMESPACE_DOMAIN],
    description="""
    USH Specific toggle to support several different case search/claim workflows in web apps:
    "search first", "see more", and "skip to default case search results", Geocoder
    and other options in Webapps Case Search.
    """,
    parent_toggles=[SYNC_SEARCH_CASE_CLAIM]
)

GEOCODER_MY_LOCATION_BUTTON = StaticToggle(
    "geocoder_my_location_button",
    "USH: Add button to geocoder to populate search with the user's current location",
    TAG_RELEASE,
    namespaces=[NAMESPACE_DOMAIN],
    description="""
    When enabled this will add a small button to the geocoder widget that, when pressed, and if
    the user grants permission, will perform a reverse geocoding query based on the user's reported location.
    The result will be used to populate the search field of the geocoder widget.

    This is intended as a temporary toggle and will likely get rolled into the "USH_CASE_CLAIM_UPDATES" toggle.
    """,
    parent_toggles=[USH_CASE_CLAIM_UPDATES],
)

GEOCODER_AUTOLOAD_USER_LOCATION = StaticToggle(
    "geocoder_autoload_user_location",
    "USH: Auto-load the geocoder widget with the user's current location",
    TAG_CUSTOM,
    namespaces=[NAMESPACE_DOMAIN],
    description="""
    When enabled, and if the user grants permissions, the geocoder widget will automatically do a reverse
    geocoding query using the user's reported location The result will be used to populate the search field
    of the geocoder widget.
    """,
    parent_toggles=[USH_CASE_CLAIM_UPDATES],
)

GEOCODER_USER_PROXIMITY = StaticToggle(
    "geocoder_user_proximity",
    "USH: Set the geocoder widget's proximity based on the user's location.",
    TAG_CUSTOM,
    namespaces=[NAMESPACE_DOMAIN],
    description="""
    This has the effect of getting search results that are closer to the user's location. This will override
    the domains default proximity setting ("Default project location").
    """,
    parent_toggles=[USH_CASE_CLAIM_UPDATES],
)

USH_SEARCH_FILTER = StaticToggle(
    'case_search_filter',
    "USH Specific toggle to use Search Filter in case search options.",
    TAG_CUSTOM,
    namespaces=[NAMESPACE_DOMAIN],
    parent_toggles=[SYNC_SEARCH_CASE_CLAIM]
)

USH_INLINE_SEARCH = StaticToggle(
    'inline_case_search',
    "USH Specific toggle to making case search user input available to other parts of the app.",
    TAG_CUSTOM,
    help_link='https://docs.google.com/document/d/1Mmx1FrYZrcEmWidqSkNjC_gWSJ6xzRFKoP3Rn_xSaj4/edit#',
    namespaces=[NAMESPACE_DOMAIN],
    description="""
    Temporary toggle to manage the release of the 'inline search' / 'case search input' feature.
    """,
    parent_toggles=[USH_CASE_CLAIM_UPDATES]
)

USH_EMPTY_CASE_LIST_TEXT = StaticToggle(
    'empty_case_list_text',
    "USH: Allow customizing the text displayed when case list contains no cases in web apps",
    TAG_CUSTOM,
    namespaces=[NAMESPACE_DOMAIN]
)

SPLIT_SCREEN_CASE_SEARCH = StaticToggle(
    'split_screen_case_search',
    "Split screen case search: In case search, show the search filters in a sidebar on the left and the results"
    " on the right.",
    TAG_CUSTOM,
    help_link='https://confluence.dimagi.com/display/USH/Split+Screen+Case+Search',
    namespaces=[NAMESPACE_DOMAIN],
    parent_toggles=[SYNC_SEARCH_CASE_CLAIM]
)

USH_USERCASES_FOR_WEB_USERS = StaticToggle(
    'usercases_for_web_users',
    "USH: Enable the creation of usercases for web users.",
    TAG_CUSTOM,
    help_link='https://confluence.dimagi.com/display/saas/USH%3A+Enable+Web+User+Usercase+Creation',
    namespaces=[NAMESPACE_DOMAIN],
)

WEBAPPS_STICKY_SEARCH = StaticToggle(
    "webapps_sticky_search",
    "USH: Sticky search: In web apps, save user's most recent inputs on case search & claim screen.",
    TAG_CUSTOM,
    namespaces=[NAMESPACE_DOMAIN],
    help_link='https://confluence.dimagi.com/display/saas/COVID%3A+Web+Apps+Sticky+Search',
)

HIDE_SYNC_BUTTON = StaticToggle(
    "hide_sync_button",
    "USH: Hide Sync Button in Web Apps",
    TAG_CUSTOM,
    namespaces=[NAMESPACE_DOMAIN],
)


def _ensure_search_index_is_enabled(domain, enabled):
    from corehq.apps.case_search.tasks import reindex_case_search_for_domain
    from corehq.apps.es import CaseSearchES
    from corehq.pillows.case_search import domain_needs_search_index
    from corehq.apps.case_search.models import DomainsNotInCaseSearchIndex

    if enabled and DomainsNotInCaseSearchIndex.objects.filter(domain=domain).exists():
        DomainsNotInCaseSearchIndex.objects.filter(domain=domain).delete()
        domain_needs_search_index.clear(domain)

    has_case_search_cases = CaseSearchES().domain(domain).count() > 0
    if enabled and not has_case_search_cases:
        reindex_case_search_for_domain.delay(domain)


EXPLORE_CASE_DATA = StaticToggle(
    'explore_case_data',
    'Show the Explore Case Data report (in dev)',
    TAG_PRODUCT,
    namespaces=[NAMESPACE_DOMAIN, NAMESPACE_USER],
    description='Show the Explore Case Data report (in dev). Please make sure the project '
    'is fully migrated to support the CaseSearch index either by enabling '
    'the Case List Explorer toggle or doing a manual migration.\n\n'
    'Please use the EXPLORE_CASE_DATA_PREVIEW Feature Preview moving forward. '
    'This will be deprecated once the Feature Preview is in full swing.',
)

ECD_MIGRATED_DOMAINS = StaticToggle(
    'ecd_migrated_domains',
    'Explore Case Data for domains that have undergone migration',
    TAG_INTERNAL,
    namespaces=[NAMESPACE_DOMAIN],
    description='Domains that have undergone migration for Explore Case Data and have a '
    'CaseSearch elasticsearch index created.\n\n'
    'NOTE: enabling this Feature Flag will NOT enable the CaseSearch index.'
)

WEB_USER_ACTIVITY_REPORT = StaticToggle(
    'web_user_activity_report',
    'USH: Enable Web User Activity Report',
    TAG_CUSTOM,
    namespaces=[NAMESPACE_DOMAIN, NAMESPACE_USER],
    help_link='https://confluence.dimagi.com/display/saas/USH%3A+Enable+Web+User+Activity+Report',
)

ECD_PREVIEW_ENTERPRISE_DOMAINS = StaticToggle(
    'ecd_enterprise_domains',
    'Explore Case Data feature preview for Enterprise domains',
    TAG_INTERNAL,
    namespaces=[NAMESPACE_DOMAIN],
    description='Enterprise Domains that are eligible to view the Explore Case Data '
    'Feature Preview. By default, this feature will only be available for '
    'domains that are Advanced or Pro and have undergone the ECD migration.'
)

CASE_API_V0_6 = StaticToggle(
    'case_api_v0_6',
    'Enable the v0.6 Case API',
    TAG_SOLUTIONS_LIMITED,
    namespaces=[NAMESPACE_DOMAIN],
    save_fn=_ensure_search_index_is_enabled,
)

ACTION_TIMES_API = StaticToggle(
    'action_times_api',
    'Enable the Action Times API',
    TAG_CUSTOM,
    help_link='https://confluence.dimagi.com/display/GTD/Action+Times+API',
    namespaces=[NAMESPACE_USER],
)

HIPAA_COMPLIANCE_CHECKBOX = StaticToggle(
    'hipaa_compliance_checkbox',
    'Show HIPAA compliance checkbox',
    TAG_INTERNAL,
    [NAMESPACE_USER],
)

CAN_EDIT_EULA = StaticToggle(
    'can_edit_eula',
    "Allow user to set the custom EULA and data sharing project options.",
    TAG_INTERNAL,
    description="Whether this user can set the custom eula and data sharing internal project options. "
    "This should be a small number of DIMAGI ONLY users"
)

# This toggle offers the "multiple_apps_unlimited" mobile flag to non-Dimagi users
MOBILE_PRIVILEGES_FLAG = StaticToggle(
    'mobile_privileges_flag',
    'Offer "Enable Privileges on Mobile" flag.',
    TAG_INTERNAL,
    [NAMESPACE_USER]
)

PRODUCTS_PER_LOCATION = StaticToggle(
    'products_per_location',
    "Products Per Location: Specify products stocked at individual locations.",
    TAG_CUSTOM,
    [NAMESPACE_DOMAIN],
    description="This doesn't actually do anything yet."
)

ALLOW_CASE_ATTACHMENTS_VIEW = StaticToggle(
    'allow_case_attachments_view',
    "Explicitly allow user to access case attachments, even if they can't view the case list report.",
    TAG_CUSTOM,
    [NAMESPACE_DOMAIN, NAMESPACE_USER]
)

TRANSFER_DOMAIN = StaticToggle(
    'transfer_domain',
    'Transfer domains to different users',
    TAG_INTERNAL,
    [NAMESPACE_DOMAIN]
)

SECURE_SESSION_TIMEOUT = StaticToggle(
    'secure_session_timeout',
    "USH: Allow domain to override default length of inactivity timeout",
    TAG_CUSTOM,
    [NAMESPACE_DOMAIN],
    help_link="https://confluence.dimagi.com/display/saas/Allow+domain+to+override+default+length+of+inactivity+timeout",  # noqa: E501
)

# not referenced in code directly but passed through to vellum
# see toggles_dict

VELLUM_SAVE_TO_CASE = StaticToggle(
    'save_to_case',
    "Adds save to case as a question to the form builder",
    TAG_SAAS_CONDITIONAL,
    [NAMESPACE_DOMAIN],
    description='This flag allows case management inside repeat groups',
    help_link='https://confluence.dimagi.com/display/saas/Save+to+Case+Feature+Flag',
)

VELLUM_PRINTING = StaticToggle(
    'printing',
    "Enables the Print Android App Callout",
    TAG_SOLUTIONS_LIMITED,
    [NAMESPACE_DOMAIN],
    description='Allows printing from CommCare on the device',
    help_link='https://confluence.dimagi.com/display/saas/Printing+from+a+form+in+CommCare+Android',
)

VELLUM_DATA_IN_SETVALUE = StaticToggle(
    'allow_data_reference_in_setvalue',
    "Allow data references in a setvalue",
    TAG_SOLUTIONS_LIMITED,
    [NAMESPACE_DOMAIN],
    description="This allows referencing other questions in the form in a setvalue. "
                "This may still cause issues if the other questions have not been calculated yet",
)

VELLUM_ALLOW_BULK_FORM_ACTIONS = StaticToggle(
    'allow_bulk_form_actions',
    "Allow bulk form actions in the Form Builder",
    TAG_PRODUCT,
    [NAMESPACE_DOMAIN],
    description="This shows Bulk Form Actions (mark all questions required, "
                "set default values to matching case properties) in "
                "the Form Builder's main dropdown menu.",
)

CACHE_AND_INDEX = StaticToggle(
    'cache_and_index',
    'REC: Enable the "Cache and Index" format option when choosing sort properties '
    'in the app builder',
    TAG_CUSTOM,
    [NAMESPACE_DOMAIN],
)

CUSTOM_PROPERTIES = StaticToggle(
    'custom_properties',
    'Allow users to add arbitrary custom properties to their application',
    TAG_SOLUTIONS_LIMITED,
    help_link='https://confluence.dimagi.com/display/GS/CommCare+Android+Developer+Options+--+Internal#'
              'CommCareAndroidDeveloperOptions--Internal-SettingtheValueofaDeveloperOptionfromHQ',
    namespaces=[NAMESPACE_DOMAIN]
)

MOBILE_UCR = StaticToggle(
    'mobile_ucr',
    ('Mobile UCR: Configure viewing user configurable reports on the mobile '
     'through the app builder'),
    TAG_SOLUTIONS_LIMITED,
    namespaces=[NAMESPACE_DOMAIN],
    parent_toggles=[USER_CONFIGURABLE_REPORTS]
)

API_THROTTLE_WHITELIST = StaticToggle(
    'api_throttle_whitelist',
    ('API throttle whitelist'),
    TAG_INTERNAL,
    namespaces=[NAMESPACE_USER],
)

API_BLACKLIST = StaticToggle(
    'API_BLACKLIST',
    ("Blacklist API access to a user or domain that spams us"),
    TAG_INTERNAL,
    namespaces=[NAMESPACE_DOMAIN, NAMESPACE_USER],
    description="For temporary, emergency use only. If a partner doesn't properly "
                "throttle their API requests, it can hammer our infrastructure, causing "
                "outages. This will cut off the tide, but we should communicate with them "
                "immediately.",
)

FORM_SUBMISSION_BLACKLIST = StaticToggle(
    'FORM_SUBMISSION_BLACKLIST',
    ("Blacklist form submissions from a domain that spams us"),
    TAG_INTERNAL,
    namespaces=[NAMESPACE_DOMAIN],
    description="This is a temporary solution to an unusually high volume of "
                "form submissions from a domain.  We have some projects that automatically "
                "send forms. If that ever causes problems, we can use this to cut them off.",
)


def _commtrackify(domain_name, toggle_is_enabled):
    from corehq.apps.domain.models import Domain
    domain_obj = Domain.get_by_name(domain_name, strict=True)
    if domain_obj and domain_obj.commtrack_enabled != toggle_is_enabled:
        if toggle_is_enabled:
            domain_obj.convert_to_commtrack()
        else:
            domain_obj.commtrack_enabled = False
            domain_obj.save()


COMMTRACK = StaticToggle(
    'commtrack',
    "CommCare Supply",
    TAG_SOLUTIONS_LIMITED,
    description=(
        '<a href="https://help.commcarehq.org/display/commtrack/CommCare+Supply+Home">CommCare Supply</a> '
        "is a logistics and supply chain management module. It is designed "
        "to improve the management, transport, and resupply of a variety of "
        "goods and materials, from medication to food to bednets. <br/>"
    ),
    help_link='https://help.commcarehq.org/display/commtrack/CommCare+Supply+Home',
    namespaces=[NAMESPACE_DOMAIN],
    save_fn=_commtrackify,
)

NON_COMMTRACK_LEDGERS = StaticToggle(
    'non_commtrack_ledgers',
    "Enable ledgers for projects not using Supply.",
    TAG_CUSTOM,
    description=(
        'Turns on the ledger fixture and ledger transaction question types in '
        'the form builder. ONLY WORKS ON SQL DOMAINS!'
    ),
    namespaces=[NAMESPACE_DOMAIN],
)

CUSTOM_INSTANCES = StaticToggle(
    'custom_instances',
    'Inject custom instance declarations',
    TAG_CUSTOM,
    description=(
        'Enables the insertion of custom instances into a case list configuration. '
        'Currently used by SimPrints-integrated projects.'
    ),
    namespaces=[NAMESPACE_DOMAIN],
)

CUSTOM_ASSERTIONS = StaticToggle(
    'custom_assertions',
    'Inject custom assertions into the suite',
    TAG_SOLUTIONS_CONDITIONAL,
    description=(
        'Enables the insertion of custom assertions into the suite file. '
    ),
    namespaces=[NAMESPACE_DOMAIN],
    help_link="https://confluence.dimagi.com/display/saas/User+defined+assert+blocks",
)

OPENMRS_INTEGRATION = StaticToggle(
    'openmrs_integration',
    'Enable OpenMRS integration',
    TAG_SOLUTIONS_LIMITED,
    [NAMESPACE_DOMAIN],
)

SUPPORT = StaticToggle(
    'support',
    'General toggle for support features',
    TAG_INTERNAL,
    help_link='https://confluence.dimagi.com/display/saas/Support+Flag',
)

LEGACY_CHILD_MODULES = StaticToggle(
    'legacy_child_modules',
    'Legacy, non-nested sub-menus',
    TAG_DEPRECATED,
    [NAMESPACE_DOMAIN],
    description=(
        "Sub-menus are now displayed nested under their parent menu. Some "
        "apps built before this change will require that their modules be "
        "reordered to fit this paradigm. This feature flag exists to support "
        "those applications until they're transitioned."
    )
)

NON_PARENT_MENU_SELECTION = StaticToggle(
    'non_parent_menu_selection',
    'Allow selecting of module of any case-type in select-parent workflow',
    TAG_CUSTOM,
    namespaces=[NAMESPACE_DOMAIN],
    description="Allow selecting of module of any case-type in select-parent workflow",
    help_link="https://confluence.dimagi.com/display/USH/Selecting+any+case+in+%27select+parent+first%27+workflow"
)

FIXTURE_CASE_SELECTION = StaticToggle(
    'fixture_case',
    'ICDS: Allow a configurable case list that is filtered based on a fixture type and '
    'fixture selection (Due List)',
    TAG_CUSTOM,
    [NAMESPACE_DOMAIN],
)

SMS_LOG_CHANGES = StaticToggle(
    'sms_log_changes',
    'Message Log Report v2',
    TAG_SOLUTIONS_OPEN,
    [NAMESPACE_USER, NAMESPACE_DOMAIN],
    description=("This flag makes failed messages appear in the Message Log "
                 "Report, and adds Status and Event columns"),
)

ENABLE_INCLUDE_SMS_GATEWAY_CHARGING = StaticToggle(
    'enable_include_sms_gateway_charging',
    'Enable include SMS gateway charging',
    TAG_CUSTOM,
    [NAMESPACE_DOMAIN]
)

MESSAGE_LOG_METADATA = StaticToggle(
    'message_log_metadata',
    'Include message id in Message Log export.',
    TAG_CUSTOM,
    [NAMESPACE_USER],
)

RUN_AUTO_CASE_UPDATES_ON_SAVE = StaticToggle(
    'run_auto_case_updates_on_save',
    'Run Auto Case Update rules on each case save.',
    TAG_INTERNAL,
    [NAMESPACE_DOMAIN],
)

CASE_DEDUPE = StaticToggle(
    'case_dedupe',
    'Case deduplication feature',
    TAG_SOLUTIONS_LIMITED,
    [NAMESPACE_DOMAIN],
    help_link='https://confluence.dimagi.com/display/saas/Surfacing+Case+Duplicates+in+CommCare',
)

LEGACY_SYNC_SUPPORT = StaticToggle(
    'legacy_sync_support',
    "Support mobile sync bugs in older projects (2.9 and below).",
    TAG_DEPRECATED,
    [NAMESPACE_DOMAIN]
)

CALL_CENTER_LOCATION_OWNERS = StaticToggle(
    'call_center_location_owners',
    'ICDS: Enable the use of locations as owners of call center cases',
    TAG_CUSTOM,
    [NAMESPACE_DOMAIN]
)

CUSTOM_APP_BASE_URL = StaticToggle(
    'custom_app_base_url',
    'Allow specifying a custom base URL for an application.',
    TAG_SOLUTIONS_LIMITED,
    [NAMESPACE_DOMAIN],
    description="Main use case is to allow migrating projects to a new cluster."
)

PHONE_NUMBERS_REPORT = StaticToggle(
    'phone_numbers_report',
    "Report related to the phone numbers owned by a project's contacts",
    TAG_SOLUTIONS_CONDITIONAL,
    [NAMESPACE_DOMAIN]
)

INBOUND_SMS_LENIENCY = StaticToggle(
    'inbound_sms_leniency',
    "Inbound SMS leniency on domain-owned gateways.",
    TAG_INTERNAL,
    [NAMESPACE_DOMAIN],
    description="WARNING: This wil be rolled out slowly; do not enable on your own.",
)

WHATSAPP_MESSAGING = StaticToggle(
    'whatsapp_messaging',
    "Default SMS to send messages via Whatsapp, where available",
    TAG_CUSTOM,
    [NAMESPACE_DOMAIN]
)

UNLIMITED_REPORT_BUILDER_REPORTS = StaticToggle(
    'unlimited_report_builder_reports',
    'Allow unlimited reports created in report builder',
    TAG_INTERNAL,
    [NAMESPACE_DOMAIN]
)

SHOW_IDS_IN_REPORT_BUILDER = StaticToggle(
    'show_ids_in_report_builder',
    'Allow adding Case IDs to report builder reports.',
    TAG_SOLUTIONS_OPEN,
    [NAMESPACE_DOMAIN],
)


ALLOW_USER_DEFINED_EXPORT_COLUMNS = StaticToggle(
    'allow_user_defined_export_columns',
    'Add user defined columns to exports',
    TAG_DEPRECATED,
    [NAMESPACE_DOMAIN],
)

DISABLE_COLUMN_LIMIT_IN_UCR = StaticToggle(
    'disable_column_limit_in_ucr',
    'Enikshay: Disable column limit in UCR',
    TAG_CUSTOM,
    [NAMESPACE_DOMAIN]
)

OVERRIDE_EXPANDED_COLUMN_LIMIT_IN_REPORT_BUILDER = StaticToggle(
    'override_expanded_column_limit_in_report_builder',
    'USH: Override the limit for expanded columns in report builder from 10 to 50',
    TAG_CUSTOM,
    [NAMESPACE_DOMAIN],
)

CLOUDCARE_LATEST_BUILD = StaticToggle(
    'use_latest_build_cloudcare',
    'Uses latest build for Web Apps instead of latest published',
    TAG_SOLUTIONS_OPEN,
    [NAMESPACE_DOMAIN, NAMESPACE_USER]
)

CAUTIOUS_MULTIMEDIA = StaticToggle(
    'cautious_multimedia',
    'More cautious handling of multimedia: do not delete multimedia files, add logging, etc.',
    TAG_INTERNAL,
    [NAMESPACE_DOMAIN],
)

LOCALE_ID_INTEGRITY = StaticToggle(
    'locale_id_integrity',
    'Verify all locale ids in suite are present in app strings before allowing CCZ download',
    TAG_CUSTOM,
    [NAMESPACE_DOMAIN],
    notification_emails=['jschweers']
)

BULK_UPDATE_MULTIMEDIA_PATHS = StaticToggle(
    'bulk_update_multimedia_paths',
    'Bulk multimedia path management',
    TAG_CUSTOM,
    [NAMESPACE_DOMAIN],
    help_link="https://confluence.dimagi.com/display/IndiaDivision/Multimedia+Path+Manager"
)

USER_TESTING_SIMPLIFY = StaticToggle(
    'user_testing_simplify',
    'Simplify the UI for user testing experiments',
    TAG_INTERNAL,
    [NAMESPACE_DOMAIN]
)

# when enabled this should prevent any changes to a domains data
DATA_MIGRATION = StaticToggle(
    'data_migration',
    'Disable submissions, restores, and web user access during a data migration',
    TAG_INTERNAL,
    [NAMESPACE_DOMAIN]
)

EMWF_WORKER_ACTIVITY_REPORT = StaticToggle(
    'emwf_worker_activity_report',
    'Make the Worker Activity Report use the Groups or Users or Locations filter',
    TAG_SOLUTIONS_OPEN,
    namespaces=[NAMESPACE_DOMAIN],
    description=(
        "This flag allows you filter the users to display in the same way as the "
        "other reports - by individual user, group, or location.  Note that this "
        "will also force the report to always display by user."
    ),
)

DD_CASE_DATA = StaticToggle(
    'dd_case_data',
    'Data Dictionary Case Data Page',
    TAG_INTERNAL,
    [NAMESPACE_USER],
    description='Experimental: render the case data page in accordance with the data dictionary',
)

SORT_CALCULATION_IN_CASE_LIST = StaticToggle(
    'sort_calculation_in_case_list',
    'Configure a custom xpath calculation for Sort Property in Case Lists',
    TAG_SOLUTIONS_CONDITIONAL,
    [NAMESPACE_DOMAIN]
)

PAGINATED_EXPORTS = StaticToggle(
    'paginated_exports',
    'Allows for pagination of exports for very large exports',
    TAG_SOLUTIONS_LIMITED,
    [NAMESPACE_DOMAIN]
)

CLEAR_MOBILE_WORKER_DATA = StaticToggle(
    'clear_mobile_worker_data',
    "Allows a web user to clear mobile workers' data",
    TAG_CUSTOM,
    [NAMESPACE_DOMAIN],
)

SKIP_REMOVE_INDICES = StaticToggle(
    'skip_remove_indices',
    'Make _remove_indices_from_deleted_cases_task into a no-op.',
    TAG_INTERNAL,
    [NAMESPACE_DOMAIN]
)

MOBILE_RECOVERY_MEASURES = StaticToggle(
    'mobile_recovery_measures',
    'Mobile recovery measures',
    TAG_INTERNAL,
    [NAMESPACE_DOMAIN],
    description=("Used for widely deployed projects where recovery from "
                 "large-scale failures would otherwise be next to impossible."),
)

PREVENT_MOBILE_UCR_SYNC = StaticToggle(
    'prevent_mobile_ucr_sync',
    'ICDS: Used for ICDS emergencies when UCR sync is killing the DB',
    TAG_CUSTOM,
    [NAMESPACE_DOMAIN],
    description='Prevents mobile UCRs from being generated or included in the sync payload',
)

ENABLE_ALL_ADD_ONS = StaticToggle(
    'enable_all_add_ons',
    'Enable all app manager add-ons',
    TAG_SOLUTIONS_OPEN,
    [NAMESPACE_DOMAIN]
)

BULK_UPLOAD_DATE_OPENED = StaticToggle(
    'bulk_upload_date_opened',
    "Allow updating of the date_opened field with the bulk uploader",
    TAG_INTERNAL,
    [NAMESPACE_DOMAIN],
)

TWO_FACTOR_SUPERUSER_ROLLOUT = StaticToggle(
    'two_factor_superuser_rollout',
    'Users in this list will be forced to have Two-Factor Auth enabled',
    TAG_INTERNAL,
    [NAMESPACE_USER]
)

CUSTOM_ICON_BADGES = StaticToggle(
    'custom_icon_badges',
    'Custom Icon Badges for modules and forms',
    TAG_SOLUTIONS_LIMITED,
    namespaces=[NAMESPACE_DOMAIN],
)

MULTI_MASTER_LINKED_DOMAINS = StaticToggle(
    'multi_master_linked_domains',
    "Allow linked apps to pull from multiple master apps in the upstream domain",
    TAG_CUSTOM,
    [NAMESPACE_DOMAIN],
)

SESSION_ENDPOINTS = StaticToggle(
    'session_endpoints',
    'Enable session endpoints',
    TAG_SOLUTIONS_LIMITED,
    [NAMESPACE_DOMAIN],
    description='Support external Android apps calling in to an endpoint in a '
                'CommCare app. (Used by the Reminders App)',
)

SUMOLOGIC_LOGS = DynamicallyPredictablyRandomToggle(
    'sumologic_logs',
    'Send logs to sumologic',
    TAG_INTERNAL,
    namespaces=[NAMESPACE_OTHER],
)

TARGET_COMMCARE_FLAVOR = StaticToggle(
    'target_commcare_flavor',
    'Target CommCare Flavor.',
    TAG_CUSTOM,
    namespaces=[NAMESPACE_DOMAIN],
)

TRAINING_MODULE = StaticToggle(
    'training-module',
    'Training Modules',
    TAG_CUSTOM,
    [NAMESPACE_DOMAIN],
)

APP_TRANSLATIONS_WITH_TRANSIFEX = StaticToggle(
    'app_trans_with_transifex',
    'Translate Application Content With Transifex',
    TAG_CUSTOM,
    namespaces=[NAMESPACE_USER]
)

VALIDATE_APP_TRANSLATIONS = StaticToggle(
    'validate_app_translations',
    'Validate app translations before uploading them',
    TAG_CUSTOM,
    namespaces=[NAMESPACE_USER]
)

AGGREGATE_UCRS = StaticToggle(
    'aggregate_ucrs',
    'Enable experimental aggregate UCR support',
    TAG_INTERNAL,  # this might change in the future
    namespaces=[NAMESPACE_DOMAIN],
    notification_emails=['czue'],
)

SHOW_RAW_DATA_SOURCES_IN_REPORT_BUILDER = StaticToggle(
    'show_raw_data_sources_in_report_builder',
    'Allow building report builder reports directly from raw UCR Data Sources',
    TAG_SOLUTIONS_CONDITIONAL,
    namespaces=[NAMESPACE_DOMAIN],
)

ALLOW_BLANK_CASE_TAGS = StaticToggle(
    'allow_blank_case_tags',
    'eCHIS/ICDS: Allow blank case tags',
    TAG_CUSTOM,
    namespaces=[NAMESPACE_DOMAIN],
)

FILTER_ON_GROUPS_AND_LOCATIONS = StaticToggle(
    'filter_on_groups_and_locations',
    '[ONSE] Change filter from groups OR locations to groups AND locations in all reports and exports in the '
    'ONSE domain with group and location filters',
    TAG_CUSTOM,
    namespaces=[NAMESPACE_DOMAIN],
    description='For reports filtered by groups and locations, change the OR logic to an AND, so that '
                '(for example): "Groups or Users: [Salima District] AND [User group Healthworkers]" '
                'returns 40 healthworkers who are also in salima. Changes this logic to all reports that '
                'have group and location filters, such as the Submissions by Form report.',
)

DONT_INDEX_SAME_CASETYPE = StaticToggle(
    'dont_index_same_casetype',
    "Don't create a parent index if the child case has the same case type as the parent case",
    TAG_DEPRECATED,
    namespaces=[NAMESPACE_DOMAIN],
    description=inspect.cleandoc("""This toggle preserves old behaviour
        of not creating a parent index on the child case if their case
        types are the same.""")
)

SORT_OUT_OF_ORDER_FORM_SUBMISSIONS_SQL = DynamicallyPredictablyRandomToggle(
    'sort_out_of_order_form_submissions_sql',
    'Sort out of order form submissions in the SQL update strategy',
    TAG_INTERNAL,
    namespaces=[NAMESPACE_DOMAIN],
)


RELEASE_BUILDS_PER_PROFILE = StaticToggle(
    'release_builds_per_profile',
    'Do not release builds for all app profiles by default. Then manage via Source files view',
    TAG_CUSTOM,
    namespaces=[NAMESPACE_DOMAIN],
)

MANAGE_RELEASES_PER_LOCATION = StaticToggle(
    'manage_releases_per_location',
    'Manage releases per location',
    TAG_SOLUTIONS_LIMITED,
    namespaces=[NAMESPACE_DOMAIN],
    help_link='https://confluence.dimagi.com/display/saas/Manage+Releases+per+Location',
)

HIDE_HQ_ON_MOBILE_EXPERIENCE = StaticToggle(
    'hide_hq_on_mobile_experience',
    'Do not show modal on mobile that mobile hq experience is bad',
    TAG_SOLUTIONS_OPEN,
    namespaces=[NAMESPACE_DOMAIN]
)

DASHBOARD_REACH_REPORT = StaticToggle(
    'dashboard_reach_reports',
    'REACH: Enable access to the AAA Convergence Dashboard reports for REACH',
    TAG_CUSTOM,
    [NAMESPACE_DOMAIN]
)

PARTIAL_UI_TRANSLATIONS = StaticToggle(
    'partial_ui_translations',
    'Enable uploading a subset of translations in the UI Translations Excel upload',
    TAG_CUSTOM,
    [NAMESPACE_DOMAIN]
)

SKIP_ORM_FIXTURE_UPLOAD = StaticToggle(
    'skip_orm_fixture_upload',
    'Exposes an option in fixture api upload to skip saving through couchdbkit',
    TAG_CUSTOM,
    [NAMESPACE_DOMAIN]
)

ENABLE_UCR_MIRRORS = StaticToggle(
    'enable_ucr_mirrors',
    'Enable the mirrored engines for UCRs in this domain',
    TAG_CUSTOM,
    [NAMESPACE_DOMAIN]
)

LOCATION_COLUMNS_APP_STATUS_REPORT = StaticToggle(
    'location_columns_app_status_report',
    'Enables location columns to app status report',
    TAG_CUSTOM,
    [NAMESPACE_DOMAIN]
)

SKIP_CREATING_DEFAULT_BUILD_FILES_ON_BUILD = StaticToggle(
    'skip_creating_default_build_files_on_build',
    'Skips creating the build files for default profile each time a build is made'
    'which helps speed up the build and revert process',
    TAG_CUSTOM,
    [NAMESPACE_DOMAIN]
)

DISABLE_CASE_UPDATE_RULE_SCHEDULED_TASK = StaticToggle(
    'disable_case_update_rule_task',
    'Disable the `run_case_update_rules` periodic task '
    'while investigating database performance issues.',
    TAG_CUSTOM,
    [NAMESPACE_DOMAIN]
)

DO_NOT_RATE_LIMIT_SUBMISSIONS = StaticToggle(
    'do_not_rate_limit_submissions',
    'Do not rate limit submissions for this project, on a temporary basis.',
    TAG_INTERNAL,
    [NAMESPACE_DOMAIN],
    description="""
    When an individual project is having problems with rate limiting,
    use this toggle to lift the restriction for them on a temporary basis,
    just to unblock them while we sort out the conversation with the client.
    """
)

TEST_FORM_SUBMISSION_RATE_LIMIT_RESPONSE = StaticToggle(
    'test_form_submission_rate_limit_response',
    "Respond to all form submissions with a 429 response",
    TAG_INTERNAL,
    namespaces=[NAMESPACE_DOMAIN],
    description="""
    For use on test domains only.
    Without this, there's no sane way to test the UI for being rate limited on
    Mobile and Web Apps. Never use this on a real domain.
    """
)

RATE_LIMIT_RESTORES = DynamicallyPredictablyRandomToggle(
    'rate_limit_restores',
    'Rate limit restores with a 429 TOO MANY REQUESTS response',
    TAG_INTERNAL,
    [NAMESPACE_DOMAIN],
    description="""
    While we are gaining an understanding of the effects of rate limiting,
    we want to force rate limiting on certain domains, while also being to
    toggle on and off global rate limiting quickly in response to issues.

    To turn on global rate limiting, set Randomness Level to 1.
    To turn it off, set to 0.
    """
)

BLOCK_RESTORES = StaticToggle(
    'block_restores',
    'Block Restores Immediately with a 429 TOO MANY REQUESTS response',
    TAG_INTERNAL,
    [NAMESPACE_DOMAIN],
    description="""
    Use this flag for EMERGENCY PURPOSES ONLY if a project's restore is causing
    system-wide issues that aren't caught by rate limiting or other mechanisms.
    """
)

SKIP_FIXTURES_ON_RESTORE = StaticToggle(
    'skip_fixtures_on_restore',
    'Skip Fixture Syncs on Restores',
    TAG_INTERNAL,
    [NAMESPACE_DOMAIN],
    description="""
    Use this flag to skip fixtures on restores for certain project spaces.
    """
)

SKIP_UPDATING_USER_REPORTING_METADATA = StaticToggle(
    'skip_updating_user_reporting_metadata',
    'ICDS: Skip updates to user reporting metadata to avoid expected load on couch',
    TAG_CUSTOM,
    [NAMESPACE_DOMAIN],
)

DOMAIN_PERMISSIONS_MIRROR = StaticToggle(
    'domain_permissions_mirror',
    "USH: Enterprise Permissions: mirror a project space's permissions in other project spaces",
    TAG_CUSTOM,
    [NAMESPACE_DOMAIN],
    help_link='https://confluence.dimagi.com/display/saas/Enterprise+Permissions',
)

SHOW_BUILD_PROFILE_IN_APPLICATION_STATUS = StaticToggle(
    'show_build_profile_in_app_status',
    'Show build profile installed on phone tracked via heartbeat request in App Status Report',
    TAG_CUSTOM,
    [NAMESPACE_DOMAIN]
)

LIVEQUERY_READ_FROM_STANDBYS = DynamicallyPredictablyRandomToggle(
    'livequery_read_from_standbys',
    'Allow livequery restore to read data from plproxy standbys if they are available',
    TAG_INTERNAL,
    [NAMESPACE_USER],
    description="""
    To allow a gradual rollout and testing of using the standby
    databases to generate restore payloads.
    """
)

ACCOUNTING_TESTING_TOOLS = StaticToggle(
    'accounting_testing_tools',
    'Enable Accounting Testing Tools',
    TAG_INTERNAL,
    [NAMESPACE_USER]
)

ADD_ROW_INDEX_TO_MOBILE_UCRS = StaticToggle(
    'add_row_index_to_mobile_ucrs',
    'Add row index to mobile UCRs as the first column to retain original order of data',
    TAG_CUSTOM,
    [NAMESPACE_DOMAIN]
)

TWO_STAGE_USER_PROVISIONING = StaticToggle(
    'two_stage_user_provisioning',
    'Enable two-stage user provisioning (users confirm and set their own passwords via email).',
    TAG_SOLUTIONS_LIMITED,
    [NAMESPACE_DOMAIN],
    help_link='https://confluence.dimagi.com/display/saas/Two-Stage+Mobile+Worker+Account+Creation',
)

REFER_CASE_REPEATER = StaticToggle(
    'refer_case_repeater',
    'USH: Allow refer case repeaters to be setup',
    TAG_CUSTOM,
    namespaces=[NAMESPACE_DOMAIN],
    help_link="https://confluence.dimagi.com/display/saas/COVID%3A+Allow+refer+case+repeaters+to+be+setup",
)

WIDGET_DIALER = StaticToggle(
    'widget_dialer',
    'USH: Enable usage of AWS Connect Dialer',
    TAG_CUSTOM,
    namespaces=[NAMESPACE_DOMAIN],
    help_link="https://confluence.dimagi.com/display/saas/COVID%3A+Enable+usage+of+AWS+Connect+Dialer",
)

HMAC_CALLOUT = StaticToggle(
    'hmac_callout',
    'USH: Enable signed messaging url callouts in cloudcare',
    TAG_CUSTOM,
    namespaces=[NAMESPACE_DOMAIN],
    help_link="https://confluence.dimagi.com/display/saas/COVID%3A+Enable+signed+messaging+url+callouts+in+cloudcare",  # noqa: E501
)

GAEN_OTP_SERVER = StaticToggle(
    'gaen_otp_server',
    'USH: Enable retrieving OTPs from a GAEN Server',
    TAG_CUSTOM,
    namespaces=[NAMESPACE_DOMAIN],
    help_link="https://confluence.dimagi.com/display/saas/COVID%3A+Enable+retrieving+OTPs+from+a+GAEN+Server",
)

PARALLEL_USER_IMPORTS = StaticToggle(
    'parallel_user_imports',
    'USH: Process user imports in parallel on a dedicated queue',
    TAG_CUSTOM,
    namespaces=[NAMESPACE_DOMAIN],
    help_link="https://confluence.dimagi.com/display/saas/Parallel+User+Imports"
)

RESTRICT_LOGIN_AS = StaticToggle(
    'restrict_login_as',
    'USH: Limit allowed users for Log In As',
    TAG_CUSTOM,
    namespaces=[NAMESPACE_DOMAIN],
    description="""
    Adds a permission that can be set on user roles to allow log in as, but only
    as a limited set of users. Users with this enabled can "log in as" other
    users that set custom user property "login_as_user" to the first user's
    username.

    For example, if web user a@a.com has this permission set on their role,
    they can only log in as mobile users who have the custom property
    "login_as_user" set to "a@a.com".
    """,
    help_link="https://confluence.dimagi.com/display/saas/Limited+Login+As",
)

ONE_PHONE_NUMBER_MULTIPLE_CONTACTS = StaticToggle(
    'one_phone_number_multiple_contacts',
    'Allow multiple contacts to share a single phone number',
    TAG_CUSTOM,
    namespaces=[NAMESPACE_DOMAIN],
    description="""
    Allows multiple SMS contacts in a project space to share the same phone number.
    Sessions for different contacts are initiated in series rather than in parallel so that
    only one contact per phone number is in an active session at any given time.
    Incoming SMS are then routed to the live session.
    If a form goes unfilled over SMS, it will prevent any further forms (for that contact or another)
    from being initiated on that phone number until the original session expires.

    Only use this feature if every form behind an SMS survey begins by identifying the contact.
    Otherwise the recipient has no way to know who they're supposed to be enter information about.
    """,
    help_link="https://confluence.dimagi.com/display/saas/One+Phone+Number+-+Multiple+Contacts",
    parent_toggles=[INBOUND_SMS_LENIENCY]
)

CHANGE_FORM_LANGUAGE = StaticToggle(
    'change_form_language',
    'USH: Allow user to change form language in web apps',
    TAG_CUSTOM,
    namespaces=[NAMESPACE_DOMAIN],
    description="""
    Allows the user to change the language of the form content while in the form itself in Web Apps
    """,
    help_link="https://confluence.dimagi.com/display/saas/Change+Form+Language"
)

BLOCKED_EMAIL_DOMAIN_RECIPIENTS = StaticToggle(
    'blocked_email_domain_recipients',
    'Block any outgoing email addresses that have an email domain which '
    'match a domain in this list.',
    TAG_INTERNAL,
    namespaces=[NAMESPACE_EMAIL_DOMAIN],
)

BLOCKED_DOMAIN_EMAIL_SENDERS = StaticToggle(
    'blocked_domain_email_senders',
    'Domains in this list are blocked from sending emails through our '
    'messaging feature',
    TAG_INTERNAL,
    namespaces=[NAMESPACE_DOMAIN],
)

ENTERPRISE_USER_MANAGEMENT = StaticToggle(
    'enterprise_user_management',
    'USH: UI for managing all web users in an enterprise',
    TAG_CUSTOM,
    namespaces=[NAMESPACE_USER],
    help_link="https://confluence.dimagi.com/display/saas/USH%3A+UI+for+managing+all+web+users+in+an+enterprise",
)

CLEAN_OLD_FORMPLAYER_SYNCS = DynamicallyPredictablyRandomToggle(
    'clean_old_formplayer_syncs',
    'Delete old formplayer syncs during submission processing',
    TAG_INTERNAL,
    namespaces=[NAMESPACE_OTHER],
    default_randomness=0.001
)

PRIME_FORMPLAYER_DBS = StaticToggle(
    'prime_formplayer_dbs',
    'USH: Control which domains will be included in the prime formplayer task runs',
    TAG_CUSTOM,
    namespaces=[NAMESPACE_DOMAIN],
    help_link="https://confluence.dimagi.com/display/saas/Prime+Formplayer+DBS"
)

FHIR_INTEGRATION = StaticToggle(
    'fhir_integration',
    'FHIR: Enable setting up FHIR integration',
    TAG_SOLUTIONS_LIMITED,
    namespaces=[NAMESPACE_DOMAIN],
    help_link="https://confluence.dimagi.com/display/GS/FHIR+API+Documentation",
)

AUTO_DEACTIVATE_MOBILE_WORKERS = StaticToggle(
    'auto_deactivate_mobile_workers',
    'Development flag for auto-deactivation of mobile workers. To be replaced '
    'by a privilege.',
    TAG_PRODUCT,
    namespaces=[NAMESPACE_DOMAIN],
)

SSO_OIDC_DEVELOPMENT = StaticToggle(
    'sso_oidc_development',
    'Development feature flag for SSO OIDC support',
    TAG_PRODUCT,
    namespaces=[NAMESPACE_DOMAIN, NAMESPACE_USER],
)

ADD_LIMITED_FIXTURES_TO_CASE_RESTORE = StaticToggle(
    'fixtures_in_case_restore',
    'Allow limited fixtures to be available in case restore for SMS workflows.',
    TAG_CUSTOM,
    namespaces=[NAMESPACE_DOMAIN],
    description="""
    WARNING: To be used only for small templates since the performance implication has not been evaluated.
    Do not enable on your own.
    """
)

EMBEDDED_TABLEAU = StaticToggle(
    'embedded_tableau',
    'USH: Enable retrieving and embedding tableau visualizations from a Tableau Server',
    TAG_CUSTOM,
    namespaces=[NAMESPACE_DOMAIN],
    help_link="https://confluence.dimagi.com/display/USH/Embedded+Tableau+Visualizations",
)

DETAILED_TAGGING = StaticToggle(
    'detailed_tagging',
    'Send additional metrics to datadog and sentry. Currently only used in Formplayer.',
    TAG_INTERNAL,
    namespaces=[NAMESPACE_DOMAIN],
)


USER_HISTORY_REPORT = StaticToggle(
    'user_history_report',
    'View user history report under user management',
    TAG_INTERNAL,
    namespaces=[NAMESPACE_USER],
    help_link="https://confluence.dimagi.com/display/saas/User+History+Report",
)


COWIN_INTEGRATION = StaticToggle(
    'cowin_integration',
    'Integrate with COWIN APIs',
    TAG_CUSTOM,
    namespaces=[NAMESPACE_DOMAIN],
)

EXPRESSION_REPEATER = StaticToggle(
    'expression_repeater',
    'Integrate with generic APIs using UCR expressions',
    TAG_SOLUTIONS_LIMITED,
    namespaces=[NAMESPACE_DOMAIN],
    help_link="https://confluence.dimagi.com/display/saas/Configurable+Repeaters",
)

UCR_EXPRESSION_REGISTRY = StaticToggle(
    'expression_registry',
    'Store named UCR expressions and filters in the database to be referenced elsewhere',
    TAG_SOLUTIONS_LIMITED,
    namespaces=[NAMESPACE_DOMAIN],
    help_link="https://confluence.dimagi.com/display/saas/UCR+Expression+Registry",
)

GENERIC_INBOUND_API = StaticToggle(
    'configurable_api',
    'Generic inbound APIs',
    TAG_SOLUTIONS_LIMITED,
    namespaces=[NAMESPACE_DOMAIN],
    description="Create inbound APIs that use UCR expressions to process data into case updates",
    help_link="https://docs.google.com/document/d/1y9CZwpzGYtitxbh-Y7nS5-WoMUg-LbRlZHd-eD5i78U/edit",
    parent_toggles=[UCR_EXPRESSION_REGISTRY]
)

CASE_UPDATES_UCR_FILTERS = StaticToggle(
    'case_updates_ucr_filters',
    'Allow the use of UCR filters in Auto Case Update Rules',
    TAG_SOLUTIONS_LIMITED,
    namespaces=[NAMESPACE_DOMAIN],
)

TURN_IO_BACKEND = StaticToggle(
    'turn_io_backend',
    'Enable Turn.io SMS backend',
    TAG_SOLUTIONS_LIMITED,
    namespaces=[NAMESPACE_DOMAIN],
)

FOLLOWUP_FORMS_AS_CASE_LIST_FORM = StaticToggle(
    'followup_forms_as_case_list_form',
    'Option to configure follow up forms on parent case for Case List Form menu setting of '
    'child modules that use Parent Child Selection',
    TAG_CUSTOM,
    namespaces=[NAMESPACE_DOMAIN],
    help_link="https://confluence.dimagi.com/pages/viewpage.action?spaceKey=USH&title=Add+Form+to+Bottom+of++Case+List",  # noqa: E501
)


DATA_REGISTRY = StaticToggle(
    'data_registry',
    'USH: Enable Data Registries for sharing data between project spaces',
    TAG_CUSTOM,
    namespaces=[NAMESPACE_DOMAIN],
    help_link="https://confluence.dimagi.com/display/USH/Data+Registry",
)

DATA_REGISTRY_UCR = StaticToggle(
    'data_registry_ucr',
    'USH: Enable the creation of Custom Web Reports backed by Data Registries',
    TAG_CUSTOM,
    namespaces=[NAMESPACE_DOMAIN],
    help_link="https://confluence.dimagi.com/display/USH/Data+Registry#DataRegistry-CrossDomainReports",
    parent_toggles=[DATA_REGISTRY]
)

DATA_REGISTRY_CASE_UPDATE_REPEATER = StaticToggle(
    'data_registry_case_update_repeater',
    'USH: Allow data registry repeater to be setup to update cases in other domains',
    TAG_CUSTOM,
    namespaces=[NAMESPACE_DOMAIN],
    help_link="https://confluence.dimagi.com/display/USH/Data+Registry+Case+Update+Repeater",
    parent_toggles=[DATA_REGISTRY]
)

CASE_IMPORT_DATA_DICTIONARY_VALIDATION = StaticToggle(
    'case_import_data_dictionary_validaton',
    'USH: Validate data per data dictionary definitions during case import',
    TAG_CUSTOM,
    namespaces=[NAMESPACE_DOMAIN],
    help_link="https://confluence.dimagi.com/display/saas/Validate+data+per+data+dictionary+definitions+during+case+import",  # noqa: E501
)

DO_NOT_REPUBLISH_DOCS = StaticToggle(
    'do_not_republish_docs',
    'Prevents automatic attempts to repair stale ES docs in this domain',
    TAG_INTERNAL,
    namespaces=[NAMESPACE_DOMAIN],
)

HOURLY_SCHEDULED_REPORT = StaticToggle(
    'hourly-scheduled-report',
    'Add ability to send a scheduled report hourly',
    TAG_CUSTOM,
    [NAMESPACE_DOMAIN],
)

SUPPORT_EXPANDED_COLUMN_IN_REPORTS = StaticToggle(
    'support_expanded_column_in_reports',
    'Support count per choice column to show up in multibar graph in reports',
    TAG_CUSTOM,
    namespaces=[NAMESPACE_DOMAIN]
)

SAVE_ONLY_EDITED_FORM_FIELDS = FeatureRelease(
    'save-only-edited-form-fields',
    'Save a form field only if the answer has been edited',
    TAG_RELEASE,
    namespaces=[NAMESPACE_DOMAIN],
    owner='Addison Dunn',
    description="""
    Enable a checkbox for the ability to save a form question's answer in Case Management in App
    Manager only if the question's inputted answer is different from the current value in the case.
    """
)

GOOGLE_SHEETS_INTEGRATION = StaticToggle(
    'google-sheet-integration',
    'Unlock the Google Sheets view in Exports',
    TAG_SAAS_CONDITIONAL,
    namespaces=[NAMESPACE_USER],
    description="""
    Toggle only when testing the new Google Sheet Integration. The Google Sheet Integration can be found
    on the Exports page.
    """
)

APP_DEPENDENCIES = StaticToggle(
    'app-dependencies',
    'Set Android app dependencies that must be installed before using a '
    'CommCare app',
    TAG_SOLUTIONS_LIMITED,
    namespaces=[NAMESPACE_DOMAIN],
    description="""
    Prevents mobile workers from using a CommCare app until the Android apps
    that it needs have been installed on the device.
    """,
)

SUPERSET_ANALYTICS = StaticToggle(
    'superset-analytics',
    'Activates Analytics features to create Superset based reports and dashboards using UCR data',
    TAG_SOLUTIONS_LIMITED,
    namespaces=[NAMESPACE_DOMAIN],
)

TWO_STAGE_USER_PROVISIONING_BY_SMS = StaticToggle(
    'two_stage_user_provisioning_by_sms',
    'Enable two-stage user provisioning (users confirm and set their own passwords via sms).',
    TAG_CUSTOM,
    namespaces=[NAMESPACE_DOMAIN],
)

SMS_USE_LATEST_DEV_APP = FeatureRelease(
    'sms_use_latest_dev_app',
    'Use latest development version of the app for SMS processing',
    TAG_INTERNAL,
    namespaces=[NAMESPACE_DOMAIN],
    owner='Simon Kelly',
    description='This will revert the SMS processing to previous functionality of using the '
                'development version of the app instead of the latest release. It should only'
                'be used temporarily if a domain needs unreleased app changes to be used for SMS.',
)

VIEW_FORM_ATTACHMENT = StaticToggle(
    'view_form_attachments',
    'Allow users on the domain to view form attachments without having to have the report Submit History permission.',  # noqa: E501
    TAG_CUSTOM,
    namespaces=[NAMESPACE_DOMAIN],
)


DISABLE_FORM_ATTACHMENT_DOWNLOAD_IN_BROWSER = StaticToggle(
    'disable_form_attachment_download_in_browser',
    'Restrict users from downloading audio/video form attachments in browser',
    TAG_CUSTOM,
    namespaces=[NAMESPACE_DOMAIN]
)


FORMPLAYER_INCLUDE_STATE_HASH = FeatureRelease(
    'formplayer_include_state_hash',
    'Make Formplayer include the state hash in sync and restore requests',
    TAG_INTERNAL,
    namespaces=[NAMESPACE_DOMAIN],
    owner='Simon Kelly'
)

EMBED_TABLEAU_REPORT_BY_USER = StaticToggle(
    'embed_tableau_report_by_user',
    'Use a Tableau username "HQ/{username}" to embed reports instead of "HQ/{role name}"',
    TAG_INTERNAL,
    namespaces=[NAMESPACE_DOMAIN],
    description='By default, a Tableau username "HQ/{role name}" is sent to Tableau to get the embedded report. '
                'Turn on this flag to instead send "HQ/{the user\'s HQ username}", i.e. "HQ/jdoe@dimagi.com", '
                'to Tableau to get the embedded report.',
    parent_toggles=[EMBEDDED_TABLEAU]
)

APPLICATION_RELEASE_LOGS = StaticToggle(
    'application_release_logs',
    'Show Application release logs',
    TAG_PRODUCT,
    namespaces=[NAMESPACE_DOMAIN],
    description='This feature provides the release logs for application.'
)

TABLEAU_USER_SYNCING = StaticToggle(
    'tableau_user_syncing',
    'Automatically sync HQ users with users on Tableau',
    TAG_INTERNAL,
    namespaces=[NAMESPACE_DOMAIN],
    description="""
    Each time a user is added/deleted/updated on HQ, an equivalent Tableau user with the username "HQ/{username}"
    will be added/deleted/updated on the linked Tableau server.
    """,
    parent_toggles=[EMBED_TABLEAU_REPORT_BY_USER],
    help_link='https://confluence.dimagi.com/display/USH/Tableau+User+Syncing',
)


def _handle_attendance_tracking_role(domain, is_enabled):
    from corehq.apps.accounting.utils import domain_has_privilege
    from corehq.apps.users.role_utils import (
        archive_attendance_coordinator_role_for_domain,
        enable_attendance_coordinator_role_for_domain,
    )

    if not domain_has_privilege(domain, privileges.ATTENDANCE_TRACKING):
        return

    if is_enabled:
        enable_attendance_coordinator_role_for_domain(domain)
    else:
        archive_attendance_coordinator_role_for_domain(domain)


ATTENDANCE_TRACKING = StaticToggle(
    'attendance_tracking',
    'Allows access to the attendance tracking page',
    TAG_SOLUTIONS_LIMITED,
    namespaces=[NAMESPACE_DOMAIN],
    description='Additional views will be added to simplify the process of '
                'using CommCare HQ for attendance tracking.',
    save_fn=_handle_attendance_tracking_role,
)

GEOSPATIAL = StaticToggle(
    'geospatial',
    'Allows access to GIS functionality',
    TAG_SOLUTIONS_LIMITED,
    namespaces=[NAMESPACE_DOMAIN],
    description='Additional views will be added allowing for visually viewing '
                'and assigning cases on a map.'

)

FCM_NOTIFICATION = StaticToggle(
    'fcm_notification',
    'Allows access to FCM Push Notifications',
    TAG_CUSTOM,
    namespaces=[NAMESPACE_DOMAIN],
    description='Push Notification option will be available in content for '
                'Conditional Alerts in Messaging.'
)

SHOW_OWNER_LOCATION_PROPERTY_IN_REPORT_BUILDER_TOGGLE = StaticToggle(
    'show_owner_location_property_in_report_builder',
    label='Show an additional "Owner (Location)" property in report builder reports.',
    tag=TAG_SOLUTIONS_OPEN,
    namespaces=[NAMESPACE_DOMAIN],
    help_link='https://confluence.dimagi.com/display/saas/Enable+creation+of+report+builder+reports+that+are+location+safe',  # noqa: E501
    description='This can be used to create report builder reports that are location-safe.'
)


class FrozenPrivilegeToggle(StaticToggle):
    """
    A special toggle to represent a legacy toggle that should't be
    edited via the UI or the code and its new associated privilege.

    This can be used when releasing a domain-only Toggle to general
    availability as a new paid privilege to support domains that
    may not have the privilege but had the toggle enabled historically.

    To do this, simply change the toggle type to FrozenPrivilegeToggle
    and pass the privilege as the first argument to it.

    For e.g.
    If a toggle were defined as below
        MY_DOMAIN_TOGGLE = StaticToggle(
            'toggle_name',
            'Title',
            TAG_PRODUCT,
            namespaces=[NAMESPACE_DOMAIN],
            description='Description'
        )
    It can be converted to a FrozenPrivilegeToggle by defining.
        MY_DOMAIN_TOGGLE = FrozenPrivilegeToggle(
            privilege_name
            'toggle_name',
            'Title',
            TAG_PRODUCT,
            namespaces=[NAMESPACE_DOMAIN],
            description='Description'
        )
    """

    def __init__(self, privilege_slug, *args, **kwargs):
        self.privilege_slug = privilege_slug
        super(FrozenPrivilegeToggle, self).__init__(*args, **kwargs)


def frozen_toggles_by_privilege():
    return {
        t.privilege_slug: t
        for t in all_toggles_by_name_in_scope(globals(), FrozenPrivilegeToggle).values()
    }


def domain_has_privilege_from_toggle(privilege_slug, domain):
    toggle = frozen_toggles_by_privilege().get(privilege_slug)
    return toggle and toggle.enabled(domain)


FORM_LINK_WORKFLOW = FrozenPrivilegeToggle(
    privileges.FORM_LINK_WORKFLOW,
    'form_link_workflow',
    'Form linking workflow available on forms',
    TAG_SOLUTIONS_CONDITIONAL,
    [NAMESPACE_DOMAIN],
    help_link='https://confluence.dimagi.com/display/saas/Form+Link+Workflow+Feature+Flag',
)

PHONE_HEARTBEAT = FrozenPrivilegeToggle(
    privileges.PHONE_APK_HEARTBEAT,
    'phone_apk_heartbeat',
    "Ability to configure a mobile feature to prompt users to update to latest CommCare app and apk",
    TAG_SOLUTIONS_CONDITIONAL,
    [NAMESPACE_DOMAIN]
)


MOBILE_USER_DEMO_MODE = FrozenPrivilegeToggle(
    privileges.PRACTICE_MOBILE_WORKERS,
    'mobile_user_demo_mode',
    'Ability to make a mobile worker into Demo only mobile worker',
    TAG_SOLUTIONS_OPEN,
    help_link='https://confluence.dimagi.com/display/GS/Demo+Mobile+Workers+and+Practice+Mode',
    namespaces=[NAMESPACE_DOMAIN]
)


VIEW_APP_CHANGES = FrozenPrivilegeToggle(
    privileges.VIEW_APP_DIFF,
    'app-changes-with-improved-diff',
    'Improved app changes view',
    TAG_SOLUTIONS_OPEN,
    [NAMESPACE_DOMAIN, NAMESPACE_USER],
    help_link="https://confluence.dimagi.com/display/saas/Viewing+App+Changes+between+versions",
)


CASE_LIST_EXPLORER = FrozenPrivilegeToggle(
    privileges.CASE_LIST_EXPLORER,
    'case_list_explorer',
    label='Show the case list explorer report',
    tag=TAG_SOLUTIONS_OPEN,
    namespaces=[NAMESPACE_DOMAIN],
    save_fn=_ensure_search_index_is_enabled,
    help_link='https://confluence.dimagi.com/display/commcarepublic/Case+List+Explorer',
)


DATA_FILE_DOWNLOAD = FrozenPrivilegeToggle(
    privileges.DATA_FILE_DOWNLOAD,
    'data_file_download',
    label='Offer hosting and sharing data files for downloading from a secure '
          'dropzone',
    tag=TAG_SOLUTIONS_OPEN,
    namespaces=[NAMESPACE_DOMAIN],
    help_link='https://confluence.dimagi.com/display/saas/Offer+hosting+and+'
              'sharing+data+files+for+downloading+from+a+secure+dropzone',
)

REGEX_FIELD_VALIDATION = FrozenPrivilegeToggle(
    privileges.REGEX_FIELD_VALIDATION,
    'regex_field_validation',
    label='Regular Expression Validation for Custom Data Fields',
    tag=TAG_SOLUTIONS_OPEN,
    namespaces=[NAMESPACE_DOMAIN],
    description="This flag adds the option to specify a regular expression "
                "(regex) to validate custom user data, custom location data, "
                "and/or custom product data fields.",
    help_link='https://confluence.dimagi.com/display/saas/Regular+Expression+Validation+for+Custom+Data+Fields',
)

LOCATION_SAFE_CASE_IMPORTS = FrozenPrivilegeToggle(
    privileges.LOCATION_SAFE_CASE_IMPORTS,
    'location_safe_case_imports',
    label='Location-restricted users can import cases at their location or below',
    tag=TAG_SOLUTIONS_OPEN,
    namespaces=[NAMESPACE_DOMAIN],
    description='Allow location-restricted users to import cases owned at their location or below',
)

FORM_CASE_IDS_CASE_IMPORTER = FrozenPrivilegeToggle(
    privileges.FORM_CASE_IDS_CASE_IMPORTER,
    'form_case_ids_case_importer',
    label='Download buttons for Form- and Case IDs on Case Importer',
    tag=TAG_SOLUTIONS_OPEN,
    namespaces=[NAMESPACE_DOMAIN],
    description='Display the "Form IDs" and "Case IDs" download buttons on Case Importer',
)

EXPORT_MULTISORT = FrozenPrivilegeToggle(
    privileges.EXPORT_MULTISORT,
    'export_multisort',
    label='Sort multiple rows in exports simultaneously',
    tag=TAG_SOLUTIONS_OPEN,
    namespaces=[NAMESPACE_DOMAIN],
    description='Sort multiple rows in exports simultaneously',
)

EXPORT_OWNERSHIP = FrozenPrivilegeToggle(
    privileges.EXPORT_OWNERSHIP,
    'export_ownership',
    label='Allow exports to have ownership',
    tag=TAG_SOLUTIONS_OPEN,
    namespaces=[NAMESPACE_DOMAIN],
    description='Allow exports to have ownership',
)

FORCE_ANNUAL_TOS = StaticToggle(
    'annual_terms_of_service',
    "USH Specific toggle that forces users to agree to terms of service annually.",
    TAG_CUSTOM,
    namespaces=[NAMESPACE_DOMAIN],
)

FILTERED_BULK_USER_DOWNLOAD = FrozenPrivilegeToggle(
    privileges.FILTERED_BULK_USER_DOWNLOAD,
    'filtered_bulk_user_download',
    label='Bulk user management features',
    tag=TAG_SOLUTIONS_OPEN,
    namespaces=[NAMESPACE_DOMAIN],
    description="""
        For mobile users, enables bulk deletion page and bulk lookup page.
        For web users, enables filtered download page.
    """,
    help_link='https://confluence.dimagi.com/display/commcarepublic/Bulk+User+Management'
)

APPLICATION_ERROR_REPORT = FrozenPrivilegeToggle(
    privileges.APPLICATION_ERROR_REPORT,
    'application_error_report',
    label='Show Application Error Report',
    tag=TAG_SOLUTIONS_OPEN,
    namespaces=[NAMESPACE_DOMAIN],
    description="Show Application Error Report.",
    # TODO: Move to public wiki
    help_link='https://confluence.dimagi.com/display/saas/Show+Application+Error+Report+Feature+Flag'
<<<<<<< HEAD
)

DATA_DICTIONARY = FrozenPrivilegeToggle(
    privileges.DATA_DICTIONARY,
    'data_dictionary',
    label='Project level data dictionary of cases',
    tag=TAG_SOLUTIONS_OPEN,
    namespaces=[NAMESPACE_DOMAIN],
    description='Project level data dictionary of cases',
    help_link='https://confluence.dimagi.com/display/commcarepublic/Data+Dictionary'
)

SHOW_OWNER_LOCATION_PROPERTY_IN_REPORT_BUILDER = FrozenPrivilegeToggle(
    privileges.SHOW_OWNER_LOCATION_PROPERTY_IN_REPORT_BUILDER,
    'show_owner_location_property_in_report_builder',
    label='Show an additional "Owner (Location)" property in report builder reports.',
    tag=TAG_SOLUTIONS_OPEN,
    namespaces=[NAMESPACE_DOMAIN],
    help_link='https://confluence.dimagi.com/display/saas/Enable+creation+of+report+builder+reports+that+are+location+safe',  # noqa: E501
    description='This can be used to create report builder reports that are location-safe.'
=======
>>>>>>> 9ade2896
)<|MERGE_RESOLUTION|>--- conflicted
+++ resolved
@@ -2591,7 +2591,6 @@
     description="Show Application Error Report.",
     # TODO: Move to public wiki
     help_link='https://confluence.dimagi.com/display/saas/Show+Application+Error+Report+Feature+Flag'
-<<<<<<< HEAD
 )
 
 DATA_DICTIONARY = FrozenPrivilegeToggle(
@@ -2602,16 +2601,4 @@
     namespaces=[NAMESPACE_DOMAIN],
     description='Project level data dictionary of cases',
     help_link='https://confluence.dimagi.com/display/commcarepublic/Data+Dictionary'
-)
-
-SHOW_OWNER_LOCATION_PROPERTY_IN_REPORT_BUILDER = FrozenPrivilegeToggle(
-    privileges.SHOW_OWNER_LOCATION_PROPERTY_IN_REPORT_BUILDER,
-    'show_owner_location_property_in_report_builder',
-    label='Show an additional "Owner (Location)" property in report builder reports.',
-    tag=TAG_SOLUTIONS_OPEN,
-    namespaces=[NAMESPACE_DOMAIN],
-    help_link='https://confluence.dimagi.com/display/saas/Enable+creation+of+report+builder+reports+that+are+location+safe',  # noqa: E501
-    description='This can be used to create report builder reports that are location-safe.'
-=======
->>>>>>> 9ade2896
 )