--- conflicted
+++ resolved
@@ -2464,7 +2464,6 @@
     namespaces=[NAMESPACE_DOMAIN]
 )
 
-<<<<<<< HEAD
 
 VIEW_APP_CHANGES = FrozenPrivilegeToggle(
     privileges.VIEW_APP_DIFF,
@@ -2473,7 +2472,8 @@
     TAG_SOLUTIONS_OPEN,
     [NAMESPACE_DOMAIN, NAMESPACE_USER],
     help_link="https://confluence.dimagi.com/display/saas/Viewing+App+Changes+between+versions",
-=======
+)
+
 DATA_FILE_DOWNLOAD = FrozenPrivilegeToggle(
     privileges.DATA_FILE_DOWNLOAD,
     'data_file_download',
@@ -2483,5 +2483,4 @@
     namespaces=[NAMESPACE_DOMAIN],
     help_link='https://confluence.dimagi.com/display/saas/Offer+hosting+and+'
               'sharing+data+files+for+downloading+from+a+secure+dropzone',
->>>>>>> 47147105
 )