--- conflicted
+++ resolved
@@ -2159,7 +2159,6 @@
     [NAMESPACE_DOMAIN],
 )
 
-<<<<<<< HEAD
 SAVE_ONLY_EDITED_FORM_FIELDS = FeatureRelease(
     'save-only-edited-form-fields',
     'Save a form field only if the answer has been edited',
@@ -2170,11 +2169,11 @@
     Enable a checkbox for the ability to save a form question's answer in Case Management in App
     Manager only if the question's inputted answer has been edited
     """
-=======
+)
+
 SUPPORT_EXPANDED_COLUMN_IN_REPORTS = StaticToggle(
     'support_expanded_column_in_reports',
     'Support count per choice column to show up in multibar graph in reports',
     TAG_CUSTOM,
     namespaces=[NAMESPACE_DOMAIN]
->>>>>>> 8810fdfb
 )