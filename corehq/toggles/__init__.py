--- conflicted
+++ resolved
@@ -2465,18 +2465,13 @@
     help_link='https://confluence.dimagi.com/display/saas/Form+Link+Workflow+Feature+Flag',
 )
 
-<<<<<<< HEAD
-=======
-
->>>>>>> 12c84f25
+
 PHONE_HEARTBEAT = FrozenPrivilegeToggle(
     privileges.PHONE_APK_HEARTBEAT,
     'phone_apk_heartbeat',
     "Ability to configure a mobile feature to prompt users to update to latest CommCare app and apk",
     TAG_SOLUTIONS_CONDITIONAL,
     [NAMESPACE_DOMAIN]
-<<<<<<< HEAD
-=======
 )
 
 
@@ -2487,5 +2482,4 @@
     namespaces=[NAMESPACE_DOMAIN],
     description='This feature allows for form and case submissions via the Submission API '
                 'without the metadata node.'
->>>>>>> 12c84f25
 )