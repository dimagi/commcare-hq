import hashlib
import inspect
import math
from functools import wraps
from importlib import import_module
from typing import List

from django.conf import settings
from django.contrib import messages
from django.http import Http404
from django.urls import reverse
from django.utils.html import format_html
from django.utils.safestring import mark_safe

from attr import attrib, attrs
from couchdbkit import ResourceNotFound
from memoized import memoized

from corehq import privileges
from corehq.extensions import ResultFormat, extension_point
from corehq.util.quickcache import quickcache

from .models import Toggle
from .shortcuts import set_toggle, toggle_enabled


@attrs(frozen=True)
class Tag:
    name = attrib(type=str)
    css_class = attrib(type=str)
    description = attrib(type=str)

    @property
    def index(self):
        return ALL_TAGS.index(self)


TAG_CUSTOM = Tag(
    name='One-Off / Custom',
    css_class='warning',
    description="This feature flag was created for one specific project. "
                "Please don't enable it for any other projects. "
                "This is NOT SUPPORTED outside of that project and may break other features.",
)
TAG_DEPRECATED = Tag(
    name='Deprecated',
    css_class='danger',
    description="This feature flag is being removed. "
                "Do not add any new projects to this list.",
)
TAG_PRODUCT = Tag(
    name='Product',
    css_class='success',
    description="This is a core-product feature that you should feel free to "
                "use.  We've feature-flagged until release.",
)
TAG_PREVIEW = Tag(
    name='Preview',
    css_class='default',
    description='',
)
TAG_RELEASE = Tag(
    name='Release',
    css_class='release',
    description='This is a feature that is in the process of being released.',
)
TAG_SAAS_CONDITIONAL = Tag(
    name='SaaS - Conditional Use',
    css_class='primary',
    description="When enabled, “SaaS - Conditional Use” feature flags will be fully supported by the SaaS team. "
                "Please confirm with the SaaS Product team before enabling “SaaS - Conditional Use” flags for an external "  # noqa: E501
                "customer."
)
TAG_SOLUTIONS = Tag(
    name='Solutions',
    css_class='info',
    description="These features are only available for our services projects. This may affect support and "
                "pricing when the project is transitioned to a subscription."
)
TAG_SOLUTIONS_OPEN = Tag(
    name='Solutions - Open Use',
    css_class='info',
    description="These features are only available for our services projects. This may affect support and "
                "pricing when the project is transitioned to a subscription. Open Use Solutions Feature Flags can be "  # noqa: E501
                "enabled by GS."
)
TAG_SOLUTIONS_CONDITIONAL = Tag(
    name='Solutions - Conditional Use',
    css_class='info',
    description="These features are only available for our services projects. This may affect support and "
                "pricing when the project is transitioned to a subscription. Conditional Use Solutions Feature Flags can be "  # noqa: E501
                "complicated and should be enabled by GS only after ensuring your partners have the proper training materials."  # noqa: E501
)
TAG_SOLUTIONS_LIMITED = Tag(
    name='Solutions - Limited Use',
    css_class='info',
    description=mark_safe(  # nosec: no user input
        'These features are only available for our services projects. This '
        'may affect support and pricing when the project is transitioned to a '
        'subscription. Limited Use Solutions Feature Flags cannot be enabled '
        'by GS before submitting a <a href="https://docs.google.com/forms/d/e/'
        '1FAIpQLSfsX0K05nqflGdboeRgaa40HMfFb2DjGUbP4cKJL76ieS_TAA/viewform">'
        'SolTech Feature Flag Request</a>.'
    )
)
TAG_INTERNAL = Tag(
    name='Internal Engineering Tools',
    css_class='default',
    description="These are tools for our engineering team to use to manage the product",
)
# Order roughly corresponds to how much we want you to use it
ALL_TAG_GROUPS = [TAG_SOLUTIONS, TAG_PRODUCT, TAG_CUSTOM, TAG_INTERNAL, TAG_RELEASE, TAG_DEPRECATED]
ALL_TAGS = [
    TAG_SOLUTIONS_OPEN,
    TAG_SOLUTIONS_CONDITIONAL,
    TAG_SOLUTIONS_LIMITED,
    TAG_SAAS_CONDITIONAL,
] + ALL_TAG_GROUPS


class StaticToggle(object):

    def __init__(
        self,
        slug,
        label,
        tag,
        namespaces=None,
        help_link=None,
        description=None,
        save_fn=None,
        enabled_for_new_domains_after=None,
        enabled_for_new_users_after=None,
        relevant_environments=None,
        notification_emails=None,
        parent_toggles=None,
    ):
        self.slug = slug
        self.label = label
        self.tag = tag
        self.help_link = help_link
        self.description = description
        # Optionally provide a callable to be called whenever the toggle is
        # updated.  This is only applicable to domain toggles.  It must accept
        # two parameters, `domain_name` and `toggle_is_enabled`
        self.save_fn = save_fn
        # Toggles can be declared in localsettings statically
        #   to avoid cache lookups
        self.always_enabled = set(
            settings.STATIC_TOGGLE_STATES.get(self.slug, {}).get('always_enabled', []))
        self.always_disabled = set(
            settings.STATIC_TOGGLE_STATES.get(self.slug, {}).get('always_disabled', []))
        self.enabled_for_new_domains_after = enabled_for_new_domains_after
        self.enabled_for_new_users_after = enabled_for_new_users_after
        # pass in a set of environments where this toggle applies
        self.relevant_environments = relevant_environments

        parent_toggles = parent_toggles or []
        for dependency in parent_toggles:
            parent_toggles.extend(dependency.parent_toggles)

        self.parent_toggles = parent_toggles

        if namespaces:
            self.namespaces = [None if n == NAMESPACE_USER else n for n in namespaces]
        else:
            self.namespaces = [None]
        self.notification_emails = notification_emails

        for dependency in self.parent_toggles:
            if not set(self.namespaces) & set(dependency.namespaces):
                raise Exception(
                    "Namespaces of dependent toggles must overlap with dependency:"
                    f" {self.slug}, {dependency.slug}")

    def enabled(self, item, namespace=Ellipsis):
        if self.relevant_environments and not (
            settings.SERVER_ENVIRONMENT in self.relevant_environments
            or settings.DEBUG
        ):
            # Don't even bother looking it up in the cache
            return False
        if item in self.always_enabled:
            return True
        elif item in self.always_disabled:
            return False

        if namespace == NAMESPACE_USER:
            namespace = None  # because:
            #     __init__() ... self.namespaces = [None if n == NAMESPACE_USER else n for n in namespaces]
        if namespace is not Ellipsis and namespace not in self.namespaces:
            # short circuit if we're checking an item that isn't supported by this toggle
            return False

        domain_enabled_after = self.enabled_for_new_domains_after
        if (domain_enabled_after is not None and NAMESPACE_DOMAIN in self.namespaces
                and was_domain_created_after(item, domain_enabled_after)):
            return True

        user_enabled_after = self.enabled_for_new_users_after
        if (user_enabled_after is not None and was_user_created_after(item, user_enabled_after)):
            return True

        namespaces = self.namespaces if namespace is Ellipsis else [namespace]
        return any([toggle_enabled(self.slug, item, namespace=n) for n in namespaces])

    def enabled_for_request(self, request):
        return (
            None in self.namespaces
            and hasattr(request, 'user')
            and self.enabled(request.user.username, namespace=None)
        ) or (
            NAMESPACE_DOMAIN in self.namespaces
            and hasattr(request, 'domain')
            and self.enabled(request.domain, namespace=NAMESPACE_DOMAIN)
        ) or (
            NAMESPACE_EMAIL_DOMAIN in self.namespaces
            and hasattr(request, 'user')
            and self.enabled(
                request.user.email or request.user.username,
                namespace=NAMESPACE_EMAIL_DOMAIN
            )
        )

    def set(self, item, enabled, namespace=None):
        if namespace == NAMESPACE_USER:
            namespace = None  # because:
            #     __init__() ... self.namespaces = [None if n == NAMESPACE_USER else n for n in namespaces]

        if namespace not in self.namespaces:
            return False

        return set_toggle(self.slug, item, enabled, namespace)

    def required_decorator(self):
        """
        Returns a view function decorator that checks to see if the domain
        or user in the request has the appropriate toggle enabled.
        """

        def decorator(view_func):
            @wraps(view_func)
            def wrapped_view(request, *args, **kwargs):
                if self.enabled_for_request(request):
                    return view_func(request, *args, **kwargs)
                if request.user.is_superuser:
                    from corehq.apps.toggle_ui.views import ToggleEditView
                    toggle_url = reverse(ToggleEditView.urlname, args=[self.slug])
                    messages.warning(
                        request,
                        format_html(
                            'This <a href="{}">feature flag</a> should be enabled '
                            'to access this URL',
                            toggle_url
                        ),
                        fail_silently=True,  # workaround for tests: https://code.djangoproject.com/ticket/17971
                    )
                raise Http404()

            return wrapped_view

        return decorator

    def get_enabled_domains(self):
        try:
            toggle = Toggle.get(self.slug)
        except ResourceNotFound:
            return []

        enabled_users = toggle.enabled_users
        domains = {user.split('domain:')[1] for user in enabled_users if 'domain:' in user}
        domains |= self.always_enabled
        domains -= self.always_disabled
        return list(domains)

    def get_enabled_users(self):
        try:
            toggle = Toggle.get(self.slug)
        except ResourceNotFound:
            return []

        return [user for user in toggle.enabled_users if not user.startswith("domain:")]


def was_domain_created_after(domain, checkpoint):
    """
    Return true if domain was created after checkpoint

    :param domain: Domain name (string).
    :param checkpoint: datetime object.
    """
    from corehq.apps.domain.models import Domain
    domain_obj = Domain.get_by_name(domain)
    return (
        domain_obj is not None
        and domain_obj.date_created is not None
        and domain_obj.date_created > checkpoint
    )


def was_user_created_after(username, checkpoint):
    """
    Return true if user was created after checkpoint

    :param username: Web User username (string).
    :param checkpoint: datetime object.
    """
    from corehq.apps.users.models import WebUser
    user = WebUser.get_by_username(username)
    return (
        user is not None
        and user.created_on is not None
        and user.created_on > checkpoint
    )


def deterministic_random(input_string):
    """
    Returns a deterministically random number between 0 and 1 based on the
    value of the string. The same input should always produce the same output.
    """
    if isinstance(input_string, str):
        input_string = input_string.encode('utf-8')
    return float.fromhex(hashlib.md5(input_string).hexdigest()) / math.pow(2, 128)


class PredictablyRandomToggle(StaticToggle):
    """
    A toggle that is predictably random based off some axis. Useful for for doing
    a randomized rollout of a feature. E.g. "turn this on for 5% of domains", or
    "turn this on for 40% of users".

    It extends StaticToggle, so individual domains/users can also be explicitly added.
    """

    def __init__(
        self,
        slug,
        label,
        tag,
        namespaces,
        randomness,
        help_link=None,
        description=None,
        relevant_environments=None,
        notification_emails=None,
        parent_toggles=None
    ):
        super(PredictablyRandomToggle, self).__init__(slug, label, tag, list(namespaces),
                                                      help_link=help_link, description=description,
                                                      relevant_environments=relevant_environments,
                                                      notification_emails=notification_emails,
                                                      parent_toggles=parent_toggles)
        _ensure_valid_namespaces(namespaces)
        _ensure_valid_randomness(randomness)
        self.randomness = randomness

    @property
    def randomness_percent(self):
        return "{:.0f}".format(self.randomness * 100)

    def _get_identifier(self, item):
        return '{}:{}:{}'.format(self.namespaces, self.slug, item)

    def enabled(self, item, namespace=Ellipsis):
        if self.relevant_environments and not (
            settings.SERVER_ENVIRONMENT in self.relevant_environments
            or settings.DEBUG
        ):
            # Don't even bother looking it up in the cache
            return False

        if namespace == NAMESPACE_USER:
            namespace = None  # because:
            # StaticToggle.__init__(): self.namespaces = [None if n == NAMESPACE_USER else n for n in namespaces]

        all_namespaces = {None if n == NAMESPACE_USER else n for n in ALL_RANDOM_NAMESPACES}
        if namespace is Ellipsis and set(self.namespaces) != all_namespaces:
            raise ValueError(
                'PredictablyRandomToggle.enabled() cannot be determined for toggle "{slug}" because it is not '
                'available for all namespaces and the namespace of "{item}" is not given.'.format(
                    slug=self.slug,
                    item=item,
                )
            )

        if settings.DISABLE_RANDOM_TOGGLES:
            return False
        elif item in self.always_disabled:
            return False
        elif namespace is not Ellipsis and namespace not in self.namespaces:
            return False
        return (
            (item and deterministic_random(self._get_identifier(item)) < self.randomness)
            or super(PredictablyRandomToggle, self).enabled(item, namespace)
        )


class DynamicallyPredictablyRandomToggle(PredictablyRandomToggle):
    """
    A PredictablyRandomToggle whose randomness can be configured via the database/UI.
    """
    RANDOMNESS_KEY = 'hq_dynamic_randomness'

    def __init__(
        self,
        slug,
        label,
        tag,
        namespaces,
        default_randomness=0.0,
        help_link=None,
        description=None,
        relevant_environments=None,
        notification_emails=None,
        parent_toggles=None
    ):
        super(PredictablyRandomToggle, self).__init__(slug, label, tag, list(namespaces),
                                                      help_link=help_link, description=description,
                                                      relevant_environments=relevant_environments,
                                                      notification_emails=notification_emails,
                                                      parent_toggles=parent_toggles)
        _ensure_valid_namespaces(namespaces)
        _ensure_valid_randomness(default_randomness)
        self.default_randomness = default_randomness

    @property
    @quickcache(vary_on=['self.slug'])
    def randomness(self):
        # a bit hacky: leverage couch's dynamic properties to just tack this onto the couch toggle doc
        try:
            toggle = Toggle.get(self.slug)
        except ResourceNotFound:
            return self.default_randomness
        dynamic_randomness = getattr(toggle, self.RANDOMNESS_KEY, self.default_randomness)
        try:
            dynamic_randomness = float(dynamic_randomness)
            return dynamic_randomness
        except ValueError:
            return self.default_randomness


class FeatureRelease(DynamicallyPredictablyRandomToggle):
    """This class is designed to allow release of features in a controlled manner.
    The primary purpose is to decouple code deploys from feature releases.

    In addition the normal arguments, feature release toggles must also provide
    an 'owner' to indicate the member of the team responsible for releasing this feature.
    This will be displayed on the UI when editing the toggle.
    """

    def __init__(
        self,
        slug,
        label,
        tag,
        namespaces,
        owner,
        default_randomness=0.0,
        help_link=None,
        description=None,
        relevant_environments=None,
        notification_emails=None,
        parent_toggles=None
    ):
        super().__init__(
            slug, label, tag, namespaces,
            default_randomness=default_randomness,
            help_link=help_link,
            description=description,
            relevant_environments=relevant_environments,
            notification_emails=notification_emails,
            parent_toggles=parent_toggles
        )
        self.owner = owner


# if no namespaces are specified the user namespace is assumed
NAMESPACE_USER = 'user'
NAMESPACE_DOMAIN = 'domain'
NAMESPACE_EMAIL_DOMAIN = 'email_domain'
NAMESPACE_OTHER = 'other'
ALL_NAMESPACES = [NAMESPACE_USER, NAMESPACE_DOMAIN, NAMESPACE_EMAIL_DOMAIN]
ALL_RANDOM_NAMESPACES = [NAMESPACE_USER, NAMESPACE_DOMAIN]


def any_toggle_enabled(*toggles):
    """
    Return a view decorator for allowing access if any of the given toggles are
    enabled. Example usage:

    @toggles.any_toggle_enabled(REPORT_BUILDER, USER_CONFIGURABLE_REPORTS)
    def delete_custom_report():
        pass

    """

    def decorator(view_func):
        @wraps(view_func)
        def wrapped_view(request, *args, **kwargs):
            for t in toggles:
                if t.enabled_for_request(request):
                    return view_func(request, *args, **kwargs)
            raise Http404()

        return wrapped_view

    return decorator


@extension_point(result_format=ResultFormat.FLATTEN)
def custom_toggle_modules() -> List[str]:
    """Extension point to add toggles from custom code

    Parameters:
        None

    Returns:
        List of python module strings for custom toggle modules.
    """


def all_toggles():
    """
    Loads all toggles
    """
    return list(all_toggles_by_name().values())


def all_toggle_slugs():
    """
    Provides all toggles by their slug as a list
    """
    return [toggle.slug for toggle in all_toggles()]


@memoized
def all_toggles_by_name():
    # trick for listing the attributes of the current module.
    # http://stackoverflow.com/a/990450/8207
    core_toggles = all_toggles_by_name_in_scope(globals())
    for module_name in custom_toggle_modules():
        module = import_module(module_name)
        core_toggles.update(all_toggles_by_name_in_scope(module.__dict__))
    return core_toggles


def all_toggles_by_name_in_scope(scope_dict, toggle_class=StaticToggle):
    result = {}
    for toggle_name, toggle in scope_dict.items():
        if not toggle_name.startswith('__'):
            if toggle_class == FrozenPrivilegeToggle:
                # Include only FrozenPrivilegeToggle types
                include = isinstance(toggle, FrozenPrivilegeToggle)
            else:
                # Exclude FrozenPrivilegeToggle but include other subclasses such as FeatureRelease
                include = isinstance(toggle, toggle_class) and not isinstance(toggle, FrozenPrivilegeToggle)
            if include:
                result[toggle_name] = toggle
    return result


def toggles_dict(username=None, domain=None):
    """
    Loads all toggles into a dictionary for use in JS

    (only enabled toggles are included)
    """
    by_name = all_toggles_by_name()
    enabled = set()
    if username:
        enabled |= toggles_enabled_for_user(username)
    if domain:
        enabled |= toggles_enabled_for_domain(domain)
    return {by_name[name].slug: True for name in enabled if name in by_name}


def toggle_values_by_name(username, domain):
    """
    Loads all toggles into a dictionary for use in JS
    """
    all_enabled = toggles_enabled_for_user(username) | toggles_enabled_for_domain(domain)

    return {
        toggle_name: toggle_name in all_enabled
        for toggle_name in all_toggles_by_name().keys()
    }


@quickcache(["domain"], timeout=24 * 60 * 60, skip_arg=lambda _: settings.UNIT_TESTING)
def toggles_enabled_for_domain(domain):
    """Return set of toggle names that are enabled for the given domain"""
    return {
        toggle_name
        for toggle_name, toggle in all_toggles_by_name().items()
        if toggle.enabled(domain, NAMESPACE_DOMAIN)
    }


@quickcache(["username"], timeout=24 * 60 * 60, skip_arg=lambda _: settings.UNIT_TESTING)
def toggles_enabled_for_user(username):
    """Return set of toggle names that are enabled for the given user"""
    return {
        toggle_name
        for toggle_name, toggle in all_toggles_by_name().items()
        if toggle.enabled(username, NAMESPACE_USER)
    }


@quickcache(["email"], timeout=24 * 60 * 60, skip_arg=lambda _: settings.UNIT_TESTING)
def toggles_enabled_for_email_domain(email):
    """Return set of toggle names that are enabled for the given email"""
    return {
        toggle_name
        for toggle_name, toggle in all_toggles_by_name().items()
        if toggle.enabled(email, NAMESPACE_EMAIL_DOMAIN)
    }


def toggles_enabled_for_request(request):
    """Return set of toggle names that are enabled for a particular request"""
    toggles = set()

    if hasattr(request, 'domain'):
        toggles = toggles | toggles_enabled_for_domain(request.domain)

    if hasattr(request, 'user'):
        toggles = toggles | toggles_enabled_for_user(request.user.username)
        toggles = toggles | toggles_enabled_for_email_domain(getattr(request.user, 'email', request.user.username))

    return toggles


def _ensure_valid_namespaces(namespaces):
    if not namespaces:
        raise Exception('namespaces must be defined!')


def _ensure_valid_randomness(randomness):
    if not 0 <= randomness <= 1:
        raise Exception('randomness must be between 0 and 1!')


APP_BUILDER_CUSTOM_PARENT_REF = StaticToggle(
    'custom-parent-ref',
    'ICDS: Custom case parent reference',
    TAG_CUSTOM,
    [NAMESPACE_DOMAIN],
)

LAZY_LOAD_MULTIMEDIA = StaticToggle(
    'optional-media',
    'ICDS: Lazy load multimedia files in Updates',
    TAG_CUSTOM,
    [NAMESPACE_DOMAIN],
)

APP_BUILDER_ADVANCED = StaticToggle(
    'advanced-app-builder',
    'Advanced Module in App-Builder',
    TAG_SOLUTIONS_LIMITED,
    [NAMESPACE_DOMAIN],
    description="Advanced Modules allow you to autoload and manage multiple case types, "
                "but may behave in unexpected ways.",
    help_link='https://confluence.dimagi.com/display/saas/Advanced+Modules',
)

APP_BUILDER_SHADOW_MODULES = StaticToggle(
    'shadow-app-builder',
    'Shadow Modules',
    TAG_SOLUTIONS_CONDITIONAL,
    [NAMESPACE_DOMAIN],
    help_link='https://confluence.dimagi.com/display/saas/Shadow+Modules+and+Forms',
)

V1_SHADOW_MODULES = StaticToggle(
    'v1-shadows',
    'Allow creation and management of deprecated Shadow Module behaviour',
    TAG_SOLUTIONS_CONDITIONAL,
    [NAMESPACE_DOMAIN],
    help_link='https://github.com/dimagi/commcare-hq/blob/master/docs/apps/advanced_app_features.rst#shadow-modules',  # noqa
)

CASE_LIST_CUSTOM_XML = StaticToggle(
    'case_list_custom_xml',
    'Allow custom XML to define case lists (ex. for case tiles)',
    TAG_SOLUTIONS_LIMITED,
    [NAMESPACE_DOMAIN],
    help_link='https://confluence.dimagi.com/pages/viewpage.action?'
              'spaceKey=saas&title=Allow+Configuration+of+Case+List+Tiles',
)

CASE_LIST_CUSTOM_VARIABLES = StaticToggle(
    'case_list_custom_variables',
    'Show editor for entering custom variables',
    TAG_SOLUTIONS_LIMITED,
    [NAMESPACE_DOMAIN],
    description='Defines custom variables that can be used in case list or detail calculations',
)

CASE_LIST_TILE = StaticToggle(
    'case_list_tile',
    'REC/USH: Case tile templates',
    TAG_CUSTOM,
    [NAMESPACE_DOMAIN],
    help_link='https://confluence.dimagi.com/pages/viewpage.action?'
              'spaceKey=saas&title=Allow+Configuration+of+Case+List+Tiles',
)

CASE_LIST_TILE_CUSTOM = StaticToggle(
    'case_list_tile_custom',
    'USH: Configure custom case tile for case list and case detail',
    TAG_CUSTOM,
    [NAMESPACE_DOMAIN],
    help_link='https://confluence.dimagi.com/pages/viewpage.action?'
              'spaceKey=saas&title=Allow+Configuration+of+Case+List+Tiles',
    parent_toggles=[CASE_LIST_TILE],
)

CASE_LIST_MAP = StaticToggle(
    'case_list_map',
    'USH: Allow use of a map in the case list in Web Apps',
    TAG_CUSTOM,
    [NAMESPACE_DOMAIN],
    help_link='https://confluence.dimagi.com/pages/viewpage.action?'
              'spaceKey=saas&title=Allow+Configuration+of+Case+List+Tiles',
)

CASE_LIST_LAZY = StaticToggle(
    'case_list_lazy',
    'USH: Add option to lazy load case list',
    TAG_CUSTOM,
    [NAMESPACE_DOMAIN],
    help_link='https://confluence.dimagi.com/pages/viewpage.action?'
              'spaceKey=saas&title=Allow+Configuration+of+Case+List+Lazy',
)

SHOW_PERSIST_CASE_CONTEXT_SETTING = StaticToggle(
    'show_persist_case_context_setting',
    'Allow toggling the persistent case context tile',
    TAG_SOLUTIONS_CONDITIONAL,
    [NAMESPACE_DOMAIN],
)

FORM_LINK_ADVANCED_MODE = StaticToggle(
    'form_link_advanced_mode',
    'USH: Form linking advanced mode',
    TAG_CUSTOM,
    [NAMESPACE_DOMAIN],
    description=(
        "Switches manual datum configuration for form linking to a UI where app "
        "builders must specify the datum IDs to provide. Allows for linking to "
        "more targets, but is way harder to use."
    ),
)

CASE_LIST_LOOKUP = StaticToggle(
    'case_list_lookup',
    'Allow external android callouts to search the case list',
    TAG_SOLUTIONS_CONDITIONAL,
    [NAMESPACE_DOMAIN]
)

SSO_REMOTE_USER_MANAGEMENT = StaticToggle(
    'sso_remote_user_management',
    "Shows remote user management fields in SSO Identity Provider Form",
    TAG_PRODUCT,
    [NAMESPACE_DOMAIN, NAMESPACE_USER]
)

BIOMETRIC_INTEGRATION = StaticToggle(
    'biometric_integration',
    "Enables biometric integration (simprints) features.",
    TAG_PRODUCT,
    [NAMESPACE_DOMAIN]
)

ADD_USERS_FROM_LOCATION = StaticToggle(
    'add_users_from_location',
    "Allow users to add new mobile workers from the locations page",
    TAG_DEPRECATED,
    [NAMESPACE_DOMAIN]
)

CASE_DETAIL_PRINT = StaticToggle(
    'case_detail_print',
    'MLabour: Allowing printing of the case detail, based on an HTML template',
    TAG_CUSTOM,
    [NAMESPACE_DOMAIN],
)

COPY_FORM_TO_APP = StaticToggle(
    'copy_form_to_app',
    'Allow copying a form from one app to another',
    TAG_INTERNAL,
    [NAMESPACE_DOMAIN, NAMESPACE_USER],
)

DETAIL_LIST_TAB_NODESETS = StaticToggle(
    'detail-list-tab-nodesets',
    'Associate a nodeset with a case detail tab',
    TAG_SOLUTIONS_CONDITIONAL,
    help_link='https://confluence.dimagi.com/display/saas/Case+Detail+Nodesets',
    namespaces=[NAMESPACE_DOMAIN]
)

DHIS2_INTEGRATION = StaticToggle(
    'dhis2_integration',
    'DHIS2 Integration',
    TAG_SOLUTIONS_LIMITED,
    [NAMESPACE_DOMAIN]
)

GRAPH_CREATION = StaticToggle(
    'graph-creation',
    'Case list/detail graph creation',
    TAG_SOLUTIONS_CONDITIONAL,
    help_link='https://confluence.dimagi.com/display/GTDArchive/Graphing+in+HQ',
    namespaces=[NAMESPACE_DOMAIN]
)

IS_CONTRACTOR = StaticToggle(
    'is_contractor',
    'Is contractor',
    TAG_INTERNAL,
    description="Used to give non super-users access to select super-user features"
)

MM_CASE_PROPERTIES = StaticToggle(
    'mm_case_properties',
    'Multimedia Case Properties',
    TAG_DEPRECATED,
    help_link='https://confluence.dimagi.com/display/saas/Multimedia+Case+Properties+Feature+Flag',
    namespaces=[NAMESPACE_DOMAIN],
)

VISIT_SCHEDULER = StaticToggle(
    'app_builder_visit_scheduler',
    'ICDS: Visit Scheduler',
    TAG_CUSTOM,
    [NAMESPACE_DOMAIN, NAMESPACE_USER]
)

USER_CONFIGURABLE_REPORTS = StaticToggle(
    'user_reports',
    'User configurable reports UI',
    TAG_SOLUTIONS_LIMITED,
    [NAMESPACE_DOMAIN, NAMESPACE_USER],
    description=(
        "A feature which will allow your domain to create User Configurable Reports."
    ),
    help_link='https://confluence.dimagi.com/display/GTDArchive/User+Configurable+Reporting',
)

UCR_UPDATED_NAMING = StaticToggle(
    'ucr_updated_naming',
    'Show updated naming of UCRS',
    TAG_SAAS_CONDITIONAL,
    [NAMESPACE_DOMAIN],
    description=(
        "Displays updated UCR naming if the feature flag is enabled."
        "This is a temporary flag which would be removed when the updated naming is agreed upon by all divisons."
    )
)

LOCATIONS_IN_UCR = StaticToggle(
    'locations_in_ucr',
    'ICDS: Add Locations as one of the Source Types for User Configurable Reports',
    TAG_CUSTOM,
    [NAMESPACE_DOMAIN]
)

REPORT_BUILDER = StaticToggle(
    'report_builder',
    'Activate Report Builder for a project without setting up a subscription.',
    TAG_DEPRECATED,
    [NAMESPACE_DOMAIN],
)

UCR_SUM_WHEN_TEMPLATES = StaticToggle(
    'ucr_sum_when_templates',
    'Allow sum when template columns in dynamic UCRs',
    TAG_CUSTOM,
    [NAMESPACE_DOMAIN],
    description=(
        "Enables use of SumWhenTemplateColumn with custom expressions in dynamic UCRS."
    ),
    help_link='https://commcare-hq.readthedocs.io/ucr.html#sumwhencolumn-and-sumwhentemplatecolumn',
)

ASYNC_RESTORE = StaticToggle(
    'async_restore',
    'Generate restore response in an asynchronous task to prevent timeouts',
    TAG_INTERNAL,
    [NAMESPACE_DOMAIN],
)

REPORT_BUILDER_BETA_GROUP = StaticToggle(
    'report_builder_beta_group',
    'RB beta group',
    TAG_DEPRECATED,
    [NAMESPACE_DOMAIN],
)

SYNC_ALL_LOCATIONS = StaticToggle(
    'sync_all_locations',
    '(Deprecated) Sync the full location hierarchy when syncing location fixtures',
    TAG_DEPRECATED,
    [NAMESPACE_DOMAIN],
    description="Do not turn this feature flag. It is only used for providing compatability for old projects. "
                "We are actively trying to remove projects from this list. This functionality is now possible by using the "  # noqa: E501
                "Advanced Settings on the Organization Levels page and setting the Level to Expand From option.",
)

HIERARCHICAL_LOCATION_FIXTURE = StaticToggle(
    'hierarchical_location_fixture',
    'Display Settings To Get Hierarchical Location Fixture',
    TAG_INTERNAL,
    [NAMESPACE_DOMAIN],
    description=(
        "Do not turn this feature flag.  It is only used for providing "
        "compatability for old projects.  We are actively trying to remove "
        "projects from this list."
    ),
)

EXTENSION_CASES_SYNC_ENABLED = StaticToggle(
    'extension_sync',
    'Enable extension syncing',
    TAG_SOLUTIONS_CONDITIONAL,
    help_link='https://confluence.dimagi.com/display/saas/Extension+Cases',
    namespaces=[NAMESPACE_DOMAIN],
)

USH_DONT_CLOSE_PATIENT_EXTENSIONS = StaticToggle(
    'ush_dont_close_patient_extensions',
    'USH: Suppress closing extensions on closing hosts for host/extension pairs of patient/contact case-types',
    TAG_CUSTOM,
    namespaces=[NAMESPACE_DOMAIN],
    description="""
    Suppress the normal behaviour of 'closing host cases closes its extension cases'.
    Enabling this results in 'closing patient type cases will not close its contact type
    extension cases'. Designed for specific USH domain use-case
    """
)

DISABLE_WEB_APPS = StaticToggle(
    'disable_web_apps',
    'Disable access to Web Apps UI',
    TAG_INTERNAL,
    namespaces=[NAMESPACE_DOMAIN],
    help_link='https://confluence.dimagi.com/display/saas/Disable+access+to+Web+Apps+UI',
)

WEB_APPS_DOMAIN_BANNER = StaticToggle(
    'web_apps_domain_banner',
    'USH: Show current domain in web apps Log In As banner',
    TAG_CUSTOM,
    namespaces=[NAMESPACE_DOMAIN],
    help_link='https://confluence.dimagi.com/display/saas/USH%3A+Show+current+domain+in+web+apps+Login+As+banner',
)

WEB_APPS_UPLOAD_QUESTIONS = FeatureRelease(
    'web_apps_upload_questions',
    'USH: Support image, audio, and video questions in Web Apps',
    TAG_RELEASE,
    namespaces=[NAMESPACE_DOMAIN],
    owner='Jenny Schweers',
)

WEB_APPS_ANCHORED_SUBMIT = StaticToggle(
    'web_apps_anchored_submit',
    'USH: Keep submit button anchored at the bottom of screen for forms in Web Apps',
    TAG_CUSTOM,
    namespaces=[NAMESPACE_DOMAIN],
)

SYNC_SEARCH_CASE_CLAIM = StaticToggle(
    'search_claim',
    'Enable synchronous mobile searching and case claiming',
    TAG_SOLUTIONS_CONDITIONAL,
    help_link='https://confluence.dimagi.com/display/saas/Case+Search+and+Claim',
    namespaces=[NAMESPACE_DOMAIN]
)

USH_CASE_LIST_MULTI_SELECT = StaticToggle(
    'ush_case_list_multi_select',
    'USH: Allow selecting multiple cases from the case list',
    TAG_CUSTOM,
    namespaces=[NAMESPACE_DOMAIN],
    help_link='https://confluence.dimagi.com/display/saas/USH%3A+Allow+selecting+multiple+cases+from+the+case+list',  # noqa: E501
    description="""
    Allows user to select multiple cases and load them all into the form.
    """
)

USH_CASE_CLAIM_UPDATES = StaticToggle(
    'case_claim_autolaunch',
    "USH Specific toggle to support several different case search/claim workflows in web apps",
    TAG_CUSTOM,
    help_link='https://confluence.dimagi.com/display/USH/Case+Search+Configuration',
    namespaces=[NAMESPACE_DOMAIN],
    description="""
    USH Specific toggle to support several different case search/claim workflows in web apps:
    "search first", "see more", and "skip to default case search results", Geocoder
    and other options in Webapps Case Search.
    """,
    parent_toggles=[SYNC_SEARCH_CASE_CLAIM]
)

NO_SCROLL_IN_CASE_SEARCH = StaticToggle(
    'no_scroll_in_case_search',
    "Do not use scroll queries in case search elasticsearch queries",
    TAG_INTERNAL,
    namespaces=[NAMESPACE_DOMAIN],
    description="""
    This toggle replaces scroll queries in case search ancestor functions with
    normal search queries.
    """
)

GEOCODER_MY_LOCATION_BUTTON = StaticToggle(
    "geocoder_my_location_button",
    "USH: Add button to geocoder to populate search with the user's current location",
    TAG_RELEASE,
    namespaces=[NAMESPACE_DOMAIN],
    description="""
    When enabled this will add a small button to the geocoder widget that, when pressed, and if
    the user grants permission, will perform a reverse geocoding query based on the user's reported location.
    The result will be used to populate the search field of the geocoder widget.

    This is intended as a temporary toggle and will likely get rolled into the "USH_CASE_CLAIM_UPDATES" toggle.
    """,
    parent_toggles=[USH_CASE_CLAIM_UPDATES],
)

GEOCODER_AUTOLOAD_USER_LOCATION = StaticToggle(
    "geocoder_autoload_user_location",
    "USH: Auto-load the geocoder widget with the user's current location",
    TAG_CUSTOM,
    namespaces=[NAMESPACE_DOMAIN],
    description="""
    When enabled, and if the user grants permissions, the geocoder widget will automatically do a reverse
    geocoding query using the user's reported location The result will be used to populate the search field
    of the geocoder widget.
    """,
    parent_toggles=[USH_CASE_CLAIM_UPDATES],
)

GEOCODER_USER_PROXIMITY = StaticToggle(
    "geocoder_user_proximity",
    "USH: Adjust geocoder result to be more relevant to user and project.",
    TAG_CUSTOM,
    namespaces=[NAMESPACE_DOMAIN],
    description="""
    This has two effects on getting geocoder search results:
    1. Based on the bounding box of the project default location all result falling outside of it
       will be filtered out when used in the case search.
    2. Proximity to the users location will be taken into account for the results order.
    """,
    parent_toggles=[USH_CASE_CLAIM_UPDATES],
)

USH_SEARCH_FILTER = StaticToggle(
    'case_search_filter',
    "USH Specific toggle to use Search Filter in case search options.",
    TAG_CUSTOM,
    namespaces=[NAMESPACE_DOMAIN],
    parent_toggles=[SYNC_SEARCH_CASE_CLAIM]
)

USH_INLINE_SEARCH = StaticToggle(
    'inline_case_search',
    "USH Specific toggle to making case search user input available to other parts of the app.",
    TAG_CUSTOM,
    help_link='https://docs.google.com/document/d/1Mmx1FrYZrcEmWidqSkNjC_gWSJ6xzRFKoP3Rn_xSaj4/edit#',
    namespaces=[NAMESPACE_DOMAIN],
    description="""
    Temporary toggle to manage the release of the 'inline search' / 'case search input' feature.
    """,
    parent_toggles=[USH_CASE_CLAIM_UPDATES]
)

USH_EMPTY_CASE_LIST_TEXT = StaticToggle(
    'empty_case_list_text',
    "USH: Allow customizing the text displayed when case list contains no cases in web apps",
    TAG_CUSTOM,
    namespaces=[NAMESPACE_DOMAIN]
)

SPLIT_SCREEN_CASE_SEARCH = StaticToggle(
    'split_screen_case_search',
    "Split screen case search: In case search, show the search filters in a sidebar on the left and the results"
    " on the right.",
    TAG_CUSTOM,
    help_link='https://confluence.dimagi.com/display/USH/Split+Screen+Case+Search',
    namespaces=[NAMESPACE_DOMAIN],
    parent_toggles=[SYNC_SEARCH_CASE_CLAIM]
)

DYNAMICALLY_UPDATE_SEARCH_RESULTS = StaticToggle(
    'dynamically_update_search_results',
    "In case search with split screen case search enabled, search results update when a search field is updated"
    " without requiring the user to manually press a button to search.",
    TAG_CUSTOM,
    help_link='https://confluence.dimagi.com/display/USH/Split+Screen+Case+Search',
    namespaces=[NAMESPACE_DOMAIN],
    parent_toggles=[SPLIT_SCREEN_CASE_SEARCH]
)

USH_USERCASES_FOR_WEB_USERS = StaticToggle(
    'usercases_for_web_users',
    "USH: Enable the creation of usercases for web users.",
    TAG_CUSTOM,
    help_link='https://confluence.dimagi.com/display/saas/USH%3A+Enable+Web+User+Usercase+Creation',
    namespaces=[NAMESPACE_DOMAIN],
)

WEBAPPS_STICKY_SEARCH = StaticToggle(
    "webapps_sticky_search",
    "USH: Sticky search: In web apps, save user's most recent inputs on case search & claim screen.",
    TAG_CUSTOM,
    namespaces=[NAMESPACE_DOMAIN],
    help_link='https://confluence.dimagi.com/display/saas/COVID%3A+Web+Apps+Sticky+Search',
)

HIDE_SYNC_BUTTON = StaticToggle(
    "hide_sync_button",
    "USH: Hide Sync Button in Web Apps",
    TAG_CUSTOM,
    namespaces=[NAMESPACE_DOMAIN],
)

MULTI_VIEW_API_KEYS = StaticToggle(
    'multi_view_api_keys',
    "Multi-View API Keys",
    TAG_CUSTOM,
    namespaces=[NAMESPACE_DOMAIN],
    description="Allows users to view and copy API keys after creation",
)


def _ensure_search_index_is_enabled(domain, enabled):
    from corehq.apps.case_search.tasks import reindex_case_search_for_domain
    from corehq.apps.es import CaseSearchES
    from corehq.pillows.case_search import domain_needs_search_index
    from corehq.apps.case_search.models import DomainsNotInCaseSearchIndex

    if enabled and DomainsNotInCaseSearchIndex.objects.filter(domain=domain).exists():
        DomainsNotInCaseSearchIndex.objects.filter(domain=domain).delete()
        domain_needs_search_index.clear(domain)

    has_case_search_cases = CaseSearchES().domain(domain).count() > 0
    if enabled and not has_case_search_cases:
        reindex_case_search_for_domain.delay(domain)


EXPLORE_CASE_DATA = StaticToggle(
    'explore_case_data',
    'Show the Explore Case Data report (in dev)',
    TAG_PRODUCT,
    namespaces=[NAMESPACE_DOMAIN, NAMESPACE_USER],
    description='Show the Explore Case Data report (in dev). Please make sure the project '
    'is fully migrated to support the CaseSearch index either by enabling '
    'the Case List Explorer toggle or doing a manual migration.\n\n'
    'Please use the EXPLORE_CASE_DATA_PREVIEW Feature Preview moving forward. '
    'This will be deprecated once the Feature Preview is in full swing.',
)

ECD_MIGRATED_DOMAINS = StaticToggle(
    'ecd_migrated_domains',
    'Explore Case Data for domains that have undergone migration',
    TAG_INTERNAL,
    namespaces=[NAMESPACE_DOMAIN],
    description='Domains that have undergone migration for Explore Case Data and have a '
    'CaseSearch elasticsearch index created.\n\n'
    'NOTE: enabling this Feature Flag will NOT enable the CaseSearch index.'
)

ECD_PREVIEW_ENTERPRISE_DOMAINS = StaticToggle(
    'ecd_enterprise_domains',
    'Explore Case Data feature preview for Enterprise domains',
    TAG_INTERNAL,
    namespaces=[NAMESPACE_DOMAIN],
    description='Enterprise Domains that are eligible to view the Explore Case Data '
    'Feature Preview. By default, this feature will only be available for '
    'domains that are Advanced or Pro and have undergone the ECD migration.'
)

CASE_API_V0_6 = StaticToggle(
    'case_api_v0_6',
    'Enable the v0.6 Case API',
    TAG_SOLUTIONS_LIMITED,
    namespaces=[NAMESPACE_DOMAIN],
    save_fn=_ensure_search_index_is_enabled,
)

ACTION_TIMES_API = StaticToggle(
    'action_times_api',
    'Enable the Action Times API',
    TAG_CUSTOM,
    help_link='https://confluence.dimagi.com/display/GTD/Action+Times+API',
    namespaces=[NAMESPACE_USER],
)

HIPAA_COMPLIANCE_CHECKBOX = StaticToggle(
    'hipaa_compliance_checkbox',
    'Show HIPAA compliance checkbox',
    TAG_INTERNAL,
    [NAMESPACE_USER],
)

CAN_EDIT_EULA = StaticToggle(
    'can_edit_eula',
    "Allow user to set the custom EULA and data sharing project options.",
    TAG_INTERNAL,
    description="Whether this user can set the custom eula and data sharing internal project options. "
    "This should be a small number of DIMAGI ONLY users"
)

# This toggle offers the "multiple_apps_unlimited" mobile flag to non-Dimagi users
MOBILE_PRIVILEGES_FLAG = StaticToggle(
    'mobile_privileges_flag',
    'Offer "Enable Privileges on Mobile" flag.',
    TAG_INTERNAL,
    [NAMESPACE_USER]
)

PRODUCTS_PER_LOCATION = StaticToggle(
    'products_per_location',
    "Products Per Location: Specify products stocked at individual locations.",
    TAG_CUSTOM,
    [NAMESPACE_DOMAIN],
    description="This doesn't actually do anything yet."
)

ALLOW_CASE_ATTACHMENTS_VIEW = StaticToggle(
    'allow_case_attachments_view',
    "Explicitly allow user to access case attachments, even if they can't view the case list report.",
    TAG_CUSTOM,
    [NAMESPACE_DOMAIN, NAMESPACE_USER]
)

TRANSFER_DOMAIN = StaticToggle(
    'transfer_domain',
    'Transfer domains to different users',
    TAG_INTERNAL,
    [NAMESPACE_DOMAIN]
)

SECURE_SESSION_TIMEOUT = StaticToggle(
    'secure_session_timeout',
    "USH: Allow domain to override default length of inactivity timeout",
    TAG_CUSTOM,
    [NAMESPACE_DOMAIN],
    help_link="https://confluence.dimagi.com/display/saas/Allow+domain+to+override+default+length+of+inactivity+timeout",  # noqa: E501
)

# not referenced in code directly but passed through to vellum
# see toggles_dict

VELLUM_SAVE_TO_CASE = StaticToggle(
    'save_to_case',
    "Adds save to case as a question to the form builder",
    TAG_SAAS_CONDITIONAL,
    [NAMESPACE_DOMAIN],
    description='This flag allows case management inside repeat groups',
    help_link='https://confluence.dimagi.com/display/saas/Save+to+Case+Feature+Flag',
)

VELLUM_PRINTING = StaticToggle(
    'printing',
    "Enables the Print Android App Callout",
    TAG_SOLUTIONS_LIMITED,
    [NAMESPACE_DOMAIN],
    description='Allows printing from CommCare on the device',
    help_link='https://confluence.dimagi.com/display/saas/Printing+from+a+form+in+CommCare+Android',
)

VELLUM_DATA_IN_SETVALUE = StaticToggle(
    'allow_data_reference_in_setvalue',
    "Allow data references in a setvalue",
    TAG_SOLUTIONS_LIMITED,
    [NAMESPACE_DOMAIN],
    description="This allows referencing other questions in the form in a setvalue. "
                "This may still cause issues if the other questions have not been calculated yet",
)

VELLUM_ALLOW_BULK_FORM_ACTIONS = StaticToggle(
    'allow_bulk_form_actions',
    "Allow bulk form actions in the Form Builder",
    TAG_PRODUCT,
    [NAMESPACE_DOMAIN],
    description="This shows Bulk Form Actions (mark all questions required, "
                "set default values to matching case properties) in "
                "the Form Builder's main dropdown menu.",
)

CACHE_AND_INDEX = StaticToggle(
    'cache_and_index',
    'REC: Enable the "Cache and Index" format option when choosing sort properties '
    'in the app builder',
    TAG_CUSTOM,
    namespaces=[NAMESPACE_DOMAIN],
    help_link='https://confluence.dimagi.com/pages/viewpage.action?pageId=41484944',
)

CUSTOM_PROPERTIES = StaticToggle(
    'custom_properties',
    'Allow users to add arbitrary custom properties to their application',
    TAG_SOLUTIONS_LIMITED,
    help_link='https://confluence.dimagi.com/display/GS/CommCare+Android+Developer+Options+--+Internal#'
              'CommCareAndroidDeveloperOptions--Internal-SettingtheValueofaDeveloperOptionfromHQ',
    namespaces=[NAMESPACE_DOMAIN]
)

MOBILE_UCR = StaticToggle(
    'mobile_ucr',
    ('Mobile UCR: Configure viewing user configurable reports on the mobile '
     'through the app builder'),
    TAG_SOLUTIONS_LIMITED,
    namespaces=[NAMESPACE_DOMAIN],
    parent_toggles=[USER_CONFIGURABLE_REPORTS]
)

API_THROTTLE_WHITELIST = StaticToggle(
    'api_throttle_whitelist',
    ('API throttle whitelist'),
    TAG_INTERNAL,
    namespaces=[NAMESPACE_USER],
)

API_BLACKLIST = StaticToggle(
    'API_BLACKLIST',
    ("Blacklist API access to a user or domain that spams us"),
    TAG_INTERNAL,
    namespaces=[NAMESPACE_DOMAIN, NAMESPACE_USER],
    description="For temporary, emergency use only. If a partner doesn't properly "
                "throttle their API requests, it can hammer our infrastructure, causing "
                "outages. This will cut off the tide, but we should communicate with them "
                "immediately.",
)

FORM_SUBMISSION_BLACKLIST = StaticToggle(
    'FORM_SUBMISSION_BLACKLIST',
    ("Blacklist form submissions from a domain that spams us"),
    TAG_INTERNAL,
    namespaces=[NAMESPACE_DOMAIN],
    description="This is a temporary solution to an unusually high volume of "
                "form submissions from a domain.  We have some projects that automatically "
                "send forms. If that ever causes problems, we can use this to cut them off.",
)


def _commtrackify(domain_name, toggle_is_enabled):
    from corehq.apps.domain.models import Domain
    domain_obj = Domain.get_by_name(domain_name, strict=True)
    if domain_obj and domain_obj.commtrack_enabled != toggle_is_enabled:
        if toggle_is_enabled:
            domain_obj.convert_to_commtrack()
        else:
            domain_obj.commtrack_enabled = False
            domain_obj.save()


COMMTRACK = StaticToggle(
    'commtrack',
    "CommCare Supply",
    TAG_SOLUTIONS_LIMITED,
    description=(
        '<a href="https://help.commcarehq.org/display/commtrack/CommCare+Supply+Home">CommCare Supply</a> '
        "is a logistics and supply chain management module. It is designed "
        "to improve the management, transport, and resupply of a variety of "
        "goods and materials, from medication to food to bednets. <br/>"
    ),
    help_link='https://help.commcarehq.org/display/commtrack/CommCare+Supply+Home',
    namespaces=[NAMESPACE_DOMAIN],
    save_fn=_commtrackify,
)

NON_COMMTRACK_LEDGERS = StaticToggle(
    'non_commtrack_ledgers',
    "Enable ledgers for projects not using Supply.",
    TAG_CUSTOM,
    description=(
        'Turns on the ledger fixture and ledger transaction question types in '
        'the form builder. ONLY WORKS ON SQL DOMAINS!'
    ),
    namespaces=[NAMESPACE_DOMAIN],
)

CUSTOM_INSTANCES = StaticToggle(
    'custom_instances',
    'Inject custom instance declarations',
    TAG_CUSTOM,
    description=(
        'Enables the insertion of custom instances into a case list configuration. '
        'Currently used by SimPrints-integrated projects.'
    ),
    namespaces=[NAMESPACE_DOMAIN],
)

CUSTOM_ASSERTIONS = StaticToggle(
    'custom_assertions',
    'Inject custom assertions into the suite',
    TAG_SOLUTIONS_CONDITIONAL,
    description=(
        'Enables the insertion of custom assertions into the suite file. '
    ),
    namespaces=[NAMESPACE_DOMAIN],
    help_link="https://confluence.dimagi.com/display/saas/User+defined+assert+blocks",
)

OPENMRS_INTEGRATION = StaticToggle(
    'openmrs_integration',
    'Enable OpenMRS integration',
    TAG_SOLUTIONS_LIMITED,
    [NAMESPACE_DOMAIN],
)

SUPPORT = StaticToggle(
    'support',
    'General toggle for support features',
    TAG_INTERNAL,
    help_link='https://confluence.dimagi.com/display/saas/Support+Flag',
)

LEGACY_CHILD_MODULES = StaticToggle(
    'legacy_child_modules',
    'Legacy, non-nested sub-menus',
    TAG_DEPRECATED,
    [NAMESPACE_DOMAIN],
    description=(
        "Sub-menus are now displayed nested under their parent menu. Some "
        "apps built before this change will require that their modules be "
        "reordered to fit this paradigm. This feature flag exists to support "
        "those applications until they're transitioned."
    )
)

NON_PARENT_MENU_SELECTION = StaticToggle(
    'non_parent_menu_selection',
    'Allow selecting of module of any case-type in select-parent workflow',
    TAG_CUSTOM,
    namespaces=[NAMESPACE_DOMAIN],
    description="Allow selecting of module of any case-type in select-parent workflow",
    help_link="https://confluence.dimagi.com/display/USH/Selecting+any+case+in+%27select+parent+first%27+workflow"
)

FIXTURE_CASE_SELECTION = StaticToggle(
    'fixture_case',
    'ICDS: Allow a configurable case list that is filtered based on a fixture type and '
    'fixture selection (Due List)',
    TAG_CUSTOM,
    [NAMESPACE_DOMAIN],
)

SMS_LOG_CHANGES = StaticToggle(
    'sms_log_changes',
    'Message Log Report v2',
    TAG_SOLUTIONS_OPEN,
    [NAMESPACE_USER, NAMESPACE_DOMAIN],
    description=("This flag makes failed messages appear in the Message Log "
                 "Report, and adds Status and Event columns"),
)

EXPORT_DATA_SOURCE_DATA = StaticToggle(
    'export_data_source_data',
    'Add Export Data Source Data page',
    TAG_SOLUTIONS_LIMITED,
    [NAMESPACE_USER, NAMESPACE_DOMAIN],
    description="Add the Export Data Source Data page to the Data tab",
)


ENABLE_INCLUDE_SMS_GATEWAY_CHARGING = StaticToggle(
    'enable_include_sms_gateway_charging',
    'Enable include SMS gateway charging',
    TAG_CUSTOM,
    [NAMESPACE_DOMAIN]
)

MESSAGE_LOG_METADATA = StaticToggle(
    'message_log_metadata',
    'Include message id in Message Log export.',
    TAG_CUSTOM,
    [NAMESPACE_USER],
)

RICH_TEXT_EMAILS = StaticToggle(
    'rich_text_emails',
    'Enable sending rich text HTML emails in conditional alerts and broadcasts',
    TAG_CUSTOM,
    [NAMESPACE_DOMAIN],
)

RUN_AUTO_CASE_UPDATES_ON_SAVE = StaticToggle(
    'run_auto_case_updates_on_save',
    'Run Auto Case Update rules on each case save.',
    TAG_INTERNAL,
    [NAMESPACE_DOMAIN],
)

CASE_DEDUPE_UPDATES = StaticToggle(
    'case_dedupe_updates',
    'Allow Case deduplication update actions',
    TAG_SOLUTIONS_LIMITED,
    [NAMESPACE_DOMAIN],
    help_link='https://confluence.dimagi.com/display/saas/Surfacing+Case+Duplicates+in+CommCare',
)

LEGACY_SYNC_SUPPORT = StaticToggle(
    'legacy_sync_support',
    "Support mobile sync bugs in older projects (2.9 and below).",
    TAG_DEPRECATED,
    [NAMESPACE_DOMAIN]
)

CALL_CENTER_LOCATION_OWNERS = StaticToggle(
    'call_center_location_owners',
    'ICDS: Enable the use of locations as owners of call center cases',
    TAG_CUSTOM,
    [NAMESPACE_DOMAIN]
)

CUSTOM_APP_BASE_URL = StaticToggle(
    'custom_app_base_url',
    'Allow specifying a custom base URL for an application.',
    TAG_SOLUTIONS_LIMITED,
    [NAMESPACE_DOMAIN],
    description="Main use case is to allow migrating projects to a new cluster."
)

PHONE_NUMBERS_REPORT = StaticToggle(
    'phone_numbers_report',
    "Report related to the phone numbers owned by a project's contacts",
    TAG_SOLUTIONS_CONDITIONAL,
    [NAMESPACE_DOMAIN]
)

INBOUND_SMS_LENIENCY = StaticToggle(
    'inbound_sms_leniency',
    "Inbound SMS leniency on domain-owned gateways.",
    TAG_INTERNAL,
    [NAMESPACE_DOMAIN],
    description="WARNING: This wil be rolled out slowly; do not enable on your own.",
)

WHATSAPP_MESSAGING = StaticToggle(
    'whatsapp_messaging',
    "Default SMS to send messages via Whatsapp, where available",
    TAG_CUSTOM,
    [NAMESPACE_DOMAIN]
)

UNLIMITED_REPORT_BUILDER_REPORTS = StaticToggle(
    'unlimited_report_builder_reports',
    'Allow unlimited reports created in report builder',
    TAG_INTERNAL,
    [NAMESPACE_DOMAIN]
)

SHOW_IDS_IN_REPORT_BUILDER = StaticToggle(
    'show_ids_in_report_builder',
    'Allow adding Case IDs to report builder reports.',
    TAG_SOLUTIONS_OPEN,
    [NAMESPACE_DOMAIN],
)


ALLOW_USER_DEFINED_EXPORT_COLUMNS = StaticToggle(
    'allow_user_defined_export_columns',
    'Add user defined columns to exports',
    TAG_DEPRECATED,
    [NAMESPACE_DOMAIN],
)

DISABLE_COLUMN_LIMIT_IN_UCR = StaticToggle(
    'disable_column_limit_in_ucr',
    'Enikshay: Disable column limit in UCR',
    TAG_CUSTOM,
    [NAMESPACE_DOMAIN]
)

OVERRIDE_EXPANDED_COLUMN_LIMIT_IN_REPORT_BUILDER = StaticToggle(
    'override_expanded_column_limit_in_report_builder',
    'USH: Override the limit for expanded columns in report builder from 10 to 50',
    TAG_CUSTOM,
    [NAMESPACE_DOMAIN],
)

CLOUDCARE_LATEST_BUILD = StaticToggle(
    'use_latest_build_cloudcare',
    'Uses latest build for Web Apps instead of latest published',
    TAG_SOLUTIONS_OPEN,
    [NAMESPACE_DOMAIN, NAMESPACE_USER]
)

CAUTIOUS_MULTIMEDIA = StaticToggle(
    'cautious_multimedia',
    'More cautious handling of multimedia: do not delete multimedia files, add logging, etc.',
    TAG_INTERNAL,
    [NAMESPACE_DOMAIN],
)

LOCALE_ID_INTEGRITY = StaticToggle(
    'locale_id_integrity',
    'Verify all locale ids in suite are present in app strings before allowing CCZ download',
    TAG_CUSTOM,
    [NAMESPACE_DOMAIN],
    notification_emails=['jschweers']
)

BULK_UPDATE_MULTIMEDIA_PATHS = StaticToggle(
    'bulk_update_multimedia_paths',
    'Bulk multimedia path management',
    TAG_CUSTOM,
    [NAMESPACE_DOMAIN],
    help_link="https://confluence.dimagi.com/display/IndiaDivision/Multimedia+Path+Manager"
)

USER_TESTING_SIMPLIFY = StaticToggle(
    'user_testing_simplify',
    'Simplify the UI for user testing experiments',
    TAG_INTERNAL,
    [NAMESPACE_DOMAIN]
)

# when enabled this should prevent any changes to a domains data
DATA_MIGRATION = StaticToggle(
    'data_migration',
    'Disable submissions, restores, and web user access during a data migration',
    TAG_INTERNAL,
    [NAMESPACE_DOMAIN]
)

EMWF_WORKER_ACTIVITY_REPORT = StaticToggle(
    'emwf_worker_activity_report',
    'Make the Worker Activity Report use the Groups or Users or Locations filter',
    TAG_SOLUTIONS_OPEN,
    namespaces=[NAMESPACE_DOMAIN],
    description=(
        "This flag allows you filter the users to display in the same way as the "
        "other reports - by individual user, group, or location.  Note that this "
        "will also force the report to always display by user."
    ),
)

SORT_CALCULATION_IN_CASE_LIST = StaticToggle(
    'sort_calculation_in_case_list',
    'Configure a custom xpath calculation for Sort Property in Case Lists',
    TAG_SOLUTIONS_CONDITIONAL,
    [NAMESPACE_DOMAIN]
)

PAGINATED_EXPORTS = StaticToggle(
    'paginated_exports',
    'Allows for pagination of exports for very large exports',
    TAG_SOLUTIONS_LIMITED,
    [NAMESPACE_DOMAIN]
)

CLEAR_MOBILE_WORKER_DATA = StaticToggle(
    'clear_mobile_worker_data',
    "Allows a web user to clear mobile workers' data",
    TAG_CUSTOM,
    [NAMESPACE_DOMAIN],
)

SKIP_REMOVE_INDICES = StaticToggle(
    'skip_remove_indices',
    'Make _remove_indices_from_deleted_cases_task into a no-op.',
    TAG_INTERNAL,
    [NAMESPACE_DOMAIN]
)

MOBILE_RECOVERY_MEASURES = StaticToggle(
    'mobile_recovery_measures',
    'Mobile recovery measures',
    TAG_INTERNAL,
    [NAMESPACE_DOMAIN],
    description=("Used for widely deployed projects where recovery from "
                 "large-scale failures would otherwise be next to impossible."),
)

PREVENT_MOBILE_UCR_SYNC = StaticToggle(
    'prevent_mobile_ucr_sync',
    'ICDS: Used for ICDS emergencies when UCR sync is killing the DB',
    TAG_CUSTOM,
    [NAMESPACE_DOMAIN],
    description='Prevents mobile UCRs from being generated or included in the sync payload',
)

ENABLE_ALL_ADD_ONS = StaticToggle(
    'enable_all_add_ons',
    'Enable all app manager add-ons',
    TAG_SOLUTIONS_OPEN,
    [NAMESPACE_DOMAIN]
)

BULK_UPLOAD_DATE_OPENED = StaticToggle(
    'bulk_upload_date_opened',
    "Allow updating of the date_opened field with the bulk uploader",
    TAG_INTERNAL,
    [NAMESPACE_DOMAIN],
)

TWO_FACTOR_SUPERUSER_ROLLOUT = StaticToggle(
    'two_factor_superuser_rollout',
    'Users in this list will be forced to have Two-Factor Auth enabled',
    TAG_INTERNAL,
    [NAMESPACE_USER]
)

CUSTOM_ICON_BADGES = StaticToggle(
    'custom_icon_badges',
    'Custom Icon Badges for modules and forms',
    TAG_SOLUTIONS_LIMITED,
    namespaces=[NAMESPACE_DOMAIN],
)

MULTI_MASTER_LINKED_DOMAINS = StaticToggle(
    'multi_master_linked_domains',
    "Allow linked apps to pull from multiple master apps in the upstream domain",
    TAG_CUSTOM,
    [NAMESPACE_DOMAIN],
)

SESSION_ENDPOINTS = StaticToggle(
    'session_endpoints',
    'Enable session endpoints',
    TAG_SOLUTIONS_LIMITED,
    [NAMESPACE_DOMAIN],
    description='Support external Android apps calling in to an endpoint in a '
                'CommCare app. (Used by the Reminders App)',
)

CASE_LIST_CLICKABLE_ICON = StaticToggle(
    'case_list_clickable_icon',
    'USH: Allow use of clickable icons in the case list in Web Apps to trigger auto submitting forms',
    TAG_CUSTOM,
    [NAMESPACE_DOMAIN],
    parent_toggles=[SESSION_ENDPOINTS]
)

SUMOLOGIC_LOGS = DynamicallyPredictablyRandomToggle(
    'sumologic_logs',
    'Send logs to sumologic',
    TAG_INTERNAL,
    namespaces=[NAMESPACE_OTHER],
)

TARGET_COMMCARE_FLAVOR = StaticToggle(
    'target_commcare_flavor',
    'Target CommCare Flavor.',
    TAG_CUSTOM,
    namespaces=[NAMESPACE_DOMAIN],
)

TRAINING_MODULE = StaticToggle(
    'training-module',
    'Training Modules',
    TAG_CUSTOM,
    [NAMESPACE_DOMAIN],
)

APP_TRANSLATIONS_WITH_TRANSIFEX = StaticToggle(
    'app_trans_with_transifex',
    'Translate Application Content With Transifex',
    TAG_CUSTOM,
    namespaces=[NAMESPACE_USER]
)

VALIDATE_APP_TRANSLATIONS = StaticToggle(
    'validate_app_translations',
    'Validate app translations before uploading them',
    TAG_CUSTOM,
    namespaces=[NAMESPACE_USER]
)

AGGREGATE_UCRS = StaticToggle(
    'aggregate_ucrs',
    'Enable experimental aggregate UCR support',
    TAG_INTERNAL,  # this might change in the future
    namespaces=[NAMESPACE_DOMAIN],
    notification_emails=['czue'],
)

SHOW_RAW_DATA_SOURCES_IN_REPORT_BUILDER = StaticToggle(
    'show_raw_data_sources_in_report_builder',
    'Allow building report builder reports directly from raw UCR Data Sources',
    TAG_SOLUTIONS_CONDITIONAL,
    namespaces=[NAMESPACE_DOMAIN],
)

ALLOW_BLANK_CASE_TAGS = StaticToggle(
    'allow_blank_case_tags',
    'eCHIS/ICDS: Allow blank case tags',
    TAG_CUSTOM,
    namespaces=[NAMESPACE_DOMAIN],
)

FILTER_ON_GROUPS_AND_LOCATIONS = StaticToggle(
    'filter_on_groups_and_locations',
    '[ONSE] Change filter from groups OR locations to groups AND locations in all reports and exports in the '
    'ONSE domain with group and location filters',
    TAG_CUSTOM,
    namespaces=[NAMESPACE_DOMAIN],
    description='For reports filtered by groups and locations, change the OR logic to an AND, so that '
                '(for example): "Groups or Users: [Salima District] AND [User group Healthworkers]" '
                'returns 40 healthworkers who are also in salima. Changes this logic to all reports that '
                'have group and location filters, such as the Submissions by Form report.',
)

DONT_INDEX_SAME_CASETYPE = StaticToggle(
    'dont_index_same_casetype',
    "Don't create a parent index if the child case has the same case type as the parent case",
    TAG_DEPRECATED,
    namespaces=[NAMESPACE_DOMAIN],
    description=inspect.cleandoc("""This toggle preserves old behaviour
        of not creating a parent index on the child case if their case
        types are the same.""")
)

SORT_OUT_OF_ORDER_FORM_SUBMISSIONS_SQL = DynamicallyPredictablyRandomToggle(
    'sort_out_of_order_form_submissions_sql',
    'Sort out of order form submissions in the SQL update strategy',
    TAG_INTERNAL,
    namespaces=[NAMESPACE_DOMAIN],
)


RELEASE_BUILDS_PER_PROFILE = StaticToggle(
    'release_builds_per_profile',
    'Do not release builds for all app profiles by default. Then manage via Source files view',
    TAG_CUSTOM,
    namespaces=[NAMESPACE_DOMAIN],
)

MANAGE_RELEASES_PER_LOCATION = StaticToggle(
    'manage_releases_per_location',
    'Manage releases per location',
    TAG_SOLUTIONS_LIMITED,
    namespaces=[NAMESPACE_DOMAIN],
    help_link='https://confluence.dimagi.com/display/saas/Manage+Releases+per+Location',
)

HIDE_HQ_ON_MOBILE_EXPERIENCE = StaticToggle(
    'hide_hq_on_mobile_experience',
    'Do not show modal on mobile that mobile hq experience is bad',
    TAG_SOLUTIONS_OPEN,
    namespaces=[NAMESPACE_DOMAIN]
)

COPY_CASES = StaticToggle(
    'copy_cases',
    'Enable users to copy cases between mobile workers',
    TAG_SOLUTIONS_OPEN,
    namespaces=[NAMESPACE_DOMAIN],
)

DASHBOARD_REACH_REPORT = StaticToggle(
    'dashboard_reach_reports',
    'REACH: Enable access to the AAA Convergence Dashboard reports for REACH',
    TAG_CUSTOM,
    [NAMESPACE_DOMAIN]
)

PARTIAL_UI_TRANSLATIONS = StaticToggle(
    'partial_ui_translations',
    'Enable uploading a subset of translations in the UI Translations Excel upload',
    TAG_CUSTOM,
    [NAMESPACE_DOMAIN]
)

SKIP_ORM_FIXTURE_UPLOAD = StaticToggle(
    'skip_orm_fixture_upload',
    'Exposes an option in fixture api upload to skip saving through couchdbkit',
    TAG_CUSTOM,
    [NAMESPACE_DOMAIN]
)

ENABLE_UCR_MIRRORS = StaticToggle(
    'enable_ucr_mirrors',
    'Enable the mirrored engines for UCRs in this domain',
    TAG_CUSTOM,
    [NAMESPACE_DOMAIN]
)

LOCATION_COLUMNS_APP_STATUS_REPORT = StaticToggle(
    'location_columns_app_status_report',
    'Enables location columns to app status report',
    TAG_CUSTOM,
    [NAMESPACE_DOMAIN]
)

SKIP_CREATING_DEFAULT_BUILD_FILES_ON_BUILD = StaticToggle(
    'skip_creating_default_build_files_on_build',
    'Skips creating the build files for default profile each time a build is made'
    'which helps speed up the build and revert process',
    TAG_CUSTOM,
    [NAMESPACE_DOMAIN]
)

DISABLE_CASE_UPDATE_RULE_SCHEDULED_TASK = StaticToggle(
    'disable_case_update_rule_task',
    'Disable the `run_case_update_rules` periodic task '
    'while investigating database performance issues.',
    TAG_CUSTOM,
    [NAMESPACE_DOMAIN]
)

DO_NOT_RATE_LIMIT_SUBMISSIONS = StaticToggle(
    'do_not_rate_limit_submissions',
    'Do not rate limit submissions for this project, on a temporary basis.',
    TAG_INTERNAL,
    [NAMESPACE_DOMAIN],
    description="""
    When an individual project is having problems with rate limiting,
    use this toggle to lift the restriction for them on a temporary basis,
    just to unblock them while we sort out the conversation with the client.
    """
)

TEST_FORM_SUBMISSION_RATE_LIMIT_RESPONSE = StaticToggle(
    'test_form_submission_rate_limit_response',
    "Respond to all form submissions with a 429 response",
    TAG_INTERNAL,
    namespaces=[NAMESPACE_DOMAIN],
    description="""
    For use on test domains only.
    Without this, there's no sane way to test the UI for being rate limited on
    Mobile and Web Apps. Never use this on a real domain.
    """
)

RATE_LIMIT_RESTORES = DynamicallyPredictablyRandomToggle(
    'rate_limit_restores',
    'Rate limit restores with a 429 TOO MANY REQUESTS response',
    TAG_INTERNAL,
    [NAMESPACE_DOMAIN],
    description="""
    While we are gaining an understanding of the effects of rate limiting,
    we want to force rate limiting on certain domains, while also being to
    toggle on and off global rate limiting quickly in response to issues.

    To turn on global rate limiting, set Randomness Level to 1.
    To turn it off, set to 0.
    """
)

BLOCK_RESTORES = StaticToggle(
    'block_restores',
    'Block Restores Immediately with a 429 TOO MANY REQUESTS response',
    TAG_INTERNAL,
    [NAMESPACE_DOMAIN],
    description="""
    Use this flag for EMERGENCY PURPOSES ONLY if a project's restore is causing
    system-wide issues that aren't caught by rate limiting or other mechanisms.
    """
)

SKIP_FIXTURES_ON_RESTORE = StaticToggle(
    'skip_fixtures_on_restore',
    'Skip Fixture Syncs on Restores',
    TAG_INTERNAL,
    [NAMESPACE_DOMAIN],
    description="""
    Use this flag to skip fixtures on restores for certain project spaces.
    """
)

SKIP_UPDATING_USER_REPORTING_METADATA = StaticToggle(
    'skip_updating_user_reporting_metadata',
    'ICDS: Skip updates to user reporting metadata to avoid expected load on couch',
    TAG_CUSTOM,
    [NAMESPACE_DOMAIN],
)

DOMAIN_PERMISSIONS_MIRROR = StaticToggle(
    'domain_permissions_mirror',
    "USH: Enterprise Permissions: mirror a project space's permissions in other project spaces",
    TAG_CUSTOM,
    [NAMESPACE_DOMAIN],
    help_link='https://confluence.dimagi.com/display/saas/Enterprise+Permissions',
)

SHOW_BUILD_PROFILE_IN_APPLICATION_STATUS = StaticToggle(
    'show_build_profile_in_app_status',
    'Show build profile installed on phone tracked via heartbeat request in App Status Report',
    TAG_CUSTOM,
    [NAMESPACE_DOMAIN]
)

LIVEQUERY_READ_FROM_STANDBYS = DynamicallyPredictablyRandomToggle(
    'livequery_read_from_standbys',
    'Allow livequery restore to read data from plproxy standbys if they are available',
    TAG_INTERNAL,
    [NAMESPACE_USER],
    description="""
    To allow a gradual rollout and testing of using the standby
    databases to generate restore payloads.
    """
)

ACCOUNTING_TESTING_TOOLS = StaticToggle(
    'accounting_testing_tools',
    'Enable Accounting Testing Tools',
    TAG_INTERNAL,
    [NAMESPACE_USER]
)

ADD_ROW_INDEX_TO_MOBILE_UCRS = StaticToggle(
    'add_row_index_to_mobile_ucrs',
    'Add row index to mobile UCRs as the first column to retain original order of data',
    TAG_CUSTOM,
    [NAMESPACE_DOMAIN]
)

TWO_STAGE_USER_PROVISIONING = StaticToggle(
    'two_stage_user_provisioning',
    'Enable two-stage user provisioning (users confirm and set their own passwords via email).',
    TAG_SOLUTIONS_LIMITED,
    [NAMESPACE_DOMAIN],
    help_link='https://confluence.dimagi.com/display/saas/Two-Stage+Mobile+Worker+Account+Creation',
)

REFER_CASE_REPEATER = StaticToggle(
    'refer_case_repeater',
    'USH: Allow refer case repeaters to be setup',
    TAG_CUSTOM,
    namespaces=[NAMESPACE_DOMAIN],
    help_link="https://confluence.dimagi.com/display/saas/COVID%3A+Allow+refer+case+repeaters+to+be+setup",
)

WIDGET_DIALER = StaticToggle(
    'widget_dialer',
    'USH: Enable usage of AWS Connect Dialer',
    TAG_CUSTOM,
    namespaces=[NAMESPACE_DOMAIN],
    help_link="https://confluence.dimagi.com/display/saas/COVID%3A+Enable+usage+of+AWS+Connect+Dialer",
)

HMAC_CALLOUT = StaticToggle(
    'hmac_callout',
    'USH: Enable signed messaging url callouts in cloudcare',
    TAG_CUSTOM,
    namespaces=[NAMESPACE_DOMAIN],
    help_link="https://confluence.dimagi.com/display/saas/COVID%3A+Enable+signed+messaging+url+callouts+in+cloudcare",  # noqa: E501
)

GAEN_OTP_SERVER = StaticToggle(
    'gaen_otp_server',
    'USH: Enable retrieving OTPs from a GAEN Server',
    TAG_CUSTOM,
    namespaces=[NAMESPACE_DOMAIN],
    help_link="https://confluence.dimagi.com/display/saas/COVID%3A+Enable+retrieving+OTPs+from+a+GAEN+Server",
)

PARALLEL_USER_IMPORTS = StaticToggle(
    'parallel_user_imports',
    'USH: Process user imports in parallel on a dedicated queue',
    TAG_CUSTOM,
    namespaces=[NAMESPACE_DOMAIN],
    help_link="https://confluence.dimagi.com/display/saas/Parallel+User+Imports"
)

RESTRICT_LOGIN_AS = StaticToggle(
    'restrict_login_as',
    'USH: Limit allowed users for Log In As',
    TAG_CUSTOM,
    namespaces=[NAMESPACE_DOMAIN],
    description="""
    Adds a permission that can be set on user roles to allow log in as, but only
    as a limited set of users. Users with this enabled can "log in as" other
    users that set custom user property "login_as_user" to the first user's
    username.

    For example, if web user a@a.com has this permission set on their role,
    they can only log in as mobile users who have the custom property
    "login_as_user" set to "a@a.com".
    """,
    help_link="https://confluence.dimagi.com/display/saas/Limited+Login+As",
)

ONE_PHONE_NUMBER_MULTIPLE_CONTACTS = StaticToggle(
    'one_phone_number_multiple_contacts',
    'Allow multiple contacts to share a single phone number',
    TAG_CUSTOM,
    namespaces=[NAMESPACE_DOMAIN],
    description="""
    Allows multiple SMS contacts in a project space to share the same phone number.
    Sessions for different contacts are initiated in series rather than in parallel so that
    only one contact per phone number is in an active session at any given time.
    Incoming SMS are then routed to the live session.
    If a form goes unfilled over SMS, it will prevent any further forms (for that contact or another)
    from being initiated on that phone number until the original session expires.

    Only use this feature if every form behind an SMS survey begins by identifying the contact.
    Otherwise the recipient has no way to know who they're supposed to be enter information about.
    """,
    help_link="https://confluence.dimagi.com/display/saas/One+Phone+Number+-+Multiple+Contacts",
    parent_toggles=[INBOUND_SMS_LENIENCY]
)

BLOCKED_EMAIL_DOMAIN_RECIPIENTS = StaticToggle(
    'blocked_email_domain_recipients',
    'Block any outgoing email addresses that have an email domain which '
    'match a domain in this list.',
    TAG_INTERNAL,
    namespaces=[NAMESPACE_EMAIL_DOMAIN],
)

BLOCKED_DOMAIN_EMAIL_SENDERS = StaticToggle(
    'blocked_domain_email_senders',
    'Domains in this list are blocked from sending emails through our '
    'messaging feature',
    TAG_INTERNAL,
    namespaces=[NAMESPACE_DOMAIN],
)

ENTERPRISE_USER_MANAGEMENT = StaticToggle(
    'enterprise_user_management',
    'USH: UI for managing all web users in an enterprise',
    TAG_CUSTOM,
    namespaces=[NAMESPACE_USER],
    help_link="https://confluence.dimagi.com/display/saas/USH%3A+UI+for+managing+all+web+users+in+an+enterprise",
)

CLEAN_OLD_FORMPLAYER_SYNCS = DynamicallyPredictablyRandomToggle(
    'clean_old_formplayer_syncs',
    'Delete old formplayer syncs during submission processing',
    TAG_INTERNAL,
    namespaces=[NAMESPACE_OTHER],
    default_randomness=0.001
)

PRIME_FORMPLAYER_DBS = StaticToggle(
    'prime_formplayer_dbs',
    'USH: Control which domains will be included in the prime formplayer task runs',
    TAG_CUSTOM,
    namespaces=[NAMESPACE_DOMAIN],
    help_link="https://confluence.dimagi.com/display/saas/Prime+Formplayer+DBS"
)

FHIR_INTEGRATION = StaticToggle(
    'fhir_integration',
    'FHIR: Enable setting up FHIR integration',
    TAG_SOLUTIONS_LIMITED,
    namespaces=[NAMESPACE_DOMAIN],
    help_link="https://confluence.dimagi.com/display/GS/FHIR+API+Documentation",
)

AUTO_DEACTIVATE_MOBILE_WORKERS = StaticToggle(
    'auto_deactivate_mobile_workers',
    'Development flag for auto-deactivation of mobile workers. To be replaced '
    'by a privilege.',
    TAG_PRODUCT,
    namespaces=[NAMESPACE_DOMAIN],
)

SSO_OIDC_DEVELOPMENT = StaticToggle(
    'sso_oidc_development',
    'Development feature flag for SSO OIDC support',
    TAG_PRODUCT,
    namespaces=[NAMESPACE_DOMAIN, NAMESPACE_USER],
)

ADD_LIMITED_FIXTURES_TO_CASE_RESTORE = StaticToggle(
    'fixtures_in_case_restore',
    'Allow limited fixtures to be available in case restore for SMS workflows.',
    TAG_CUSTOM,
    namespaces=[NAMESPACE_DOMAIN],
    description="""
    WARNING: To be used only for small templates since the performance implication has not been evaluated.
    Do not enable on your own.
    """
)

EMBEDDED_TABLEAU = StaticToggle(
    'embedded_tableau',
    'USH: Enable retrieving and embedding tableau visualizations from a Tableau Server',
    TAG_CUSTOM,
    namespaces=[NAMESPACE_DOMAIN],
    help_link="https://confluence.dimagi.com/display/USH/Embedded+Tableau+Visualizations",
)

DETAILED_TAGGING = StaticToggle(
    'detailed_tagging',
    'Send additional metrics to datadog and sentry.',
    TAG_INTERNAL,
    namespaces=[NAMESPACE_DOMAIN],
)

HIGH_COUNT_DETAILED_TAGGING = StaticToggle(
    'HIGH_COUNT_DETAILED_TAGGING',
    'Send additional metrics to datadog and sentry. These tags have a high number of combinations.',
    TAG_INTERNAL,
    namespaces=[NAMESPACE_DOMAIN],
)

USER_HISTORY_REPORT = StaticToggle(
    'user_history_report',
    'View user history report under user management',
    TAG_INTERNAL,
    namespaces=[NAMESPACE_USER],
    help_link="https://confluence.dimagi.com/display/saas/User+History+Report",
)


COWIN_INTEGRATION = StaticToggle(
    'cowin_integration',
    'Integrate with COWIN APIs',
    TAG_CUSTOM,
    namespaces=[NAMESPACE_DOMAIN],
)

EXPRESSION_REPEATER = StaticToggle(
    'expression_repeater',
    'Integrate with generic APIs using UCR expressions',
    TAG_SOLUTIONS_LIMITED,
    namespaces=[NAMESPACE_DOMAIN],
    help_link="https://confluence.dimagi.com/display/saas/Configurable+Repeaters",
)

UCR_EXPRESSION_REGISTRY = StaticToggle(
    'expression_registry',
    'Store named UCR expressions and filters in the database to be referenced elsewhere',
    TAG_SOLUTIONS_LIMITED,
    namespaces=[NAMESPACE_DOMAIN],
    help_link="https://confluence.dimagi.com/display/saas/UCR+Expression+Registry",
)

GENERIC_INBOUND_API = StaticToggle(
    'configurable_api',
    'Generic inbound APIs',
    TAG_SOLUTIONS_LIMITED,
    namespaces=[NAMESPACE_DOMAIN],
    description="Create inbound APIs that use UCR expressions to process data into case updates",
    help_link="https://docs.google.com/document/d/1y9CZwpzGYtitxbh-Y7nS5-WoMUg-LbRlZHd-eD5i78U/edit",
    parent_toggles=[UCR_EXPRESSION_REGISTRY]
)

CASE_UPDATES_UCR_FILTERS = StaticToggle(
    'case_updates_ucr_filters',
    'Allow the use of UCR filters in Auto Case Update Rules',
    TAG_SOLUTIONS_LIMITED,
    namespaces=[NAMESPACE_DOMAIN],
)

TURN_IO_BACKEND = StaticToggle(
    'turn_io_backend',
    'Enable Turn.io SMS backend',
    TAG_SOLUTIONS_LIMITED,
    namespaces=[NAMESPACE_DOMAIN],
)

FOLLOWUP_FORMS_AS_CASE_LIST_FORM = StaticToggle(
    'followup_forms_as_case_list_form',
    'Option to configure follow up forms on parent case for Case List Form menu setting of '
    'child modules that use Parent Child Selection',
    TAG_CUSTOM,
    namespaces=[NAMESPACE_DOMAIN],
    help_link="https://confluence.dimagi.com/pages/viewpage.action?spaceKey=USH&title=Add+Form+to+Bottom+of++Case+List",  # noqa: E501
)


DATA_REGISTRY = StaticToggle(
    'data_registry',
    'USH: Enable Data Registries for sharing data between project spaces',
    TAG_CUSTOM,
    namespaces=[NAMESPACE_DOMAIN],
    help_link="https://confluence.dimagi.com/display/USH/Data+Registry",
)

DATA_REGISTRY_UCR = StaticToggle(
    'data_registry_ucr',
    'USH: Enable the creation of Custom Web Reports backed by Data Registries',
    TAG_CUSTOM,
    namespaces=[NAMESPACE_DOMAIN],
    help_link="https://confluence.dimagi.com/display/USH/Data+Registry#DataRegistry-CrossDomainReports",
    parent_toggles=[DATA_REGISTRY]
)

DATA_REGISTRY_CASE_UPDATE_REPEATER = StaticToggle(
    'data_registry_case_update_repeater',
    'USH: Allow data registry repeater to be setup to update cases in other domains',
    TAG_CUSTOM,
    namespaces=[NAMESPACE_DOMAIN],
    help_link="https://confluence.dimagi.com/display/USH/Data+Registry+Case+Update+Repeater",
    parent_toggles=[DATA_REGISTRY]
)

CASE_IMPORT_DATA_DICTIONARY_VALIDATION = StaticToggle(
    'case_import_data_dictionary_validaton',
    'USH: Validate data per data dictionary definitions during case import',
    TAG_CUSTOM,
    namespaces=[NAMESPACE_DOMAIN],
    help_link="https://confluence.dimagi.com/display/saas/Validate+data+per+data+dictionary+definitions+during+case+import",  # noqa: E501
)

DO_NOT_REPUBLISH_DOCS = StaticToggle(
    'do_not_republish_docs',
    'Prevents automatic attempts to repair stale ES docs in this domain',
    TAG_INTERNAL,
    namespaces=[NAMESPACE_DOMAIN],
)

HOURLY_SCHEDULED_REPORT = StaticToggle(
    'hourly-scheduled-report',
    'Add ability to send a scheduled report hourly',
    TAG_CUSTOM,
    [NAMESPACE_DOMAIN],
)

SUPPORT_EXPANDED_COLUMN_IN_REPORTS = StaticToggle(
    'support_expanded_column_in_reports',
    'Support count per choice column to show up in multibar graph in reports',
    TAG_CUSTOM,
    namespaces=[NAMESPACE_DOMAIN]
)

SAVE_ONLY_EDITED_FORM_FIELDS = FeatureRelease(
    'save-only-edited-form-fields',
    'Save a form field only if the answer has been edited',
    TAG_RELEASE,
    namespaces=[NAMESPACE_DOMAIN],
    owner='Addison Dunn',
    description="""
    Enable a checkbox for the ability to save a form question's answer in Case Management in App
    Manager only if the question's inputted answer is different from the current value in the case.
    """
)

GOOGLE_SHEETS_INTEGRATION = StaticToggle(
    'google-sheet-integration',
    'Unlock the Google Sheets view in Exports',
    TAG_SAAS_CONDITIONAL,
    namespaces=[NAMESPACE_USER],
    description="""
    Toggle only when testing the new Google Sheet Integration. The Google Sheet Integration can be found
    on the Exports page.
    """
)

APP_DEPENDENCIES = StaticToggle(
    'app-dependencies',
    'Set Android app dependencies that must be installed before using a '
    'CommCare app',
    TAG_SOLUTIONS_LIMITED,
    namespaces=[NAMESPACE_DOMAIN],
    description="""
    Prevents mobile workers from using a CommCare app until the Android apps
    that it needs have been installed on the device.
    """,
)

SUPERSET_ANALYTICS = StaticToggle(
    'superset-analytics',
    'Activates Analytics features to create Superset based reports and dashboards using UCR data',
    TAG_SOLUTIONS_LIMITED,
    namespaces=[NAMESPACE_DOMAIN],
)

TWO_STAGE_USER_PROVISIONING_BY_SMS = StaticToggle(
    'two_stage_user_provisioning_by_sms',
    'Enable two-stage user provisioning (users confirm and set their own passwords via sms).',
    TAG_CUSTOM,
    namespaces=[NAMESPACE_DOMAIN],
)

SMS_USE_LATEST_DEV_APP = FeatureRelease(
    'sms_use_latest_dev_app',
    'Use latest development version of the app for SMS processing',
    TAG_INTERNAL,
    namespaces=[NAMESPACE_DOMAIN],
    owner='Simon Kelly',
    description='This will revert the SMS processing to previous functionality of using the '
                'development version of the app instead of the latest release. It should only'
                'be used temporarily if a domain needs unreleased app changes to be used for SMS.',
)

VIEW_FORM_ATTACHMENT = StaticToggle(
    'view_form_attachments',
    'Allow users on the domain to view form attachments without having to have the report Submit History permission.',  # noqa: E501
    TAG_CUSTOM,
    namespaces=[NAMESPACE_DOMAIN],
)


DISABLE_FORM_ATTACHMENT_DOWNLOAD_IN_BROWSER = StaticToggle(
    'disable_form_attachment_download_in_browser',
    'Restrict users from downloading audio/video form attachments in browser',
    TAG_CUSTOM,
    namespaces=[NAMESPACE_DOMAIN]
)


FORMPLAYER_INCLUDE_STATE_HASH = FeatureRelease(
    'formplayer_include_state_hash',
    'Make Formplayer include the state hash in sync and restore requests',
    TAG_INTERNAL,
    namespaces=[NAMESPACE_DOMAIN],
    owner='Simon Kelly'
)

EMBED_TABLEAU_REPORT_BY_USER = StaticToggle(
    'embed_tableau_report_by_user',
    'Use a Tableau username "HQ/{username}" to embed reports instead of "HQ/{role name}"',
    TAG_INTERNAL,
    namespaces=[NAMESPACE_DOMAIN],
    description='By default, a Tableau username "HQ/{role name}" is sent to Tableau to get the embedded report. '
                'Turn on this flag to instead send "HQ/{the user\'s HQ username}", i.e. "HQ/jdoe@dimagi.com", '
                'to Tableau to get the embedded report.',
    parent_toggles=[EMBEDDED_TABLEAU]
)

APPLICATION_RELEASE_LOGS = StaticToggle(
    'application_release_logs',
    'Show Application release logs',
    TAG_SOLUTIONS_OPEN,
    namespaces=[NAMESPACE_DOMAIN],
    description='This feature provides the release logs for application.'
)

TABLEAU_USER_SYNCING = StaticToggle(
    'tableau_user_syncing',
    'Automatically sync HQ users with users on Tableau',
    TAG_INTERNAL,
    namespaces=[NAMESPACE_DOMAIN],
    description="""
    Each time a user is added/deleted/updated on HQ, an equivalent Tableau user with the username "HQ/{username}"
    will be added/deleted/updated on the linked Tableau server.
    """,
    parent_toggles=[EMBED_TABLEAU_REPORT_BY_USER],
    help_link='https://confluence.dimagi.com/display/USH/Tableau+User+Syncing',
)


def _handle_attendance_tracking_role(domain, is_enabled):
    from corehq.apps.accounting.utils import domain_has_privilege
    from corehq.apps.users.role_utils import (
        archive_attendance_coordinator_role_for_domain,
        enable_attendance_coordinator_role_for_domain,
    )

    if not domain_has_privilege(domain, privileges.ATTENDANCE_TRACKING):
        return

    if is_enabled:
        enable_attendance_coordinator_role_for_domain(domain)
    else:
        archive_attendance_coordinator_role_for_domain(domain)


ATTENDANCE_TRACKING = StaticToggle(
    'attendance_tracking',
    'Allows access to the attendance tracking page',
    TAG_SOLUTIONS_LIMITED,
    namespaces=[NAMESPACE_DOMAIN],
    description='Additional views will be added to simplify the process of '
                'using CommCare HQ for attendance tracking.',
    save_fn=_handle_attendance_tracking_role,
)

GEOSPATIAL = StaticToggle(
    'geospatial',
    'Allows access to GIS functionality',
    TAG_SOLUTIONS_LIMITED,
    namespaces=[NAMESPACE_DOMAIN],
    description='Additional views will be added allowing for visually viewing '
                'and assigning cases on a map.'

)

COMMCARE_CONNECT = StaticToggle(
    'commcare_connect',
    'Enable CommCare Connect features',
    tag=TAG_INTERNAL,
    namespaces=[NAMESPACE_DOMAIN],
    description='More details to come',

)

FCM_NOTIFICATION = StaticToggle(
    'fcm_notification',
    'Allows access to FCM Push Notifications',
    TAG_CUSTOM,
    namespaces=[NAMESPACE_DOMAIN],
    description='Push Notification option will be available in content for '
                'Conditional Alerts in Messaging.'
)

SHOW_OWNER_LOCATION_PROPERTY_IN_REPORT_BUILDER_TOGGLE = StaticToggle(
    'show_owner_location_property_in_report_builder',
    label='Show an additional "Owner (Location)" property in report builder reports.',
    tag=TAG_SOLUTIONS_OPEN,
    namespaces=[NAMESPACE_DOMAIN],
    help_link='https://confluence.dimagi.com/display/saas/Enable+creation+of+report+builder+reports+that+are+location+safe',  # noqa: E501
    description='This can be used to create report builder reports that are location-safe.'
)

LOCATION_RESTRICTED_SCHEDULED_REPORTS = StaticToggle(
    'location_restricted_scheduled_reports',
    'Allows access to report scheduling views for location restricted users',
    TAG_CUSTOM,
    namespaces=[NAMESPACE_DOMAIN],
    description='Provides access to views for report scheduling '
                'such as schedule creation and deletion.'
)

WEB_USERS_IN_REPORTS = StaticToggle(
    'web_users_in_reports',
    'Adds web users to standard reports by default',
    TAG_RELEASE,
    namespaces=[NAMESPACE_DOMAIN],
    description='Adds web users to default filter selections, the [Project Data] filter for the '
                'case list reports, and to the body of the Worker Activity and Project Health reports'
)

CUSTOM_EMAIL_GATEWAY = StaticToggle(
    'custom_email_gateway',
    'Allows user to define custom email gateway that can be used to send emails from HQ',
    TAG_CUSTOM,
    [NAMESPACE_DOMAIN],
    help_link=('https://confluence.dimagi.com/display/USH/'
               'Allow+user+to+define+custom+email+gateway+that+'
               'can+be+used+to+send+emails+from+HQ'),
)

ALLOW_WEB_APPS_RESTRICTION = StaticToggle(
    'allow_web_apps_restriction',
    'Makes domain eligible to be restricted from using web apps/app preview.',
    tag=TAG_SAAS_CONDITIONAL,
    namespaces=[NAMESPACE_DOMAIN],
    description="""
    When enabled, the domain is eligible to be restricted from using web apps/app preview. The intention is
    to only enable this for domains in extreme cases where their formplayer restores are resource intensive
    to the point where they can degrade web apps performance for the entire system.
    """
)

ES_QUERY_PREFERENCE = StaticToggle(
    'es_query_preference',
    'Sets preference option on ES queries',
    tag=TAG_INTERNAL,
    namespaces=[NAMESPACE_DOMAIN],
    description="""
    When enabled, ES queries for this domain will be routed to the same shards for every request. This helps
    ES queries take advantage of caching on ES nodes.
    """
)


class FrozenPrivilegeToggle(StaticToggle):
    """
    A special toggle to represent a legacy toggle that should't be
    edited via the UI or the code and its new associated privilege.

    This can be used when releasing a domain-only Toggle to general
    availability as a new paid privilege to support domains that
    may not have the privilege but had the toggle enabled historically.

    To do this, simply change the toggle type to FrozenPrivilegeToggle
    and pass the privilege as the first argument to it.

    For e.g.
    If a toggle were defined as below
        MY_DOMAIN_TOGGLE = StaticToggle(
            'toggle_name',
            'Title',
            TAG_PRODUCT,
            namespaces=[NAMESPACE_DOMAIN],
            description='Description'
        )
    It can be converted to a FrozenPrivilegeToggle by defining.
        MY_DOMAIN_TOGGLE = FrozenPrivilegeToggle(
            privilege_name
            'toggle_name',
            'Title',
            TAG_PRODUCT,
            namespaces=[NAMESPACE_DOMAIN],
            description='Description'
        )
    """

    def __init__(self, privilege_slug, *args, **kwargs):
        self.privilege_slug = privilege_slug
        super(FrozenPrivilegeToggle, self).__init__(*args, **kwargs)


def frozen_toggles_by_privilege():
    return {
        t.privilege_slug: t
        for t in all_toggles_by_name_in_scope(globals(), FrozenPrivilegeToggle).values()
    }


def domain_has_privilege_from_toggle(privilege_slug, domain):
    toggle = frozen_toggles_by_privilege().get(privilege_slug)
    return toggle and toggle.enabled(domain)


FORM_LINK_WORKFLOW = FrozenPrivilegeToggle(
    privileges.FORM_LINK_WORKFLOW,
    'form_link_workflow',
    'Form linking workflow available on forms',
    TAG_SOLUTIONS_CONDITIONAL,
    [NAMESPACE_DOMAIN],
    help_link='https://confluence.dimagi.com/display/saas/Form+Link+Workflow+Feature+Flag',
)

PHONE_HEARTBEAT = FrozenPrivilegeToggle(
    privileges.PHONE_APK_HEARTBEAT,
    'phone_apk_heartbeat',
    "Ability to configure a mobile feature to prompt users to update to latest CommCare app and apk",
    TAG_SOLUTIONS_CONDITIONAL,
    [NAMESPACE_DOMAIN]
)


MOBILE_USER_DEMO_MODE = FrozenPrivilegeToggle(
    privileges.PRACTICE_MOBILE_WORKERS,
    'mobile_user_demo_mode',
    'Ability to make a mobile worker into Demo only mobile worker',
    TAG_SOLUTIONS_OPEN,
    help_link='https://confluence.dimagi.com/display/GS/Demo+Mobile+Workers+and+Practice+Mode',
    namespaces=[NAMESPACE_DOMAIN]
)


VIEW_APP_CHANGES = FrozenPrivilegeToggle(
    privileges.VIEW_APP_DIFF,
    'app-changes-with-improved-diff',
    'Improved app changes view',
    TAG_SOLUTIONS_OPEN,
    [NAMESPACE_DOMAIN, NAMESPACE_USER],
    help_link="https://confluence.dimagi.com/display/saas/Viewing+App+Changes+between+versions",
)


CASE_LIST_EXPLORER = FrozenPrivilegeToggle(
    privileges.CASE_LIST_EXPLORER,
    'case_list_explorer',
    label='Show the case list explorer report',
    tag=TAG_SOLUTIONS_OPEN,
    namespaces=[NAMESPACE_DOMAIN],
    save_fn=_ensure_search_index_is_enabled,
    help_link='https://confluence.dimagi.com/display/commcarepublic/Case+List+Explorer',
)


DATA_FILE_DOWNLOAD = FrozenPrivilegeToggle(
    privileges.DATA_FILE_DOWNLOAD,
    'data_file_download',
    label='Offer hosting and sharing data files for downloading from a secure '
          'dropzone',
    tag=TAG_SOLUTIONS_OPEN,
    namespaces=[NAMESPACE_DOMAIN],
    help_link='https://confluence.dimagi.com/display/saas/Offer+hosting+and+'
              'sharing+data+files+for+downloading+from+a+secure+dropzone',
)

REGEX_FIELD_VALIDATION = FrozenPrivilegeToggle(
    privileges.REGEX_FIELD_VALIDATION,
    'regex_field_validation',
    label='Regular Expression Validation for Custom Data Fields',
    tag=TAG_SOLUTIONS_OPEN,
    namespaces=[NAMESPACE_DOMAIN],
    description="This flag adds the option to specify a regular expression "
                "(regex) to validate custom user data, custom location data, "
                "and/or custom product data fields.",
    help_link='https://confluence.dimagi.com/display/saas/Regular+Expression+Validation+for+Custom+Data+Fields',
)

LOCATION_SAFE_CASE_IMPORTS = FrozenPrivilegeToggle(
    privileges.LOCATION_SAFE_CASE_IMPORTS,
    'location_safe_case_imports',
    label='Location-restricted users can import cases at their location or below',
    tag=TAG_SOLUTIONS_OPEN,
    namespaces=[NAMESPACE_DOMAIN],
    description='Allow location-restricted users to import cases owned at their location or below',
)

FORM_CASE_IDS_CASE_IMPORTER = FrozenPrivilegeToggle(
    privileges.FORM_CASE_IDS_CASE_IMPORTER,
    'form_case_ids_case_importer',
    label='Download buttons for Form- and Case IDs on Case Importer',
    tag=TAG_SOLUTIONS_OPEN,
    namespaces=[NAMESPACE_DOMAIN],
    description='Display the "Form IDs" and "Case IDs" download buttons on Case Importer',
)

EXPORT_MULTISORT = FrozenPrivilegeToggle(
    privileges.EXPORT_MULTISORT,
    'export_multisort',
    label='Sort multiple rows in exports simultaneously',
    tag=TAG_SOLUTIONS_OPEN,
    namespaces=[NAMESPACE_DOMAIN],
    description='Sort multiple rows in exports simultaneously',
)

EXPORT_OWNERSHIP = FrozenPrivilegeToggle(
    privileges.EXPORT_OWNERSHIP,
    'export_ownership',
    label='Allow exports to have ownership',
    tag=TAG_SOLUTIONS_OPEN,
    namespaces=[NAMESPACE_DOMAIN],
    description='Allow exports to have ownership',
)

FORCE_ANNUAL_TOS = StaticToggle(
    'annual_terms_of_service',
    "USH Specific toggle that forces users to agree to terms of service annually.",
    TAG_CUSTOM,
    namespaces=[NAMESPACE_DOMAIN],
)

FILTERED_BULK_USER_DOWNLOAD = FrozenPrivilegeToggle(
    privileges.FILTERED_BULK_USER_DOWNLOAD,
    'filtered_bulk_user_download',
    label='Bulk user management features',
    tag=TAG_SOLUTIONS_OPEN,
    namespaces=[NAMESPACE_DOMAIN],
    description="""
        For mobile users, enables bulk deletion page and bulk lookup page.
        For web users, enables filtered download page.
    """,
    help_link='https://confluence.dimagi.com/display/commcarepublic/Bulk+User+Management'
)

APPLICATION_ERROR_REPORT = FrozenPrivilegeToggle(
    privileges.APPLICATION_ERROR_REPORT,
    'application_error_report',
    label='Show Application Error Report',
    tag=TAG_SOLUTIONS_OPEN,
    namespaces=[NAMESPACE_DOMAIN],
    description="Show Application Error Report.",
    # TODO: Move to public wiki
    help_link='https://confluence.dimagi.com/display/saas/Show+Application+Error+Report+Feature+Flag'
)

DATA_DICTIONARY = FrozenPrivilegeToggle(
    privileges.DATA_DICTIONARY,
    'data_dictionary',
    label='Project level data dictionary of cases',
    tag=TAG_SOLUTIONS_OPEN,
    namespaces=[NAMESPACE_DOMAIN],
    description='Project level data dictionary of cases',
    help_link='https://confluence.dimagi.com/display/commcarepublic/Data+Dictionary'
)

CASE_DEDUPE = FrozenPrivilegeToggle(
    privileges.CASE_DEDUPE,
    'case_dedupe',
    label='Case deduplication feature',
    tag=TAG_SOLUTIONS_LIMITED,
    namespaces=[NAMESPACE_DOMAIN],
    help_link='https://confluence.dimagi.com/display/saas/Surfacing+Case+Duplicates+in+CommCare',
)

USE_LOGO_IN_SYSTEM_EMAILS = StaticToggle(
    slug='use_logo_in_system_emails',
    label='Use the project\'s logo in emails sent from HQ',
    tag=TAG_CUSTOM,
    namespaces=[NAMESPACE_DOMAIN],
    description='The project logo replaces the CommCare logo.',
)

VELLUM_CASE_MICRO_IMAGE = StaticToggle(
    slug='case_micro_image',
    label='Add case micro images to case list',
    tag=TAG_SOLUTIONS_LIMITED,
    namespaces=[NAMESPACE_DOMAIN],
    description='Add a micro image to cases in the case list.'
)

SUPPORT_GEO_JSON_EXPORT = StaticToggle(
    slug='support_geo_json_export',
    label='Support GeoJSON export in Case Exporter',
    tag=TAG_SOLUTIONS_CONDITIONAL,
    namespaces=[NAMESPACE_DOMAIN],
    description='The Case Export page now supports the exporting of GeoJSON data.',
)

USE_PROMINENT_PROGRESS_BAR = StaticToggle(
    slug='use_prominent_progress_bar',
    label='Use more prominent progress bar in place of NProgress',
    tag=TAG_CUSTOM,
    namespaces=[NAMESPACE_DOMAIN],
    description='Replaces NProgress bar with more prominent progress bar',
)

INCREASED_MAX_SEARCH_RESULTS = StaticToggle(
    slug='increased_max_search_results',
    label='Increases the maximum number of Elasticsearch results from 500 to 1500',
    tag=TAG_CUSTOM,
    namespaces=[NAMESPACE_DOMAIN],
    description='Temporary increase of the max number of search results.',
)


SUPPORT_ROAD_NETWORK_DISBURSEMENT_ALGORITHM = StaticToggle(
    slug='support_road_network_disbursement_algorithm',
    label='Add Road Network disbursement algorithm on geospatial settings page',
    tag=TAG_SOLUTIONS_OPEN,
    namespaces=[NAMESPACE_DOMAIN],
    description='Add support for the Road Network disbursement algorithm for the Geospatial feature',
)

<<<<<<< HEAD
USH_RESTORE_FILE_LOCATION_CASE_SYNC_RESTRICTION = StaticToggle(
    'ush_restore_file_location_case_sync_restriction',
    'USH: Limit the location-owned cases that show up in a user\'s restore file',
    TAG_CUSTOM,
    namespaces=[NAMESPACE_DOMAIN],
    help_link='https://dimagi.atlassian.net/wiki/spaces/USH/pages/2252210196/Prevent+Syncing+of+Lower+Level+Locations',  # noqa: E501
    description="""
    In the 'Organizational Level' section of location management, web admins can specify which org level to
    expand to when syncing the location-owned cases included in a user's restore file. Limits cases in a user's
    restore file and thus can improve performance.
    """
=======

RESTRICT_DATA_SOURCE_REBUILD = StaticToggle(
    slug='restrict_data_source_rebuilds',
    label='Restrict data source rebuilt from UI',
    tag=TAG_SOLUTIONS,
    namespaces=[NAMESPACE_DOMAIN],
    description='Restrict data source rebuilt from UI if the relevant data for the data source crosses a threshold'
>>>>>>> b1ebad94
)<|MERGE_RESOLUTION|>--- conflicted
+++ resolved
@@ -2799,7 +2799,6 @@
     description='Temporary increase of the max number of search results.',
 )
 
-
 SUPPORT_ROAD_NETWORK_DISBURSEMENT_ALGORITHM = StaticToggle(
     slug='support_road_network_disbursement_algorithm',
     label='Add Road Network disbursement algorithm on geospatial settings page',
@@ -2808,7 +2807,6 @@
     description='Add support for the Road Network disbursement algorithm for the Geospatial feature',
 )
 
-<<<<<<< HEAD
 USH_RESTORE_FILE_LOCATION_CASE_SYNC_RESTRICTION = StaticToggle(
     'ush_restore_file_location_case_sync_restriction',
     'USH: Limit the location-owned cases that show up in a user\'s restore file',
@@ -2820,7 +2818,7 @@
     expand to when syncing the location-owned cases included in a user's restore file. Limits cases in a user's
     restore file and thus can improve performance.
     """
-=======
+)
 
 RESTRICT_DATA_SOURCE_REBUILD = StaticToggle(
     slug='restrict_data_source_rebuilds',
@@ -2828,5 +2826,4 @@
     tag=TAG_SOLUTIONS,
     namespaces=[NAMESPACE_DOMAIN],
     description='Restrict data source rebuilt from UI if the relevant data for the data source crosses a threshold'
->>>>>>> b1ebad94
 )