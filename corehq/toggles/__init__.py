import hashlib
import inspect
import math
from functools import wraps
from importlib import import_module
from typing import List

from django.conf import settings
from django.contrib import messages
from django.http import Http404
from django.urls import reverse
from django.utils.html import format_html
from django.utils.safestring import mark_safe

from attr import attrib, attrs
from couchdbkit import ResourceNotFound
from memoized import memoized

from corehq import privileges
from corehq.extensions import ResultFormat, extension_point
from corehq.util.quickcache import quickcache

from .models import Toggle
from .shortcuts import set_toggle, toggle_enabled


@attrs(frozen=True)
class Tag:
    name = attrib(type=str)
    css_class = attrib(type=str)
    description = attrib(type=str)

    @property
    def index(self):
        return ALL_TAGS.index(self)


TAG_CUSTOM = Tag(
    name='One-Off / Custom',
    css_class='warning',
    description="This feature flag was created for one specific project. "
                "Please don't enable it for any other projects. "
                "This is NOT SUPPORTED outside of that project and may break other features.",
)
TAG_DEPRECATED = Tag(
    name='Deprecated',
    css_class='danger',
    description="This feature flag is being removed. "
                "Do not add any new projects to this list.",
)
TAG_PRODUCT = Tag(
    name='Product',
    css_class='success',
    description="This is a core-product feature that you should feel free to "
                "use.  We've feature-flagged until release.",
)
TAG_PREVIEW = Tag(
    name='Preview',
    css_class='default',
    description='',
)
TAG_RELEASE = Tag(
    name='Release',
    css_class='release',
    description='This is a feature that is in the process of being released.',
)
TAG_SAAS_CONDITIONAL = Tag(
    name='SaaS - Conditional Use',
    css_class='primary',
    description="When enabled, “SaaS - Conditional Use” feature flags will be fully supported by the SaaS team. "
                "Please confirm with the SaaS Product team before enabling “SaaS - Conditional Use” flags for an external "  # noqa: E501
                "customer."
)
TAG_SOLUTIONS = Tag(
    name='Solutions',
    css_class='info',
    description="These features are only available for our services projects. This may affect support and "
                "pricing when the project is transitioned to a subscription."
)
TAG_SOLUTIONS_OPEN = Tag(
    name='Solutions - Open Use',
    css_class='info',
    description="These features are only available for our services projects. This may affect support and "
                "pricing when the project is transitioned to a subscription. Open Use Solutions Feature Flags can be "  # noqa: E501
                "enabled by GS."
)
TAG_SOLUTIONS_CONDITIONAL = Tag(
    name='Solutions - Conditional Use',
    css_class='info',
    description="These features are only available for our services projects. This may affect support and "
                "pricing when the project is transitioned to a subscription. Conditional Use Solutions Feature Flags can be "  # noqa: E501
                "complicated and should be enabled by GS only after ensuring your partners have the proper training materials."  # noqa: E501
)
TAG_SOLUTIONS_LIMITED = Tag(
    name='Solutions - Limited Use',
    css_class='info',
    description=mark_safe(  # nosec: no user input
        'These features are only available for our services projects. This '
        'may affect support and pricing when the project is transitioned to a '
        'subscription. Limited Use Solutions Feature Flags cannot be enabled '
        'by GS before submitting a <a href="https://docs.google.com/forms/d/e/'
        '1FAIpQLSfsX0K05nqflGdboeRgaa40HMfFb2DjGUbP4cKJL76ieS_TAA/viewform">'
        'SolTech Feature Flag Request</a>.'
    )
)
TAG_INTERNAL = Tag(
    name='Internal Engineering Tools',
    css_class='default',
    description="These are tools for our engineering team to use to manage the product",
)
# Order roughly corresponds to how much we want you to use it
ALL_TAG_GROUPS = [TAG_SOLUTIONS, TAG_PRODUCT, TAG_CUSTOM, TAG_INTERNAL, TAG_RELEASE, TAG_DEPRECATED]
ALL_TAGS = [
    TAG_SOLUTIONS_OPEN,
    TAG_SOLUTIONS_CONDITIONAL,
    TAG_SOLUTIONS_LIMITED,
    TAG_SAAS_CONDITIONAL,
] + ALL_TAG_GROUPS


class StaticToggle(object):

    def __init__(
        self,
        slug,
        label,
        tag,
        namespaces=None,
        help_link=None,
        description=None,
        save_fn=None,
        enabled_for_new_domains_after=None,
        enabled_for_new_users_after=None,
        relevant_environments=None,
        notification_emails=None,
        parent_toggles=None,
    ):
        self.slug = slug
        self.label = label
        self.tag = tag
        self.help_link = help_link
        self.description = description
        # Optionally provide a callable to be called whenever the toggle is
        # updated.  This is only applicable to domain toggles.  It must accept
        # two parameters, `domain_name` and `toggle_is_enabled`
        self.save_fn = save_fn
        # Toggles can be declared in localsettings statically
        #   to avoid cache lookups
        self.always_enabled = set(
            settings.STATIC_TOGGLE_STATES.get(self.slug, {}).get('always_enabled', []))
        self.always_disabled = set(
            settings.STATIC_TOGGLE_STATES.get(self.slug, {}).get('always_disabled', []))
        self.enabled_for_new_domains_after = enabled_for_new_domains_after
        self.enabled_for_new_users_after = enabled_for_new_users_after
        # pass in a set of environments where this toggle applies
        self.relevant_environments = relevant_environments

        parent_toggles = parent_toggles or []
        for dependency in parent_toggles:
            parent_toggles.extend(dependency.parent_toggles)

        self.parent_toggles = parent_toggles

        if namespaces:
            self.namespaces = [None if n == NAMESPACE_USER else n for n in namespaces]
        else:
            self.namespaces = [None]
        self.notification_emails = notification_emails

        for dependency in self.parent_toggles:
            if not set(self.namespaces) & set(dependency.namespaces):
                raise Exception(
                    "Namespaces of dependent toggles must overlap with dependency:"
                    f" {self.slug}, {dependency.slug}")

    def enabled(self, item, namespace=Ellipsis):
        if self.relevant_environments and not (
            settings.SERVER_ENVIRONMENT in self.relevant_environments
            or settings.DEBUG
        ):
            # Don't even bother looking it up in the cache
            return False
        if item in self.always_enabled:
            return True
        elif item in self.always_disabled:
            return False

        if namespace == NAMESPACE_USER:
            namespace = None  # because:
            #     __init__() ... self.namespaces = [None if n == NAMESPACE_USER else n for n in namespaces]
        if namespace is not Ellipsis and namespace not in self.namespaces:
            # short circuit if we're checking an item that isn't supported by this toggle
            return False

        domain_enabled_after = self.enabled_for_new_domains_after
        if (domain_enabled_after is not None and NAMESPACE_DOMAIN in self.namespaces
                and was_domain_created_after(item, domain_enabled_after)):
            return True

        user_enabled_after = self.enabled_for_new_users_after
        if (user_enabled_after is not None and was_user_created_after(item, user_enabled_after)):
            return True

        namespaces = self.namespaces if namespace is Ellipsis else [namespace]
        return any([toggle_enabled(self.slug, item, namespace=n) for n in namespaces])

    def enabled_for_request(self, request):
        return (
            None in self.namespaces
            and hasattr(request, 'user')
            and self.enabled(request.user.username, namespace=None)
        ) or (
            NAMESPACE_DOMAIN in self.namespaces
            and hasattr(request, 'domain')
            and self.enabled(request.domain, namespace=NAMESPACE_DOMAIN)
        ) or (
            NAMESPACE_EMAIL_DOMAIN in self.namespaces
            and hasattr(request, 'user')
            and self.enabled(
                request.user.email or request.user.username,
                namespace=NAMESPACE_EMAIL_DOMAIN
            )
        )

    def set(self, item, enabled, namespace=None):
        if namespace == NAMESPACE_USER:
            namespace = None  # because:
            #     __init__() ... self.namespaces = [None if n == NAMESPACE_USER else n for n in namespaces]

        if namespace not in self.namespaces:
            return False

        return set_toggle(self.slug, item, enabled, namespace)

    def required_decorator(self):
        """
        Returns a view function decorator that checks to see if the domain
        or user in the request has the appropriate toggle enabled.
        """

        def decorator(view_func):
            @wraps(view_func)
            def wrapped_view(request, *args, **kwargs):
                if self.enabled_for_request(request):
                    return view_func(request, *args, **kwargs)
                if request.user.is_superuser:
                    from corehq.apps.toggle_ui.views import ToggleEditView
                    toggle_url = reverse(ToggleEditView.urlname, args=[self.slug])
                    messages.warning(
                        request,
                        format_html(
                            'This <a href="{}">feature flag</a> should be enabled '
                            'to access this URL',
                            toggle_url
                        ),
                        fail_silently=True,  # workaround for tests: https://code.djangoproject.com/ticket/17971
                    )
                raise Http404()

            return wrapped_view

        return decorator

    def get_enabled_domains(self):
        try:
            toggle = Toggle.get(self.slug)
        except ResourceNotFound:
            return []

        enabled_users = toggle.enabled_users
        domains = {user.split('domain:')[1] for user in enabled_users if 'domain:' in user}
        domains |= self.always_enabled
        domains -= self.always_disabled
        return list(domains)

    def get_enabled_users(self):
        try:
            toggle = Toggle.get(self.slug)
        except ResourceNotFound:
            return []

        return [user for user in toggle.enabled_users if not user.startswith("domain:")]


def was_domain_created_after(domain, checkpoint):
    """
    Return true if domain was created after checkpoint

    :param domain: Domain name (string).
    :param checkpoint: datetime object.
    """
    from corehq.apps.domain.models import Domain
    domain_obj = Domain.get_by_name(domain)
    return (
        domain_obj is not None
        and domain_obj.date_created is not None
        and domain_obj.date_created > checkpoint
    )


def was_user_created_after(username, checkpoint):
    """
    Return true if user was created after checkpoint

    :param username: Web User username (string).
    :param checkpoint: datetime object.
    """
    from corehq.apps.users.models import WebUser
    user = WebUser.get_by_username(username)
    return (
        user is not None
        and user.created_on is not None
        and user.created_on > checkpoint
    )


def deterministic_random(input_string):
    """
    Returns a deterministically random number between 0 and 1 based on the
    value of the string. The same input should always produce the same output.
    """
    if isinstance(input_string, str):
        input_string = input_string.encode('utf-8')
    return float.fromhex(hashlib.md5(input_string).hexdigest()) / math.pow(2, 128)


class PredictablyRandomToggle(StaticToggle):
    """
    A toggle that is predictably random based off some axis. Useful for for doing
    a randomized rollout of a feature. E.g. "turn this on for 5% of domains", or
    "turn this on for 40% of users".

    It extends StaticToggle, so individual domains/users can also be explicitly added.
    """

    def __init__(
        self,
        slug,
        label,
        tag,
        namespaces,
        randomness,
        help_link=None,
        description=None,
        relevant_environments=None,
        notification_emails=None,
        parent_toggles=None
    ):
        super(PredictablyRandomToggle, self).__init__(slug, label, tag, list(namespaces),
                                                      help_link=help_link, description=description,
                                                      relevant_environments=relevant_environments,
                                                      notification_emails=notification_emails,
                                                      parent_toggles=parent_toggles)
        _ensure_valid_namespaces(namespaces)
        _ensure_valid_randomness(randomness)
        self.randomness = randomness

    @property
    def randomness_percent(self):
        return "{:.0f}".format(self.randomness * 100)

    def _get_identifier(self, item):
        return '{}:{}:{}'.format(self.namespaces, self.slug, item)

    def enabled(self, item, namespace=Ellipsis):
        if self.relevant_environments and not (
            settings.SERVER_ENVIRONMENT in self.relevant_environments
            or settings.DEBUG
        ):
            # Don't even bother looking it up in the cache
            return False

        if namespace == NAMESPACE_USER:
            namespace = None  # because:
            # StaticToggle.__init__(): self.namespaces = [None if n == NAMESPACE_USER else n for n in namespaces]

        all_namespaces = {None if n == NAMESPACE_USER else n for n in ALL_RANDOM_NAMESPACES}
        if namespace is Ellipsis and set(self.namespaces) != all_namespaces:
            raise ValueError(
                'PredictablyRandomToggle.enabled() cannot be determined for toggle "{slug}" because it is not '
                'available for all namespaces and the namespace of "{item}" is not given.'.format(
                    slug=self.slug,
                    item=item,
                )
            )

        if settings.DISABLE_RANDOM_TOGGLES:
            return False
        elif item in self.always_disabled:
            return False
        elif namespace is not Ellipsis and namespace not in self.namespaces:
            return False
        return (
            (item and deterministic_random(self._get_identifier(item)) < self.randomness)
            or super(PredictablyRandomToggle, self).enabled(item, namespace)
        )


class DynamicallyPredictablyRandomToggle(PredictablyRandomToggle):
    """
    A PredictablyRandomToggle whose randomness can be configured via the database/UI.
    """
    RANDOMNESS_KEY = 'hq_dynamic_randomness'

    def __init__(
        self,
        slug,
        label,
        tag,
        namespaces,
        default_randomness=0.0,
        help_link=None,
        description=None,
        relevant_environments=None,
        notification_emails=None,
        parent_toggles=None
    ):
        super(PredictablyRandomToggle, self).__init__(slug, label, tag, list(namespaces),
                                                      help_link=help_link, description=description,
                                                      relevant_environments=relevant_environments,
                                                      notification_emails=notification_emails,
                                                      parent_toggles=parent_toggles)
        _ensure_valid_namespaces(namespaces)
        _ensure_valid_randomness(default_randomness)
        self.default_randomness = default_randomness

    @property
    @quickcache(vary_on=['self.slug'])
    def randomness(self):
        # a bit hacky: leverage couch's dynamic properties to just tack this onto the couch toggle doc
        try:
            toggle = Toggle.get(self.slug)
        except ResourceNotFound:
            return self.default_randomness
        dynamic_randomness = getattr(toggle, self.RANDOMNESS_KEY, self.default_randomness)
        try:
            dynamic_randomness = float(dynamic_randomness)
            return dynamic_randomness
        except ValueError:
            return self.default_randomness


class FeatureRelease(DynamicallyPredictablyRandomToggle):
    """This class is designed to allow release of features in a controlled manner.
    The primary purpose is to decouple code deploys from feature releases.

    In addition the normal arguments, feature release toggles must also provide
    an 'owner' to indicate the member of the team responsible for releasing this feature.
    This will be displayed on the UI when editing the toggle.
    """

    def __init__(
        self,
        slug,
        label,
        tag,
        namespaces,
        owner,
        default_randomness=0.0,
        help_link=None,
        description=None,
        relevant_environments=None,
        notification_emails=None,
        parent_toggles=None
    ):
        super().__init__(
            slug, label, tag, namespaces,
            default_randomness=default_randomness,
            help_link=help_link,
            description=description,
            relevant_environments=relevant_environments,
            notification_emails=notification_emails,
            parent_toggles=parent_toggles
        )
        self.owner = owner


# if no namespaces are specified the user namespace is assumed
NAMESPACE_USER = 'user'
NAMESPACE_DOMAIN = 'domain'
NAMESPACE_EMAIL_DOMAIN = 'email_domain'
NAMESPACE_OTHER = 'other'
ALL_NAMESPACES = [NAMESPACE_USER, NAMESPACE_DOMAIN, NAMESPACE_EMAIL_DOMAIN]
ALL_RANDOM_NAMESPACES = [NAMESPACE_USER, NAMESPACE_DOMAIN]


def any_toggle_enabled(*toggles):
    """
    Return a view decorator for allowing access if any of the given toggles are
    enabled. Example usage:

    @toggles.any_toggle_enabled(REPORT_BUILDER, USER_CONFIGURABLE_REPORTS)
    def delete_custom_report():
        pass

    """

    def decorator(view_func):
        @wraps(view_func)
        def wrapped_view(request, *args, **kwargs):
            for t in toggles:
                if t.enabled_for_request(request):
                    return view_func(request, *args, **kwargs)
            raise Http404()

        return wrapped_view

    return decorator


@extension_point(result_format=ResultFormat.FLATTEN)
def custom_toggle_modules() -> List[str]:
    """Extension point to add toggles from custom code

    Parameters:
        None

    Returns:
        List of python module strings for custom toggle modules.
    """


def all_toggles():
    """
    Loads all toggles
    """
    return list(all_toggles_by_name().values())


def all_toggle_slugs():
    """
    Provides all toggles by their slug as a list
    """
    return [toggle.slug for toggle in all_toggles()]


@memoized
def all_toggles_by_name():
    # trick for listing the attributes of the current module.
    # http://stackoverflow.com/a/990450/8207
    core_toggles = all_toggles_by_name_in_scope(globals())
    for module_name in custom_toggle_modules():
        module = import_module(module_name)
        core_toggles.update(all_toggles_by_name_in_scope(module.__dict__))
    return core_toggles


def all_toggles_by_name_in_scope(scope_dict, toggle_class=StaticToggle):
    result = {}
    for toggle_name, toggle in scope_dict.items():
        if not toggle_name.startswith('__'):
            if toggle_class == FrozenPrivilegeToggle:
                # Include only FrozenPrivilegeToggle types
                include = isinstance(toggle, FrozenPrivilegeToggle)
            else:
                # Exclude FrozenPrivilegeToggle but include other subclasses such as FeatureRelease
                include = isinstance(toggle, toggle_class) and not isinstance(toggle, FrozenPrivilegeToggle)
            if include:
                result[toggle_name] = toggle
    return result


def toggles_dict(username=None, domain=None):
    """
    Loads all toggles into a dictionary for use in JS

    (only enabled toggles are included)
    """
    by_name = all_toggles_by_name()
    enabled = set()
    if username:
        enabled |= toggles_enabled_for_user(username)
    if domain:
        enabled |= toggles_enabled_for_domain(domain)
    return {by_name[name].slug: True for name in enabled if name in by_name}


def toggle_values_by_name(username, domain):
    """
    Loads all toggles into a dictionary for use in JS
    """
    all_enabled = toggles_enabled_for_user(username) | toggles_enabled_for_domain(domain)

    return {
        toggle_name: toggle_name in all_enabled
        for toggle_name in all_toggles_by_name().keys()
    }


@quickcache(["domain"], timeout=24 * 60 * 60, skip_arg=lambda _: settings.UNIT_TESTING)
def toggles_enabled_for_domain(domain):
    """Return set of toggle names that are enabled for the given domain"""
    return {
        toggle_name
        for toggle_name, toggle in all_toggles_by_name().items()
        if toggle.enabled(domain, NAMESPACE_DOMAIN)
    }


@quickcache(["username"], timeout=24 * 60 * 60, skip_arg=lambda _: settings.UNIT_TESTING)
def toggles_enabled_for_user(username):
    """Return set of toggle names that are enabled for the given user"""
    return {
        toggle_name
        for toggle_name, toggle in all_toggles_by_name().items()
        if toggle.enabled(username, NAMESPACE_USER)
    }


@quickcache(["email"], timeout=24 * 60 * 60, skip_arg=lambda _: settings.UNIT_TESTING)
def toggles_enabled_for_email_domain(email):
    """Return set of toggle names that are enabled for the given email"""
    return {
        toggle_name
        for toggle_name, toggle in all_toggles_by_name().items()
        if toggle.enabled(email, NAMESPACE_EMAIL_DOMAIN)
    }


def toggles_enabled_for_request(request):
    """Return set of toggle names that are enabled for a particular request"""
    toggles = set()

    if hasattr(request, 'domain'):
        toggles = toggles | toggles_enabled_for_domain(request.domain)

    if hasattr(request, 'user'):
        toggles = toggles | toggles_enabled_for_user(request.user.username)
        toggles = toggles | toggles_enabled_for_email_domain(getattr(request.user, 'email', request.user.username))

    return toggles


def _ensure_valid_namespaces(namespaces):
    if not namespaces:
        raise Exception('namespaces must be defined!')


def _ensure_valid_randomness(randomness):
    if not 0 <= randomness <= 1:
        raise Exception('randomness must be between 0 and 1!')


APP_BUILDER_CUSTOM_PARENT_REF = StaticToggle(
    'custom-parent-ref',
    'ICDS: Custom case parent reference',
    TAG_CUSTOM,
    [NAMESPACE_DOMAIN],
)

LAZY_LOAD_MULTIMEDIA = StaticToggle(
    'optional-media',
    'ICDS: Lazy load multimedia files in Updates',
    TAG_CUSTOM,
    [NAMESPACE_DOMAIN],
)

APP_BUILDER_ADVANCED = StaticToggle(
    'advanced-app-builder',
    'Advanced Module in App-Builder',
    TAG_SOLUTIONS_LIMITED,
    [NAMESPACE_DOMAIN],
    description="Advanced Modules allow you to autoload and manage multiple case types, "
                "but may behave in unexpected ways.",
    help_link='https://confluence.dimagi.com/display/saas/Advanced+Modules',
)

APP_BUILDER_SHADOW_MODULES = StaticToggle(
    'shadow-app-builder',
    'Shadow Modules',
    TAG_SOLUTIONS_CONDITIONAL,
    [NAMESPACE_DOMAIN],
    help_link='https://confluence.dimagi.com/display/saas/Shadow+Modules+and+Forms',
)

V1_SHADOW_MODULES = StaticToggle(
    'v1-shadows',
    'Allow creation and management of deprecated Shadow Module behaviour',
    TAG_SOLUTIONS_CONDITIONAL,
    [NAMESPACE_DOMAIN],
    help_link='https://github.com/dimagi/commcare-hq/blob/master/docs/apps/advanced_app_features.rst#shadow-modules',  # noqa
)

CASE_LIST_CUSTOM_XML = StaticToggle(
    'case_list_custom_xml',
    'Allow custom XML to define case lists (ex. for case tiles)',
    TAG_SOLUTIONS_LIMITED,
    [NAMESPACE_DOMAIN],
    help_link='https://confluence.dimagi.com/pages/viewpage.action?'
              'spaceKey=saas&title=Allow+Configuration+of+Case+List+Tiles',
)

CASE_LIST_CUSTOM_VARIABLES = StaticToggle(
    'case_list_custom_variables',
    'Show editor for entering custom variables',
    TAG_SOLUTIONS_LIMITED,
    [NAMESPACE_DOMAIN],
    description='Defines custom variables that can be used in case list or detail calculations',
)

CASE_LIST_TILE = StaticToggle(
    'case_list_tile',
    'REC/USH: Case tile templates',
    TAG_CUSTOM,
    [NAMESPACE_DOMAIN],
    help_link='https://confluence.dimagi.com/pages/viewpage.action?'
              'spaceKey=saas&title=Allow+Configuration+of+Case+List+Tiles',
)

CASE_LIST_TILE_CUSTOM = StaticToggle(
    'case_list_tile_custom',
    'USH: Configure custom case tile for case list and case detail',
    TAG_CUSTOM,
    [NAMESPACE_DOMAIN],
    help_link='https://confluence.dimagi.com/pages/viewpage.action?'
              'spaceKey=saas&title=Allow+Configuration+of+Case+List+Tiles',
    parent_toggles=[CASE_LIST_TILE],
)

CASE_LIST_MAP = StaticToggle(
    'case_list_map',
    'USH: Allow use of a map in the case list in Web Apps',
    TAG_CUSTOM,
    [NAMESPACE_DOMAIN],
    help_link='https://confluence.dimagi.com/pages/viewpage.action?'
              'spaceKey=saas&title=Allow+Configuration+of+Case+List+Tiles',
)

CASE_LIST_LAZY = StaticToggle(
    'case_list_lazy',
    'USH: Add option to lazy load case list',
    TAG_CUSTOM,
    [NAMESPACE_DOMAIN],
    help_link='https://confluence.dimagi.com/pages/viewpage.action?'
              'spaceKey=saas&title=Allow+Configuration+of+Case+List+Lazy',
)

SHOW_PERSIST_CASE_CONTEXT_SETTING = StaticToggle(
    'show_persist_case_context_setting',
    'Allow toggling the persistent case context tile',
    TAG_SOLUTIONS_CONDITIONAL,
    [NAMESPACE_DOMAIN],
)

FORM_LINK_ADVANCED_MODE = StaticToggle(
    'form_link_advanced_mode',
    'USH: Form linking advanced mode',
    TAG_CUSTOM,
    [NAMESPACE_DOMAIN],
    description=(
        "Switches manual datum configuration for form linking to a UI where app "
        "builders must specify the datum IDs to provide. Allows for linking to "
        "more targets, but is way harder to use."
    ),
)

CASE_LIST_LOOKUP = StaticToggle(
    'case_list_lookup',
    'Allow external android callouts to search the case list',
    TAG_SOLUTIONS_CONDITIONAL,
    [NAMESPACE_DOMAIN]
)

SSO_REMOTE_USER_MANAGEMENT = StaticToggle(
    'sso_remote_user_management',
    "Shows remote user management fields in SSO Identity Provider Form",
    TAG_PRODUCT,
    [NAMESPACE_DOMAIN, NAMESPACE_USER]
)

BIOMETRIC_INTEGRATION = StaticToggle(
    'biometric_integration',
    "Enables biometric integration (simprints) features.",
    TAG_PRODUCT,
    [NAMESPACE_DOMAIN]
)

ADD_USERS_FROM_LOCATION = StaticToggle(
    'add_users_from_location',
    "Allow users to add new mobile workers from the locations page",
    TAG_DEPRECATED,
    [NAMESPACE_DOMAIN]
)

CASE_DETAIL_PRINT = StaticToggle(
    'case_detail_print',
    'MLabour: Allowing printing of the case detail, based on an HTML template',
    TAG_CUSTOM,
    [NAMESPACE_DOMAIN],
)

COPY_FORM_TO_APP = StaticToggle(
    'copy_form_to_app',
    'Allow copying a form from one app to another',
    TAG_INTERNAL,
    [NAMESPACE_DOMAIN, NAMESPACE_USER],
)

DETAIL_LIST_TAB_NODESETS = StaticToggle(
    'detail-list-tab-nodesets',
    'Associate a nodeset with a case detail tab',
    TAG_SOLUTIONS_CONDITIONAL,
    help_link='https://confluence.dimagi.com/display/saas/Case+Detail+Nodesets',
    namespaces=[NAMESPACE_DOMAIN]
)

DHIS2_INTEGRATION = StaticToggle(
    'dhis2_integration',
    'DHIS2 Integration',
    TAG_SOLUTIONS_LIMITED,
    [NAMESPACE_DOMAIN]
)

GRAPH_CREATION = StaticToggle(
    'graph-creation',
    'Case list/detail graph creation',
    TAG_SOLUTIONS_CONDITIONAL,
    help_link='https://confluence.dimagi.com/display/GTDArchive/Graphing+in+HQ',
    namespaces=[NAMESPACE_DOMAIN]
)

IS_CONTRACTOR = StaticToggle(
    'is_contractor',
    'Is contractor',
    TAG_INTERNAL,
    description="Used to give non super-users access to select super-user features"
)

MM_CASE_PROPERTIES = StaticToggle(
    'mm_case_properties',
    'Multimedia Case Properties',
    TAG_DEPRECATED,
    help_link='https://confluence.dimagi.com/display/saas/Multimedia+Case+Properties+Feature+Flag',
    namespaces=[NAMESPACE_DOMAIN],
)

VISIT_SCHEDULER = StaticToggle(
    'app_builder_visit_scheduler',
    'ICDS: Visit Scheduler',
    TAG_CUSTOM,
    [NAMESPACE_DOMAIN, NAMESPACE_USER]
)

USER_CONFIGURABLE_REPORTS = StaticToggle(
    'user_reports',
    'User configurable reports UI',
    TAG_SOLUTIONS_LIMITED,
    [NAMESPACE_DOMAIN, NAMESPACE_USER],
    description=(
        "A feature which will allow your domain to create User Configurable Reports."
    ),
    help_link='https://confluence.dimagi.com/display/GTDArchive/User+Configurable+Reporting',
)

UCR_UPDATED_NAMING = StaticToggle(
    'ucr_updated_naming',
    'Show updated naming of UCRS',
    TAG_SAAS_CONDITIONAL,
    [NAMESPACE_DOMAIN],
    description=(
        "Displays updated UCR naming if the feature flag is enabled."
        "This is a temporary flag which would be removed when the updated naming is agreed upon by all divisons."
    )
)

LOCATIONS_IN_UCR = StaticToggle(
    'locations_in_ucr',
    'ICDS: Add Locations as one of the Source Types for User Configurable Reports',
    TAG_CUSTOM,
    [NAMESPACE_DOMAIN]
)

REPORT_BUILDER = StaticToggle(
    'report_builder',
    'Activate Report Builder for a project without setting up a subscription.',
    TAG_DEPRECATED,
    [NAMESPACE_DOMAIN],
)

UCR_SUM_WHEN_TEMPLATES = StaticToggle(
    'ucr_sum_when_templates',
    'Allow sum when template columns in dynamic UCRs',
    TAG_CUSTOM,
    [NAMESPACE_DOMAIN],
    description=(
        "Enables use of SumWhenTemplateColumn with custom expressions in dynamic UCRS."
    ),
    help_link='https://commcare-hq.readthedocs.io/ucr.html#sumwhencolumn-and-sumwhentemplatecolumn',
)

ASYNC_RESTORE = StaticToggle(
    'async_restore',
    'Generate restore response in an asynchronous task to prevent timeouts',
    TAG_INTERNAL,
    [NAMESPACE_DOMAIN],
)

REPORT_BUILDER_BETA_GROUP = StaticToggle(
    'report_builder_beta_group',
    'RB beta group',
    TAG_DEPRECATED,
    [NAMESPACE_DOMAIN],
)

SYNC_ALL_LOCATIONS = StaticToggle(
    'sync_all_locations',
    '(Deprecated) Sync the full location hierarchy when syncing location fixtures',
    TAG_DEPRECATED,
    [NAMESPACE_DOMAIN],
    description="Do not turn this feature flag. It is only used for providing compatability for old projects. "
                "We are actively trying to remove projects from this list. This functionality is now possible by using the "  # noqa: E501
                "Advanced Settings on the Organization Levels page and setting the Level to Expand From option.",
)

HIERARCHICAL_LOCATION_FIXTURE = StaticToggle(
    'hierarchical_location_fixture',
    'Display Settings To Get Hierarchical Location Fixture',
    TAG_INTERNAL,
    [NAMESPACE_DOMAIN],
    description=(
        "Do not turn this feature flag.  It is only used for providing "
        "compatability for old projects.  We are actively trying to remove "
        "projects from this list."
    ),
)

EXTENSION_CASES_SYNC_ENABLED = StaticToggle(
    'extension_sync',
    'Enable extension syncing',
    TAG_SOLUTIONS_CONDITIONAL,
    help_link='https://confluence.dimagi.com/display/saas/Extension+Cases',
    namespaces=[NAMESPACE_DOMAIN],
)

USH_DONT_CLOSE_PATIENT_EXTENSIONS = StaticToggle(
    'ush_dont_close_patient_extensions',
    'USH: Suppress closing extensions on closing hosts for host/extension pairs of patient/contact case-types',
    TAG_CUSTOM,
    namespaces=[NAMESPACE_DOMAIN],
    description="""
    Suppress the normal behaviour of 'closing host cases closes its extension cases'.
    Enabling this results in 'closing patient type cases will not close its contact type
    extension cases'. Designed for specific USH domain use-case
    """
)

WEB_APPS_PERMISSIONS_VIA_GROUPS = StaticToggle(
    'web_apps_permissions_via_groups',
<<<<<<< HEAD
    "Allow users to control access to specific web apps via mobile worker groups.",
=======
    "USH: Allow users to control access to specific web apps via mobile worker groups.",
>>>>>>> af278ce8
    TAG_DEPRECATED,
    [NAMESPACE_DOMAIN],
    description="""
        This is a legacy feature that allows setting app-specific permissions in Web Apps based on user
        groups. This functionality is now available via the roles and permissions page, where the
        permission for accessing web apps supports specifying a list of apps.
    """,
)

DISABLE_WEB_APPS = StaticToggle(
    'disable_web_apps',
    'Disable access to Web Apps UI',
    TAG_INTERNAL,
    namespaces=[NAMESPACE_DOMAIN],
    help_link='https://confluence.dimagi.com/display/saas/Disable+access+to+Web+Apps+UI',
)

WEB_APPS_DOMAIN_BANNER = StaticToggle(
    'web_apps_domain_banner',
    'USH: Show current domain in web apps Log In As banner',
    TAG_CUSTOM,
    namespaces=[NAMESPACE_DOMAIN],
    help_link='https://confluence.dimagi.com/display/saas/USH%3A+Show+current+domain+in+web+apps+Login+As+banner',
)

WEB_APPS_UPLOAD_QUESTIONS = FeatureRelease(
    'web_apps_upload_questions',
    'USH: Support image, audio, and video questions in Web Apps',
    TAG_RELEASE,
    namespaces=[NAMESPACE_DOMAIN],
    owner='Jenny Schweers',
)

WEB_APPS_ANCHORED_SUBMIT = StaticToggle(
    'web_apps_anchored_submit',
    'USH: Keep submit button anchored at the bottom of screen for forms in Web Apps',
    TAG_CUSTOM,
    namespaces=[NAMESPACE_DOMAIN],
)

SYNC_SEARCH_CASE_CLAIM = StaticToggle(
    'search_claim',
    'Enable synchronous mobile searching and case claiming',
    TAG_SOLUTIONS_CONDITIONAL,
    help_link='https://confluence.dimagi.com/display/saas/Case+Search+and+Claim',
    namespaces=[NAMESPACE_DOMAIN]
)

USH_CASE_LIST_MULTI_SELECT = StaticToggle(
    'ush_case_list_multi_select',
    'USH: Allow selecting multiple cases from the case list',
    TAG_CUSTOM,
    namespaces=[NAMESPACE_DOMAIN],
    help_link='https://confluence.dimagi.com/display/saas/USH%3A+Allow+selecting+multiple+cases+from+the+case+list',  # noqa: E501
    description="""
    Allows user to select multiple cases and load them all into the form.
    """
)

USH_CASE_CLAIM_UPDATES = StaticToggle(
    'case_claim_autolaunch',
    "USH Specific toggle to support several different case search/claim workflows in web apps",
    TAG_CUSTOM,
    help_link='https://confluence.dimagi.com/display/USH/Case+Search+Configuration',
    namespaces=[NAMESPACE_DOMAIN],
    description="""
    USH Specific toggle to support several different case search/claim workflows in web apps:
    "search first", "see more", and "skip to default case search results", Geocoder
    and other options in Webapps Case Search.
    """,
    parent_toggles=[SYNC_SEARCH_CASE_CLAIM]
)

NO_SCROLL_IN_CASE_SEARCH = StaticToggle(
    'no_scroll_in_case_search',
    "Do not use scroll queries in case search elasticsearch queries",
    TAG_INTERNAL,
    namespaces=[NAMESPACE_DOMAIN],
    description="""
    This toggle replaces scroll queries in case search ancestor functions with
    normal search queries.
    """
)

GEOCODER_MY_LOCATION_BUTTON = StaticToggle(
    "geocoder_my_location_button",
    "USH: Add button to geocoder to populate search with the user's current location",
    TAG_RELEASE,
    namespaces=[NAMESPACE_DOMAIN],
    description="""
    When enabled this will add a small button to the geocoder widget that, when pressed, and if
    the user grants permission, will perform a reverse geocoding query based on the user's reported location.
    The result will be used to populate the search field of the geocoder widget.

    This is intended as a temporary toggle and will likely get rolled into the "USH_CASE_CLAIM_UPDATES" toggle.
    """,
    parent_toggles=[USH_CASE_CLAIM_UPDATES],
)

GEOCODER_AUTOLOAD_USER_LOCATION = StaticToggle(
    "geocoder_autoload_user_location",
    "USH: Auto-load the geocoder widget with the user's current location",
    TAG_CUSTOM,
    namespaces=[NAMESPACE_DOMAIN],
    description="""
    When enabled, and if the user grants permissions, the geocoder widget will automatically do a reverse
    geocoding query using the user's reported location The result will be used to populate the search field
    of the geocoder widget.
    """,
    parent_toggles=[USH_CASE_CLAIM_UPDATES],
)

GEOCODER_USER_PROXIMITY = StaticToggle(
    "geocoder_user_proximity",
    "USH: Adjust geocoder result to be more relevant to user and project.",
    TAG_CUSTOM,
    namespaces=[NAMESPACE_DOMAIN],
    description="""
    This has two effects on getting geocoder search results:
    1. Based on the bounding box of the project default location all result falling outside of it
       will be filtered out when used in the case search.
    2. Proximity to the users location will be taken into account for the results order.
    """,
    parent_toggles=[USH_CASE_CLAIM_UPDATES],
)

USH_SEARCH_FILTER = StaticToggle(
    'case_search_filter',
    "USH Specific toggle to use Search Filter in case search options.",
    TAG_CUSTOM,
    namespaces=[NAMESPACE_DOMAIN],
    parent_toggles=[SYNC_SEARCH_CASE_CLAIM]
)

USH_INLINE_SEARCH = StaticToggle(
    'inline_case_search',
    "USH Specific toggle to making case search user input available to other parts of the app.",
    TAG_CUSTOM,
    help_link='https://docs.google.com/document/d/1Mmx1FrYZrcEmWidqSkNjC_gWSJ6xzRFKoP3Rn_xSaj4/edit#',
    namespaces=[NAMESPACE_DOMAIN],
    description="""
    Temporary toggle to manage the release of the 'inline search' / 'case search input' feature.
    """,
    parent_toggles=[USH_CASE_CLAIM_UPDATES]
)

USH_EMPTY_CASE_LIST_TEXT = StaticToggle(
    'empty_case_list_text',
    "USH: Allow customizing the text displayed when case list contains no cases in web apps",
    TAG_CUSTOM,
    namespaces=[NAMESPACE_DOMAIN]
)

SPLIT_SCREEN_CASE_SEARCH = StaticToggle(
    'split_screen_case_search',
    "Split screen case search: In case search, show the search filters in a sidebar on the left and the results"
    " on the right.",
    TAG_CUSTOM,
    help_link='https://confluence.dimagi.com/display/USH/Split+Screen+Case+Search',
    namespaces=[NAMESPACE_DOMAIN],
    parent_toggles=[SYNC_SEARCH_CASE_CLAIM]
)

DYNAMICALLY_UPDATE_SEARCH_RESULTS = StaticToggle(
    'dynamically_update_search_results',
    "In case search with split screen case search enabled, search results update when a search field is updated"
    " without requiring the user to manually press a button to search.",
    TAG_CUSTOM,
    help_link='https://confluence.dimagi.com/display/USH/Split+Screen+Case+Search',
    namespaces=[NAMESPACE_DOMAIN],
    parent_toggles=[SPLIT_SCREEN_CASE_SEARCH]
)

USH_USERCASES_FOR_WEB_USERS = StaticToggle(
    'usercases_for_web_users',
    "USH: Enable the creation of usercases for web users.",
    TAG_CUSTOM,
    help_link='https://confluence.dimagi.com/display/saas/USH%3A+Enable+Web+User+Usercase+Creation',
    namespaces=[NAMESPACE_DOMAIN],
)

WEBAPPS_STICKY_SEARCH = StaticToggle(
    "webapps_sticky_search",
    "USH: Sticky search: In web apps, save user's most recent inputs on case search & claim screen.",
    TAG_CUSTOM,
    namespaces=[NAMESPACE_DOMAIN],
    help_link='https://confluence.dimagi.com/display/saas/COVID%3A+Web+Apps+Sticky+Search',
)

HIDE_SYNC_BUTTON = StaticToggle(
    "hide_sync_button",
    "USH: Hide Sync Button in Web Apps",
    TAG_CUSTOM,
    namespaces=[NAMESPACE_DOMAIN],
)

MULTI_VIEW_API_KEYS = StaticToggle(
    'multi_view_api_keys',
    "Multi-View API Keys",
    TAG_CUSTOM,
    namespaces=[NAMESPACE_DOMAIN],
    description="Allows users to view and copy API keys after creation",
)


def _ensure_search_index_is_enabled(domain, enabled):
    from corehq.apps.case_search.tasks import reindex_case_search_for_domain
    from corehq.apps.es import CaseSearchES
    from corehq.pillows.case_search import domain_needs_search_index
    from corehq.apps.case_search.models import DomainsNotInCaseSearchIndex

    if enabled and DomainsNotInCaseSearchIndex.objects.filter(domain=domain).exists():
        DomainsNotInCaseSearchIndex.objects.filter(domain=domain).delete()
        domain_needs_search_index.clear(domain)

    has_case_search_cases = CaseSearchES().domain(domain).count() > 0
    if enabled and not has_case_search_cases:
        reindex_case_search_for_domain.delay(domain)


EXPLORE_CASE_DATA = StaticToggle(
    'explore_case_data',
    'Show the Explore Case Data report (in dev)',
    TAG_PRODUCT,
    namespaces=[NAMESPACE_DOMAIN, NAMESPACE_USER],
    description='Show the Explore Case Data report (in dev). Please make sure the project '
    'is fully migrated to support the CaseSearch index either by enabling '
    'the Case List Explorer toggle or doing a manual migration.\n\n'
    'Please use the EXPLORE_CASE_DATA_PREVIEW Feature Preview moving forward. '
    'This will be deprecated once the Feature Preview is in full swing.',
)

ECD_MIGRATED_DOMAINS = StaticToggle(
    'ecd_migrated_domains',
    'Explore Case Data for domains that have undergone migration',
    TAG_INTERNAL,
    namespaces=[NAMESPACE_DOMAIN],
    description='Domains that have undergone migration for Explore Case Data and have a '
    'CaseSearch elasticsearch index created.\n\n'
    'NOTE: enabling this Feature Flag will NOT enable the CaseSearch index.'
)

ECD_PREVIEW_ENTERPRISE_DOMAINS = StaticToggle(
    'ecd_enterprise_domains',
    'Explore Case Data feature preview for Enterprise domains',
    TAG_INTERNAL,
    namespaces=[NAMESPACE_DOMAIN],
    description='Enterprise Domains that are eligible to view the Explore Case Data '
    'Feature Preview. By default, this feature will only be available for '
    'domains that are Advanced or Pro and have undergone the ECD migration.'
)

CASE_API_V0_6 = StaticToggle(
    'case_api_v0_6',
    'Enable the v0.6 Case API',
    TAG_SOLUTIONS_LIMITED,
    namespaces=[NAMESPACE_DOMAIN],
    save_fn=_ensure_search_index_is_enabled,
)

ACTION_TIMES_API = StaticToggle(
    'action_times_api',
    'Enable the Action Times API',
    TAG_CUSTOM,
    help_link='https://confluence.dimagi.com/display/GTD/Action+Times+API',
    namespaces=[NAMESPACE_USER],
)

HIPAA_COMPLIANCE_CHECKBOX = StaticToggle(
    'hipaa_compliance_checkbox',
    'Show HIPAA compliance checkbox',
    TAG_INTERNAL,
    [NAMESPACE_USER],
)

CAN_EDIT_EULA = StaticToggle(
    'can_edit_eula',
    "Allow user to set the custom EULA and data sharing project options.",
    TAG_INTERNAL,
    description="Whether this user can set the custom eula and data sharing internal project options. "
    "This should be a small number of DIMAGI ONLY users"
)

# This toggle offers the "multiple_apps_unlimited" mobile flag to non-Dimagi users
MOBILE_PRIVILEGES_FLAG = StaticToggle(
    'mobile_privileges_flag',
    'Offer "Enable Privileges on Mobile" flag.',
    TAG_INTERNAL,
    [NAMESPACE_USER]
)

PRODUCTS_PER_LOCATION = StaticToggle(
    'products_per_location',
    "Products Per Location: Specify products stocked at individual locations.",
    TAG_CUSTOM,
    [NAMESPACE_DOMAIN],
    description="This doesn't actually do anything yet."
)

ALLOW_CASE_ATTACHMENTS_VIEW = StaticToggle(
    'allow_case_attachments_view',
    "Explicitly allow user to access case attachments, even if they can't view the case list report.",
    TAG_CUSTOM,
    [NAMESPACE_DOMAIN, NAMESPACE_USER]
)

TRANSFER_DOMAIN = StaticToggle(
    'transfer_domain',
    'Transfer domains to different users',
    TAG_INTERNAL,
    [NAMESPACE_DOMAIN]
)

SECURE_SESSION_TIMEOUT = StaticToggle(
    'secure_session_timeout',
    "USH: Allow domain to override default length of inactivity timeout",
    TAG_CUSTOM,
    [NAMESPACE_DOMAIN],
    help_link="https://confluence.dimagi.com/display/saas/Allow+domain+to+override+default+length+of+inactivity+timeout",  # noqa: E501
)

# not referenced in code directly but passed through to vellum
# see toggles_dict

VELLUM_SAVE_TO_CASE = StaticToggle(
    'save_to_case',
    "Adds save to case as a question to the form builder",
    TAG_SAAS_CONDITIONAL,
    [NAMESPACE_DOMAIN],
    description='This flag allows case management inside repeat groups',
    help_link='https://confluence.dimagi.com/display/saas/Save+to+Case+Feature+Flag',
)

VELLUM_PRINTING = StaticToggle(
    'printing',
    "Enables the Print Android App Callout",
    TAG_SOLUTIONS_LIMITED,
    [NAMESPACE_DOMAIN],
    description='Allows printing from CommCare on the device',
    help_link='https://confluence.dimagi.com/display/saas/Printing+from+a+form+in+CommCare+Android',
)

VELLUM_DATA_IN_SETVALUE = StaticToggle(
    'allow_data_reference_in_setvalue',
    "Allow data references in a setvalue",
    TAG_SOLUTIONS_LIMITED,
    [NAMESPACE_DOMAIN],
    description="This allows referencing other questions in the form in a setvalue. "
                "This may still cause issues if the other questions have not been calculated yet",
)

VELLUM_ALLOW_BULK_FORM_ACTIONS = StaticToggle(
    'allow_bulk_form_actions',
    "Allow bulk form actions in the Form Builder",
    TAG_PRODUCT,
    [NAMESPACE_DOMAIN],
    description="This shows Bulk Form Actions (mark all questions required, "
                "set default values to matching case properties) in "
                "the Form Builder's main dropdown menu.",
)

CACHE_AND_INDEX = StaticToggle(
    'cache_and_index',
    'REC: Enable the "Cache and Index" format option when choosing sort properties '
    'in the app builder',
    TAG_CUSTOM,
    namespaces=[NAMESPACE_DOMAIN],
    help_link='https://confluence.dimagi.com/pages/viewpage.action?pageId=41484944',
)

CUSTOM_PROPERTIES = StaticToggle(
    'custom_properties',
    'Allow users to add arbitrary custom properties to their application',
    TAG_SOLUTIONS_LIMITED,
    help_link='https://confluence.dimagi.com/display/GS/CommCare+Android+Developer+Options+--+Internal#'
              'CommCareAndroidDeveloperOptions--Internal-SettingtheValueofaDeveloperOptionfromHQ',
    namespaces=[NAMESPACE_DOMAIN]
)

MOBILE_UCR = StaticToggle(
    'mobile_ucr',
    ('Mobile UCR: Configure viewing user configurable reports on the mobile '
     'through the app builder'),
    TAG_SOLUTIONS_LIMITED,
    namespaces=[NAMESPACE_DOMAIN],
    parent_toggles=[USER_CONFIGURABLE_REPORTS]
)

API_THROTTLE_WHITELIST = StaticToggle(
    'api_throttle_whitelist',
    ('API throttle whitelist'),
    TAG_INTERNAL,
    namespaces=[NAMESPACE_USER],
)

API_BLACKLIST = StaticToggle(
    'API_BLACKLIST',
    ("Blacklist API access to a user or domain that spams us"),
    TAG_INTERNAL,
    namespaces=[NAMESPACE_DOMAIN, NAMESPACE_USER],
    description="For temporary, emergency use only. If a partner doesn't properly "
                "throttle their API requests, it can hammer our infrastructure, causing "
                "outages. This will cut off the tide, but we should communicate with them "
                "immediately.",
)

FORM_SUBMISSION_BLACKLIST = StaticToggle(
    'FORM_SUBMISSION_BLACKLIST',
    ("Blacklist form submissions from a domain that spams us"),
    TAG_INTERNAL,
    namespaces=[NAMESPACE_DOMAIN],
    description="This is a temporary solution to an unusually high volume of "
                "form submissions from a domain.  We have some projects that automatically "
                "send forms. If that ever causes problems, we can use this to cut them off.",
)


def _commtrackify(domain_name, toggle_is_enabled):
    from corehq.apps.domain.models import Domain
    domain_obj = Domain.get_by_name(domain_name, strict=True)
    if domain_obj and domain_obj.commtrack_enabled != toggle_is_enabled:
        if toggle_is_enabled:
            domain_obj.convert_to_commtrack()
        else:
            domain_obj.commtrack_enabled = False
            domain_obj.save()


COMMTRACK = StaticToggle(
    'commtrack',
    "CommCare Supply",
    TAG_SOLUTIONS_LIMITED,
    description=(
        '<a href="https://help.commcarehq.org/display/commtrack/CommCare+Supply+Home">CommCare Supply</a> '
        "is a logistics and supply chain management module. It is designed "
        "to improve the management, transport, and resupply of a variety of "
        "goods and materials, from medication to food to bednets. <br/>"
    ),
    help_link='https://help.commcarehq.org/display/commtrack/CommCare+Supply+Home',
    namespaces=[NAMESPACE_DOMAIN],
    save_fn=_commtrackify,
)

NON_COMMTRACK_LEDGERS = StaticToggle(
    'non_commtrack_ledgers',
    "Enable ledgers for projects not using Supply.",
    TAG_CUSTOM,
    description=(
        'Turns on the ledger fixture and ledger transaction question types in '
        'the form builder. ONLY WORKS ON SQL DOMAINS!'
    ),
    namespaces=[NAMESPACE_DOMAIN],
)

CUSTOM_INSTANCES = StaticToggle(
    'custom_instances',
    'Inject custom instance declarations',
    TAG_CUSTOM,
    description=(
        'Enables the insertion of custom instances into a case list configuration. '
        'Currently used by SimPrints-integrated projects.'
    ),
    namespaces=[NAMESPACE_DOMAIN],
)

CUSTOM_ASSERTIONS = StaticToggle(
    'custom_assertions',
    'Inject custom assertions into the suite',
    TAG_SOLUTIONS_CONDITIONAL,
    description=(
        'Enables the insertion of custom assertions into the suite file. '
    ),
    namespaces=[NAMESPACE_DOMAIN],
    help_link="https://confluence.dimagi.com/display/saas/User+defined+assert+blocks",
)

OPENMRS_INTEGRATION = StaticToggle(
    'openmrs_integration',
    'Enable OpenMRS integration',
    TAG_SOLUTIONS_LIMITED,
    [NAMESPACE_DOMAIN],
)

SUPPORT = StaticToggle(
    'support',
    'General toggle for support features',
    TAG_INTERNAL,
    help_link='https://confluence.dimagi.com/display/saas/Support+Flag',
)

LEGACY_CHILD_MODULES = StaticToggle(
    'legacy_child_modules',
    'Legacy, non-nested sub-menus',
    TAG_DEPRECATED,
    [NAMESPACE_DOMAIN],
    description=(
        "Sub-menus are now displayed nested under their parent menu. Some "
        "apps built before this change will require that their modules be "
        "reordered to fit this paradigm. This feature flag exists to support "
        "those applications until they're transitioned."
    )
)

NON_PARENT_MENU_SELECTION = StaticToggle(
    'non_parent_menu_selection',
    'Allow selecting of module of any case-type in select-parent workflow',
    TAG_CUSTOM,
    namespaces=[NAMESPACE_DOMAIN],
    description="Allow selecting of module of any case-type in select-parent workflow",
    help_link="https://confluence.dimagi.com/display/USH/Selecting+any+case+in+%27select+parent+first%27+workflow"
)

FIXTURE_CASE_SELECTION = StaticToggle(
    'fixture_case',
    'ICDS: Allow a configurable case list that is filtered based on a fixture type and '
    'fixture selection (Due List)',
    TAG_CUSTOM,
    [NAMESPACE_DOMAIN],
)

SMS_LOG_CHANGES = StaticToggle(
    'sms_log_changes',
    'Message Log Report v2',
    TAG_SOLUTIONS_OPEN,
    [NAMESPACE_USER, NAMESPACE_DOMAIN],
    description=("This flag makes failed messages appear in the Message Log "
                 "Report, and adds Status and Event columns"),
)

EXPORT_DATA_SOURCE_DATA = StaticToggle(
    'export_data_source_data',
    'Add Export Data Source Data page',
    TAG_SOLUTIONS_LIMITED,
    [NAMESPACE_USER, NAMESPACE_DOMAIN],
    description="Add the Export Data Source Data page to the Data tab",
)


ENABLE_INCLUDE_SMS_GATEWAY_CHARGING = StaticToggle(
    'enable_include_sms_gateway_charging',
    'Enable include SMS gateway charging',
    TAG_CUSTOM,
    [NAMESPACE_DOMAIN]
)

MESSAGE_LOG_METADATA = StaticToggle(
    'message_log_metadata',
    'Include message id in Message Log export.',
    TAG_CUSTOM,
    [NAMESPACE_USER],
)

RICH_TEXT_EMAILS = StaticToggle(
    'rich_text_emails',
    'Enable sending rich text HTML emails in conditional alerts and broadcasts',
    TAG_CUSTOM,
    [NAMESPACE_DOMAIN],
)

RUN_AUTO_CASE_UPDATES_ON_SAVE = StaticToggle(
    'run_auto_case_updates_on_save',
    'Run Auto Case Update rules on each case save.',
    TAG_INTERNAL,
    [NAMESPACE_DOMAIN],
)

CASE_DEDUPE_UPDATES = StaticToggle(
    'case_dedupe_updates',
    'Allow Case deduplication update actions',
    TAG_SOLUTIONS_LIMITED,
    [NAMESPACE_DOMAIN],
    help_link='https://confluence.dimagi.com/display/saas/Surfacing+Case+Duplicates+in+CommCare',
)

LEGACY_SYNC_SUPPORT = StaticToggle(
    'legacy_sync_support',
    "Support mobile sync bugs in older projects (2.9 and below).",
    TAG_DEPRECATED,
    [NAMESPACE_DOMAIN]
)

CALL_CENTER_LOCATION_OWNERS = StaticToggle(
    'call_center_location_owners',
    'ICDS: Enable the use of locations as owners of call center cases',
    TAG_CUSTOM,
    [NAMESPACE_DOMAIN]
)

CUSTOM_APP_BASE_URL = StaticToggle(
    'custom_app_base_url',
    'Allow specifying a custom base URL for an application.',
    TAG_SOLUTIONS_LIMITED,
    [NAMESPACE_DOMAIN],
    description="Main use case is to allow migrating projects to a new cluster."
)

PHONE_NUMBERS_REPORT = StaticToggle(
    'phone_numbers_report',
    "Report related to the phone numbers owned by a project's contacts",
    TAG_SOLUTIONS_CONDITIONAL,
    [NAMESPACE_DOMAIN]
)

INBOUND_SMS_LENIENCY = StaticToggle(
    'inbound_sms_leniency',
    "Inbound SMS leniency on domain-owned gateways.",
    TAG_INTERNAL,
    [NAMESPACE_DOMAIN],
    description="WARNING: This wil be rolled out slowly; do not enable on your own.",
)

WHATSAPP_MESSAGING = StaticToggle(
    'whatsapp_messaging',
    "Default SMS to send messages via Whatsapp, where available",
    TAG_CUSTOM,
    [NAMESPACE_DOMAIN]
)

UNLIMITED_REPORT_BUILDER_REPORTS = StaticToggle(
    'unlimited_report_builder_reports',
    'Allow unlimited reports created in report builder',
    TAG_INTERNAL,
    [NAMESPACE_DOMAIN]
)

SHOW_IDS_IN_REPORT_BUILDER = StaticToggle(
    'show_ids_in_report_builder',
    'Allow adding Case IDs to report builder reports.',
    TAG_SOLUTIONS_OPEN,
    [NAMESPACE_DOMAIN],
)


ALLOW_USER_DEFINED_EXPORT_COLUMNS = StaticToggle(
    'allow_user_defined_export_columns',
    'Add user defined columns to exports',
    TAG_DEPRECATED,
    [NAMESPACE_DOMAIN],
)

DISABLE_COLUMN_LIMIT_IN_UCR = StaticToggle(
    'disable_column_limit_in_ucr',
    'Enikshay: Disable column limit in UCR',
    TAG_CUSTOM,
    [NAMESPACE_DOMAIN]
)

OVERRIDE_EXPANDED_COLUMN_LIMIT_IN_REPORT_BUILDER = StaticToggle(
    'override_expanded_column_limit_in_report_builder',
    'USH: Override the limit for expanded columns in report builder from 10 to 50',
    TAG_CUSTOM,
    [NAMESPACE_DOMAIN],
)

CLOUDCARE_LATEST_BUILD = StaticToggle(
    'use_latest_build_cloudcare',
    'Uses latest build for Web Apps instead of latest published',
    TAG_SOLUTIONS_OPEN,
    [NAMESPACE_DOMAIN, NAMESPACE_USER]
)

CAUTIOUS_MULTIMEDIA = StaticToggle(
    'cautious_multimedia',
    'More cautious handling of multimedia: do not delete multimedia files, add logging, etc.',
    TAG_INTERNAL,
    [NAMESPACE_DOMAIN],
)

LOCALE_ID_INTEGRITY = StaticToggle(
    'locale_id_integrity',
    'Verify all locale ids in suite are present in app strings before allowing CCZ download',
    TAG_CUSTOM,
    [NAMESPACE_DOMAIN],
    notification_emails=['jschweers']
)

BULK_UPDATE_MULTIMEDIA_PATHS = StaticToggle(
    'bulk_update_multimedia_paths',
    'Bulk multimedia path management',
    TAG_CUSTOM,
    [NAMESPACE_DOMAIN],
    help_link="https://confluence.dimagi.com/display/IndiaDivision/Multimedia+Path+Manager"
)

USER_TESTING_SIMPLIFY = StaticToggle(
    'user_testing_simplify',
    'Simplify the UI for user testing experiments',
    TAG_INTERNAL,
    [NAMESPACE_DOMAIN]
)

# when enabled this should prevent any changes to a domains data
DATA_MIGRATION = StaticToggle(
    'data_migration',
    'Disable submissions, restores, and web user access during a data migration',
    TAG_INTERNAL,
    [NAMESPACE_DOMAIN]
)

EMWF_WORKER_ACTIVITY_REPORT = StaticToggle(
    'emwf_worker_activity_report',
    'Make the Worker Activity Report use the Groups or Users or Locations filter',
    TAG_SOLUTIONS_OPEN,
    namespaces=[NAMESPACE_DOMAIN],
    description=(
        "This flag allows you filter the users to display in the same way as the "
        "other reports - by individual user, group, or location.  Note that this "
        "will also force the report to always display by user."
    ),
)

SORT_CALCULATION_IN_CASE_LIST = StaticToggle(
    'sort_calculation_in_case_list',
    'Configure a custom xpath calculation for Sort Property in Case Lists',
    TAG_SOLUTIONS_CONDITIONAL,
    [NAMESPACE_DOMAIN]
)

PAGINATED_EXPORTS = StaticToggle(
    'paginated_exports',
    'Allows for pagination of exports for very large exports',
    TAG_SOLUTIONS_LIMITED,
    [NAMESPACE_DOMAIN]
)

CLEAR_MOBILE_WORKER_DATA = StaticToggle(
    'clear_mobile_worker_data',
    "Allows a web user to clear mobile workers' data",
    TAG_CUSTOM,
    [NAMESPACE_DOMAIN],
)

SKIP_REMOVE_INDICES = StaticToggle(
    'skip_remove_indices',
    'Make _remove_indices_from_deleted_cases_task into a no-op.',
    TAG_INTERNAL,
    [NAMESPACE_DOMAIN]
)

MOBILE_RECOVERY_MEASURES = StaticToggle(
    'mobile_recovery_measures',
    'Mobile recovery measures',
    TAG_INTERNAL,
    [NAMESPACE_DOMAIN],
    description=("Used for widely deployed projects where recovery from "
                 "large-scale failures would otherwise be next to impossible."),
)

PREVENT_MOBILE_UCR_SYNC = StaticToggle(
    'prevent_mobile_ucr_sync',
    'ICDS: Used for ICDS emergencies when UCR sync is killing the DB',
    TAG_CUSTOM,
    [NAMESPACE_DOMAIN],
    description='Prevents mobile UCRs from being generated or included in the sync payload',
)

ENABLE_ALL_ADD_ONS = StaticToggle(
    'enable_all_add_ons',
    'Enable all app manager add-ons',
    TAG_SOLUTIONS_OPEN,
    [NAMESPACE_DOMAIN]
)

BULK_UPLOAD_DATE_OPENED = StaticToggle(
    'bulk_upload_date_opened',
    "Allow updating of the date_opened field with the bulk uploader",
    TAG_INTERNAL,
    [NAMESPACE_DOMAIN],
)

TWO_FACTOR_SUPERUSER_ROLLOUT = StaticToggle(
    'two_factor_superuser_rollout',
    'Users in this list will be forced to have Two-Factor Auth enabled',
    TAG_INTERNAL,
    [NAMESPACE_USER]
)

CUSTOM_ICON_BADGES = StaticToggle(
    'custom_icon_badges',
    'Custom Icon Badges for modules and forms',
    TAG_SOLUTIONS_LIMITED,
    namespaces=[NAMESPACE_DOMAIN],
)

MULTI_MASTER_LINKED_DOMAINS = StaticToggle(
    'multi_master_linked_domains',
    "Allow linked apps to pull from multiple master apps in the upstream domain",
    TAG_CUSTOM,
    [NAMESPACE_DOMAIN],
)

SESSION_ENDPOINTS = StaticToggle(
    'session_endpoints',
    'Enable session endpoints',
    TAG_SOLUTIONS_LIMITED,
    [NAMESPACE_DOMAIN],
    description='Support external Android apps calling in to an endpoint in a '
                'CommCare app. (Used by the Reminders App)',
)

CASE_LIST_CLICKABLE_ICON = StaticToggle(
    'case_list_clickable_icon',
    'USH: Allow use of clickable icons in the case list in Web Apps to trigger auto submitting forms',
    TAG_CUSTOM,
    [NAMESPACE_DOMAIN],
    parent_toggles=[SESSION_ENDPOINTS]
)

SUMOLOGIC_LOGS = DynamicallyPredictablyRandomToggle(
    'sumologic_logs',
    'Send logs to sumologic',
    TAG_INTERNAL,
    namespaces=[NAMESPACE_OTHER],
)

TARGET_COMMCARE_FLAVOR = StaticToggle(
    'target_commcare_flavor',
    'Target CommCare Flavor.',
    TAG_CUSTOM,
    namespaces=[NAMESPACE_DOMAIN],
)

TRAINING_MODULE = StaticToggle(
    'training-module',
    'Training Modules',
    TAG_CUSTOM,
    [NAMESPACE_DOMAIN],
)

APP_TRANSLATIONS_WITH_TRANSIFEX = StaticToggle(
    'app_trans_with_transifex',
    'Translate Application Content With Transifex',
    TAG_CUSTOM,
    namespaces=[NAMESPACE_USER]
)

VALIDATE_APP_TRANSLATIONS = StaticToggle(
    'validate_app_translations',
    'Validate app translations before uploading them',
    TAG_CUSTOM,
    namespaces=[NAMESPACE_USER]
)

AGGREGATE_UCRS = StaticToggle(
    'aggregate_ucrs',
    'Enable experimental aggregate UCR support',
    TAG_INTERNAL,  # this might change in the future
    namespaces=[NAMESPACE_DOMAIN],
    notification_emails=['czue'],
)

SHOW_RAW_DATA_SOURCES_IN_REPORT_BUILDER = StaticToggle(
    'show_raw_data_sources_in_report_builder',
    'Allow building report builder reports directly from raw UCR Data Sources',
    TAG_SOLUTIONS_CONDITIONAL,
    namespaces=[NAMESPACE_DOMAIN],
)

ALLOW_BLANK_CASE_TAGS = StaticToggle(
    'allow_blank_case_tags',
    'eCHIS/ICDS: Allow blank case tags',
    TAG_CUSTOM,
    namespaces=[NAMESPACE_DOMAIN],
)

FILTER_ON_GROUPS_AND_LOCATIONS = StaticToggle(
    'filter_on_groups_and_locations',
    '[ONSE] Change filter from groups OR locations to groups AND locations in all reports and exports in the '
    'ONSE domain with group and location filters',
    TAG_CUSTOM,
    namespaces=[NAMESPACE_DOMAIN],
    description='For reports filtered by groups and locations, change the OR logic to an AND, so that '
                '(for example): "Groups or Users: [Salima District] AND [User group Healthworkers]" '
                'returns 40 healthworkers who are also in salima. Changes this logic to all reports that '
                'have group and location filters, such as the Submissions by Form report.',
)

DONT_INDEX_SAME_CASETYPE = StaticToggle(
    'dont_index_same_casetype',
    "Don't create a parent index if the child case has the same case type as the parent case",
    TAG_DEPRECATED,
    namespaces=[NAMESPACE_DOMAIN],
    description=inspect.cleandoc("""This toggle preserves old behaviour
        of not creating a parent index on the child case if their case
        types are the same.""")
)

SORT_OUT_OF_ORDER_FORM_SUBMISSIONS_SQL = DynamicallyPredictablyRandomToggle(
    'sort_out_of_order_form_submissions_sql',
    'Sort out of order form submissions in the SQL update strategy',
    TAG_INTERNAL,
    namespaces=[NAMESPACE_DOMAIN],
)


RELEASE_BUILDS_PER_PROFILE = StaticToggle(
    'release_builds_per_profile',
    'Do not release builds for all app profiles by default. Then manage via Source files view',
    TAG_CUSTOM,
    namespaces=[NAMESPACE_DOMAIN],
)

MANAGE_RELEASES_PER_LOCATION = StaticToggle(
    'manage_releases_per_location',
    'Manage releases per location',
    TAG_SOLUTIONS_LIMITED,
    namespaces=[NAMESPACE_DOMAIN],
    help_link='https://confluence.dimagi.com/display/saas/Manage+Releases+per+Location',
)

HIDE_HQ_ON_MOBILE_EXPERIENCE = StaticToggle(
    'hide_hq_on_mobile_experience',
    'Do not show modal on mobile that mobile hq experience is bad',
    TAG_SOLUTIONS_OPEN,
    namespaces=[NAMESPACE_DOMAIN]
)

COPY_CASES = StaticToggle(
    'copy_cases',
    'Enable users to copy cases between mobile workers',
    TAG_SOLUTIONS_OPEN,
    namespaces=[NAMESPACE_DOMAIN],
)

DASHBOARD_REACH_REPORT = StaticToggle(
    'dashboard_reach_reports',
    'REACH: Enable access to the AAA Convergence Dashboard reports for REACH',
    TAG_CUSTOM,
    [NAMESPACE_DOMAIN]
)

PARTIAL_UI_TRANSLATIONS = StaticToggle(
    'partial_ui_translations',
    'Enable uploading a subset of translations in the UI Translations Excel upload',
    TAG_CUSTOM,
    [NAMESPACE_DOMAIN]
)

SKIP_ORM_FIXTURE_UPLOAD = StaticToggle(
    'skip_orm_fixture_upload',
    'Exposes an option in fixture api upload to skip saving through couchdbkit',
    TAG_CUSTOM,
    [NAMESPACE_DOMAIN]
)

ENABLE_UCR_MIRRORS = StaticToggle(
    'enable_ucr_mirrors',
    'Enable the mirrored engines for UCRs in this domain',
    TAG_CUSTOM,
    [NAMESPACE_DOMAIN]
)

LOCATION_COLUMNS_APP_STATUS_REPORT = StaticToggle(
    'location_columns_app_status_report',
    'Enables location columns to app status report',
    TAG_CUSTOM,
    [NAMESPACE_DOMAIN]
)

SKIP_CREATING_DEFAULT_BUILD_FILES_ON_BUILD = StaticToggle(
    'skip_creating_default_build_files_on_build',
    'Skips creating the build files for default profile each time a build is made'
    'which helps speed up the build and revert process',
    TAG_CUSTOM,
    [NAMESPACE_DOMAIN]
)

DISABLE_CASE_UPDATE_RULE_SCHEDULED_TASK = StaticToggle(
    'disable_case_update_rule_task',
    'Disable the `run_case_update_rules` periodic task '
    'while investigating database performance issues.',
    TAG_CUSTOM,
    [NAMESPACE_DOMAIN]
)

DO_NOT_RATE_LIMIT_SUBMISSIONS = StaticToggle(
    'do_not_rate_limit_submissions',
    'Do not rate limit submissions for this project, on a temporary basis.',
    TAG_INTERNAL,
    [NAMESPACE_DOMAIN],
    description="""
    When an individual project is having problems with rate limiting,
    use this toggle to lift the restriction for them on a temporary basis,
    just to unblock them while we sort out the conversation with the client.
    """
)

TEST_FORM_SUBMISSION_RATE_LIMIT_RESPONSE = StaticToggle(
    'test_form_submission_rate_limit_response',
    "Respond to all form submissions with a 429 response",
    TAG_INTERNAL,
    namespaces=[NAMESPACE_DOMAIN],
    description="""
    For use on test domains only.
    Without this, there's no sane way to test the UI for being rate limited on
    Mobile and Web Apps. Never use this on a real domain.
    """
)

RATE_LIMIT_RESTORES = DynamicallyPredictablyRandomToggle(
    'rate_limit_restores',
    'Rate limit restores with a 429 TOO MANY REQUESTS response',
    TAG_INTERNAL,
    [NAMESPACE_DOMAIN],
    description="""
    While we are gaining an understanding of the effects of rate limiting,
    we want to force rate limiting on certain domains, while also being to
    toggle on and off global rate limiting quickly in response to issues.

    To turn on global rate limiting, set Randomness Level to 1.
    To turn it off, set to 0.
    """
)

BLOCK_RESTORES = StaticToggle(
    'block_restores',
    'Block Restores Immediately with a 429 TOO MANY REQUESTS response',
    TAG_INTERNAL,
    [NAMESPACE_DOMAIN],
    description="""
    Use this flag for EMERGENCY PURPOSES ONLY if a project's restore is causing
    system-wide issues that aren't caught by rate limiting or other mechanisms.
    """
)

SKIP_FIXTURES_ON_RESTORE = StaticToggle(
    'skip_fixtures_on_restore',
    'Skip Fixture Syncs on Restores',
    TAG_INTERNAL,
    [NAMESPACE_DOMAIN],
    description="""
    Use this flag to skip fixtures on restores for certain project spaces.
    """
)

SKIP_UPDATING_USER_REPORTING_METADATA = StaticToggle(
    'skip_updating_user_reporting_metadata',
    'ICDS: Skip updates to user reporting metadata to avoid expected load on couch',
    TAG_CUSTOM,
    [NAMESPACE_DOMAIN],
)

DOMAIN_PERMISSIONS_MIRROR = StaticToggle(
    'domain_permissions_mirror',
    "USH: Enterprise Permissions: mirror a project space's permissions in other project spaces",
    TAG_CUSTOM,
    [NAMESPACE_DOMAIN],
    help_link='https://confluence.dimagi.com/display/saas/Enterprise+Permissions',
)

SHOW_BUILD_PROFILE_IN_APPLICATION_STATUS = StaticToggle(
    'show_build_profile_in_app_status',
    'Show build profile installed on phone tracked via heartbeat request in App Status Report',
    TAG_CUSTOM,
    [NAMESPACE_DOMAIN]
)

LIVEQUERY_READ_FROM_STANDBYS = DynamicallyPredictablyRandomToggle(
    'livequery_read_from_standbys',
    'Allow livequery restore to read data from plproxy standbys if they are available',
    TAG_INTERNAL,
    [NAMESPACE_USER],
    description="""
    To allow a gradual rollout and testing of using the standby
    databases to generate restore payloads.
    """
)

ACCOUNTING_TESTING_TOOLS = StaticToggle(
    'accounting_testing_tools',
    'Enable Accounting Testing Tools',
    TAG_INTERNAL,
    [NAMESPACE_USER]
)

ADD_ROW_INDEX_TO_MOBILE_UCRS = StaticToggle(
    'add_row_index_to_mobile_ucrs',
    'Add row index to mobile UCRs as the first column to retain original order of data',
    TAG_CUSTOM,
    [NAMESPACE_DOMAIN]
)

TWO_STAGE_USER_PROVISIONING = StaticToggle(
    'two_stage_user_provisioning',
    'Enable two-stage user provisioning (users confirm and set their own passwords via email).',
    TAG_SOLUTIONS_LIMITED,
    [NAMESPACE_DOMAIN],
    help_link='https://confluence.dimagi.com/display/saas/Two-Stage+Mobile+Worker+Account+Creation',
)

REFER_CASE_REPEATER = StaticToggle(
    'refer_case_repeater',
    'USH: Allow refer case repeaters to be setup',
    TAG_CUSTOM,
    namespaces=[NAMESPACE_DOMAIN],
    help_link="https://confluence.dimagi.com/display/saas/COVID%3A+Allow+refer+case+repeaters+to+be+setup",
)

WIDGET_DIALER = StaticToggle(
    'widget_dialer',
    'USH: Enable usage of AWS Connect Dialer',
    TAG_CUSTOM,
    namespaces=[NAMESPACE_DOMAIN],
    help_link="https://confluence.dimagi.com/display/saas/COVID%3A+Enable+usage+of+AWS+Connect+Dialer",
)

HMAC_CALLOUT = StaticToggle(
    'hmac_callout',
    'USH: Enable signed messaging url callouts in cloudcare',
    TAG_CUSTOM,
    namespaces=[NAMESPACE_DOMAIN],
    help_link="https://confluence.dimagi.com/display/saas/COVID%3A+Enable+signed+messaging+url+callouts+in+cloudcare",  # noqa: E501
)

GAEN_OTP_SERVER = StaticToggle(
    'gaen_otp_server',
    'USH: Enable retrieving OTPs from a GAEN Server',
    TAG_CUSTOM,
    namespaces=[NAMESPACE_DOMAIN],
    help_link="https://confluence.dimagi.com/display/saas/COVID%3A+Enable+retrieving+OTPs+from+a+GAEN+Server",
)

PARALLEL_USER_IMPORTS = StaticToggle(
    'parallel_user_imports',
    'USH: Process user imports in parallel on a dedicated queue',
    TAG_CUSTOM,
    namespaces=[NAMESPACE_DOMAIN],
    help_link="https://confluence.dimagi.com/display/saas/Parallel+User+Imports"
)

RESTRICT_LOGIN_AS = StaticToggle(
    'restrict_login_as',
    'USH: Limit allowed users for Log In As',
    TAG_CUSTOM,
    namespaces=[NAMESPACE_DOMAIN],
    description="""
    Adds a permission that can be set on user roles to allow log in as, but only
    as a limited set of users. Users with this enabled can "log in as" other
    users that set custom user property "login_as_user" to the first user's
    username.

    For example, if web user a@a.com has this permission set on their role,
    they can only log in as mobile users who have the custom property
    "login_as_user" set to "a@a.com".
    """,
    help_link="https://confluence.dimagi.com/display/saas/Limited+Login+As",
)

ONE_PHONE_NUMBER_MULTIPLE_CONTACTS = StaticToggle(
    'one_phone_number_multiple_contacts',
    'Allow multiple contacts to share a single phone number',
    TAG_CUSTOM,
    namespaces=[NAMESPACE_DOMAIN],
    description="""
    Allows multiple SMS contacts in a project space to share the same phone number.
    Sessions for different contacts are initiated in series rather than in parallel so that
    only one contact per phone number is in an active session at any given time.
    Incoming SMS are then routed to the live session.
    If a form goes unfilled over SMS, it will prevent any further forms (for that contact or another)
    from being initiated on that phone number until the original session expires.

    Only use this feature if every form behind an SMS survey begins by identifying the contact.
    Otherwise the recipient has no way to know who they're supposed to be enter information about.
    """,
    help_link="https://confluence.dimagi.com/display/saas/One+Phone+Number+-+Multiple+Contacts",
    parent_toggles=[INBOUND_SMS_LENIENCY]
)

BLOCKED_EMAIL_DOMAIN_RECIPIENTS = StaticToggle(
    'blocked_email_domain_recipients',
    'Block any outgoing email addresses that have an email domain which '
    'match a domain in this list.',
    TAG_INTERNAL,
    namespaces=[NAMESPACE_EMAIL_DOMAIN],
)

BLOCKED_DOMAIN_EMAIL_SENDERS = StaticToggle(
    'blocked_domain_email_senders',
    'Domains in this list are blocked from sending emails through our '
    'messaging feature',
    TAG_INTERNAL,
    namespaces=[NAMESPACE_DOMAIN],
)

ENTERPRISE_USER_MANAGEMENT = StaticToggle(
    'enterprise_user_management',
    'USH: UI for managing all web users in an enterprise',
    TAG_CUSTOM,
    namespaces=[NAMESPACE_USER],
    help_link="https://confluence.dimagi.com/display/saas/USH%3A+UI+for+managing+all+web+users+in+an+enterprise",
)

CLEAN_OLD_FORMPLAYER_SYNCS = DynamicallyPredictablyRandomToggle(
    'clean_old_formplayer_syncs',
    'Delete old formplayer syncs during submission processing',
    TAG_INTERNAL,
    namespaces=[NAMESPACE_OTHER],
    default_randomness=0.001
)

PRIME_FORMPLAYER_DBS = StaticToggle(
    'prime_formplayer_dbs',
    'USH: Control which domains will be included in the prime formplayer task runs',
    TAG_CUSTOM,
    namespaces=[NAMESPACE_DOMAIN],
    help_link="https://confluence.dimagi.com/display/saas/Prime+Formplayer+DBS"
)

FHIR_INTEGRATION = StaticToggle(
    'fhir_integration',
    'FHIR: Enable setting up FHIR integration',
    TAG_SOLUTIONS_LIMITED,
    namespaces=[NAMESPACE_DOMAIN],
    help_link="https://confluence.dimagi.com/display/GS/FHIR+API+Documentation",
)

AUTO_DEACTIVATE_MOBILE_WORKERS = StaticToggle(
    'auto_deactivate_mobile_workers',
    'Development flag for auto-deactivation of mobile workers. To be replaced '
    'by a privilege.',
    TAG_PRODUCT,
    namespaces=[NAMESPACE_DOMAIN],
)

SSO_OIDC_DEVELOPMENT = StaticToggle(
    'sso_oidc_development',
    'Development feature flag for SSO OIDC support',
    TAG_PRODUCT,
    namespaces=[NAMESPACE_DOMAIN, NAMESPACE_USER],
)

ADD_LIMITED_FIXTURES_TO_CASE_RESTORE = StaticToggle(
    'fixtures_in_case_restore',
    'Allow limited fixtures to be available in case restore for SMS workflows.',
    TAG_CUSTOM,
    namespaces=[NAMESPACE_DOMAIN],
    description="""
    WARNING: To be used only for small templates since the performance implication has not been evaluated.
    Do not enable on your own.
    """
)

EMBEDDED_TABLEAU = StaticToggle(
    'embedded_tableau',
    'USH: Enable retrieving and embedding tableau visualizations from a Tableau Server',
    TAG_CUSTOM,
    namespaces=[NAMESPACE_DOMAIN],
    help_link="https://confluence.dimagi.com/display/USH/Embedded+Tableau+Visualizations",
)

DETAILED_TAGGING = StaticToggle(
    'detailed_tagging',
    'Send additional metrics to datadog and sentry.',
    TAG_INTERNAL,
    namespaces=[NAMESPACE_DOMAIN],
)

HIGH_COUNT_DETAILED_TAGGING = StaticToggle(
    'HIGH_COUNT_DETAILED_TAGGING',
    'Send additional metrics to datadog and sentry. These tags have a high number of combinations.',
    TAG_INTERNAL,
    namespaces=[NAMESPACE_DOMAIN],
)

USER_HISTORY_REPORT = StaticToggle(
    'user_history_report',
    'View user history report under user management',
    TAG_INTERNAL,
    namespaces=[NAMESPACE_USER],
    help_link="https://confluence.dimagi.com/display/saas/User+History+Report",
)


COWIN_INTEGRATION = StaticToggle(
    'cowin_integration',
    'Integrate with COWIN APIs',
    TAG_CUSTOM,
    namespaces=[NAMESPACE_DOMAIN],
)

EXPRESSION_REPEATER = StaticToggle(
    'expression_repeater',
    'Integrate with generic APIs using UCR expressions',
    TAG_SOLUTIONS_LIMITED,
    namespaces=[NAMESPACE_DOMAIN],
    help_link="https://confluence.dimagi.com/display/saas/Configurable+Repeaters",
)

UCR_EXPRESSION_REGISTRY = StaticToggle(
    'expression_registry',
    'Store named UCR expressions and filters in the database to be referenced elsewhere',
    TAG_SOLUTIONS_LIMITED,
    namespaces=[NAMESPACE_DOMAIN],
    help_link="https://confluence.dimagi.com/display/saas/UCR+Expression+Registry",
)

GENERIC_INBOUND_API = StaticToggle(
    'configurable_api',
    'Generic inbound APIs',
    TAG_SOLUTIONS_LIMITED,
    namespaces=[NAMESPACE_DOMAIN],
    description="Create inbound APIs that use UCR expressions to process data into case updates",
    help_link="https://docs.google.com/document/d/1y9CZwpzGYtitxbh-Y7nS5-WoMUg-LbRlZHd-eD5i78U/edit",
    parent_toggles=[UCR_EXPRESSION_REGISTRY]
)

CASE_UPDATES_UCR_FILTERS = StaticToggle(
    'case_updates_ucr_filters',
    'Allow the use of UCR filters in Auto Case Update Rules',
    TAG_SOLUTIONS_LIMITED,
    namespaces=[NAMESPACE_DOMAIN],
)

TURN_IO_BACKEND = StaticToggle(
    'turn_io_backend',
    'Enable Turn.io SMS backend',
    TAG_SOLUTIONS_LIMITED,
    namespaces=[NAMESPACE_DOMAIN],
)

FOLLOWUP_FORMS_AS_CASE_LIST_FORM = StaticToggle(
    'followup_forms_as_case_list_form',
    'Option to configure follow up forms on parent case for Case List Form menu setting of '
    'child modules that use Parent Child Selection',
    TAG_CUSTOM,
    namespaces=[NAMESPACE_DOMAIN],
    help_link="https://confluence.dimagi.com/pages/viewpage.action?spaceKey=USH&title=Add+Form+to+Bottom+of++Case+List",  # noqa: E501
)


DATA_REGISTRY = StaticToggle(
    'data_registry',
    'USH: Enable Data Registries for sharing data between project spaces',
    TAG_CUSTOM,
    namespaces=[NAMESPACE_DOMAIN],
    help_link="https://confluence.dimagi.com/display/USH/Data+Registry",
)

DATA_REGISTRY_UCR = StaticToggle(
    'data_registry_ucr',
    'USH: Enable the creation of Custom Web Reports backed by Data Registries',
    TAG_CUSTOM,
    namespaces=[NAMESPACE_DOMAIN],
    help_link="https://confluence.dimagi.com/display/USH/Data+Registry#DataRegistry-CrossDomainReports",
    parent_toggles=[DATA_REGISTRY]
)

DATA_REGISTRY_CASE_UPDATE_REPEATER = StaticToggle(
    'data_registry_case_update_repeater',
    'USH: Allow data registry repeater to be setup to update cases in other domains',
    TAG_CUSTOM,
    namespaces=[NAMESPACE_DOMAIN],
    help_link="https://confluence.dimagi.com/display/USH/Data+Registry+Case+Update+Repeater",
    parent_toggles=[DATA_REGISTRY]
)

CASE_IMPORT_DATA_DICTIONARY_VALIDATION = StaticToggle(
    'case_import_data_dictionary_validaton',
    'USH: Validate data per data dictionary definitions during case import',
    TAG_CUSTOM,
    namespaces=[NAMESPACE_DOMAIN],
    help_link="https://confluence.dimagi.com/display/saas/Validate+data+per+data+dictionary+definitions+during+case+import",  # noqa: E501
)

DO_NOT_REPUBLISH_DOCS = StaticToggle(
    'do_not_republish_docs',
    'Prevents automatic attempts to repair stale ES docs in this domain',
    TAG_INTERNAL,
    namespaces=[NAMESPACE_DOMAIN],
)

HOURLY_SCHEDULED_REPORT = StaticToggle(
    'hourly-scheduled-report',
    'Add ability to send a scheduled report hourly',
    TAG_CUSTOM,
    [NAMESPACE_DOMAIN],
)

SUPPORT_EXPANDED_COLUMN_IN_REPORTS = StaticToggle(
    'support_expanded_column_in_reports',
    'Support count per choice column to show up in multibar graph in reports',
    TAG_CUSTOM,
    namespaces=[NAMESPACE_DOMAIN]
)

SAVE_ONLY_EDITED_FORM_FIELDS = FeatureRelease(
    'save-only-edited-form-fields',
    'Save a form field only if the answer has been edited',
    TAG_RELEASE,
    namespaces=[NAMESPACE_DOMAIN],
    owner='Addison Dunn',
    description="""
    Enable a checkbox for the ability to save a form question's answer in Case Management in App
    Manager only if the question's inputted answer is different from the current value in the case.
    """
)

GOOGLE_SHEETS_INTEGRATION = StaticToggle(
    'google-sheet-integration',
    'Unlock the Google Sheets view in Exports',
    TAG_SAAS_CONDITIONAL,
    namespaces=[NAMESPACE_USER],
    description="""
    Toggle only when testing the new Google Sheet Integration. The Google Sheet Integration can be found
    on the Exports page.
    """
)

APP_DEPENDENCIES = StaticToggle(
    'app-dependencies',
    'Set Android app dependencies that must be installed before using a '
    'CommCare app',
    TAG_SOLUTIONS_LIMITED,
    namespaces=[NAMESPACE_DOMAIN],
    description="""
    Prevents mobile workers from using a CommCare app until the Android apps
    that it needs have been installed on the device.
    """,
)

SUPERSET_ANALYTICS = StaticToggle(
    'superset-analytics',
    'Activates Analytics features to create Superset based reports and dashboards using UCR data',
    TAG_SOLUTIONS_LIMITED,
    namespaces=[NAMESPACE_DOMAIN],
)

TWO_STAGE_USER_PROVISIONING_BY_SMS = StaticToggle(
    'two_stage_user_provisioning_by_sms',
    'Enable two-stage user provisioning (users confirm and set their own passwords via sms).',
    TAG_CUSTOM,
    namespaces=[NAMESPACE_DOMAIN],
)

SMS_USE_LATEST_DEV_APP = FeatureRelease(
    'sms_use_latest_dev_app',
    'Use latest development version of the app for SMS processing',
    TAG_INTERNAL,
    namespaces=[NAMESPACE_DOMAIN],
    owner='Simon Kelly',
    description='This will revert the SMS processing to previous functionality of using the '
                'development version of the app instead of the latest release. It should only'
                'be used temporarily if a domain needs unreleased app changes to be used for SMS.',
)

VIEW_FORM_ATTACHMENT = StaticToggle(
    'view_form_attachments',
    'Allow users on the domain to view form attachments without having to have the report Submit History permission.',  # noqa: E501
    TAG_CUSTOM,
    namespaces=[NAMESPACE_DOMAIN],
)


DISABLE_FORM_ATTACHMENT_DOWNLOAD_IN_BROWSER = StaticToggle(
    'disable_form_attachment_download_in_browser',
    'Restrict users from downloading audio/video form attachments in browser',
    TAG_CUSTOM,
    namespaces=[NAMESPACE_DOMAIN]
)


FORMPLAYER_INCLUDE_STATE_HASH = FeatureRelease(
    'formplayer_include_state_hash',
    'Make Formplayer include the state hash in sync and restore requests',
    TAG_INTERNAL,
    namespaces=[NAMESPACE_DOMAIN],
    owner='Simon Kelly'
)

EMBED_TABLEAU_REPORT_BY_USER = StaticToggle(
    'embed_tableau_report_by_user',
    'Use a Tableau username "HQ/{username}" to embed reports instead of "HQ/{role name}"',
    TAG_INTERNAL,
    namespaces=[NAMESPACE_DOMAIN],
    description='By default, a Tableau username "HQ/{role name}" is sent to Tableau to get the embedded report. '
                'Turn on this flag to instead send "HQ/{the user\'s HQ username}", i.e. "HQ/jdoe@dimagi.com", '
                'to Tableau to get the embedded report.',
    parent_toggles=[EMBEDDED_TABLEAU]
)

APPLICATION_RELEASE_LOGS = StaticToggle(
    'application_release_logs',
    'Show Application release logs',
    TAG_SOLUTIONS_OPEN,
    namespaces=[NAMESPACE_DOMAIN],
    description='This feature provides the release logs for application.'
)

TABLEAU_USER_SYNCING = StaticToggle(
    'tableau_user_syncing',
    'Automatically sync HQ users with users on Tableau',
    TAG_INTERNAL,
    namespaces=[NAMESPACE_DOMAIN],
    description="""
    Each time a user is added/deleted/updated on HQ, an equivalent Tableau user with the username "HQ/{username}"
    will be added/deleted/updated on the linked Tableau server.
    """,
    parent_toggles=[EMBED_TABLEAU_REPORT_BY_USER],
    help_link='https://confluence.dimagi.com/display/USH/Tableau+User+Syncing',
)


def _handle_attendance_tracking_role(domain, is_enabled):
    from corehq.apps.accounting.utils import domain_has_privilege
    from corehq.apps.users.role_utils import (
        archive_attendance_coordinator_role_for_domain,
        enable_attendance_coordinator_role_for_domain,
    )

    if not domain_has_privilege(domain, privileges.ATTENDANCE_TRACKING):
        return

    if is_enabled:
        enable_attendance_coordinator_role_for_domain(domain)
    else:
        archive_attendance_coordinator_role_for_domain(domain)


ATTENDANCE_TRACKING = StaticToggle(
    'attendance_tracking',
    'Allows access to the attendance tracking page',
    TAG_SOLUTIONS_LIMITED,
    namespaces=[NAMESPACE_DOMAIN],
    description='Additional views will be added to simplify the process of '
                'using CommCare HQ for attendance tracking.',
    save_fn=_handle_attendance_tracking_role,
)

GEOSPATIAL = StaticToggle(
    'geospatial',
    'Allows access to GIS functionality',
    TAG_SOLUTIONS_LIMITED,
    namespaces=[NAMESPACE_DOMAIN],
    description='Additional views will be added allowing for visually viewing '
                'and assigning cases on a map.'

)

COMMCARE_CONNECT = StaticToggle(
    'commcare_connect',
    'Enable CommCare Connect features',
    tag=TAG_INTERNAL,
    namespaces=[NAMESPACE_DOMAIN],
    description='More details to come',

)

FCM_NOTIFICATION = StaticToggle(
    'fcm_notification',
    'Allows access to FCM Push Notifications',
    TAG_CUSTOM,
    namespaces=[NAMESPACE_DOMAIN],
    description='Push Notification option will be available in content for '
                'Conditional Alerts in Messaging.'
)

SHOW_OWNER_LOCATION_PROPERTY_IN_REPORT_BUILDER_TOGGLE = StaticToggle(
    'show_owner_location_property_in_report_builder',
    label='Show an additional "Owner (Location)" property in report builder reports.',
    tag=TAG_SOLUTIONS_OPEN,
    namespaces=[NAMESPACE_DOMAIN],
    help_link='https://confluence.dimagi.com/display/saas/Enable+creation+of+report+builder+reports+that+are+location+safe',  # noqa: E501
    description='This can be used to create report builder reports that are location-safe.'
)

LOCATION_RESTRICTED_SCHEDULED_REPORTS = StaticToggle(
    'location_restricted_scheduled_reports',
    'Allows access to report scheduling views for location restricted users',
    TAG_CUSTOM,
    namespaces=[NAMESPACE_DOMAIN],
    description='Provides access to views for report scheduling '
                'such as schedule creation and deletion.'
)

WEB_USERS_IN_REPORTS = StaticToggle(
    'web_users_in_reports',
    'Adds web users to standard reports by default',
    TAG_RELEASE,
    namespaces=[NAMESPACE_DOMAIN],
    description='Adds web users to default filter selections, the [Project Data] filter for the '
                'case list reports, and to the body of the Worker Activity and Project Health reports'
)

CUSTOM_EMAIL_GATEWAY = StaticToggle(
    'custom_email_gateway',
    'Allows user to define custom email gateway that can be used to send emails from HQ',
    TAG_CUSTOM,
    [NAMESPACE_DOMAIN],
    help_link=('https://confluence.dimagi.com/display/USH/'
               'Allow+user+to+define+custom+email+gateway+that+'
               'can+be+used+to+send+emails+from+HQ'),
)

ALLOW_WEB_APPS_RESTRICTION = StaticToggle(
    'allow_web_apps_restriction',
    'Makes domain eligible to be restricted from using web apps/app preview.',
    tag=TAG_SAAS_CONDITIONAL,
    namespaces=[NAMESPACE_DOMAIN],
    description="""
    When enabled, the domain is eligible to be restricted from using web apps/app preview. The intention is
    to only enable this for domains in extreme cases where their formplayer restores are resource intensive
    to the point where they can degrade web apps performance for the entire system.
    """
)

ES_QUERY_PREFERENCE = StaticToggle(
    'es_query_preference',
    'Sets preference option on ES queries',
    tag=TAG_INTERNAL,
    namespaces=[NAMESPACE_DOMAIN],
    description="""
    When enabled, ES queries for this domain will be routed to the same shards for every request. This helps
    ES queries take advantage of caching on ES nodes.
    """
)


class FrozenPrivilegeToggle(StaticToggle):
    """
    A special toggle to represent a legacy toggle that should't be
    edited via the UI or the code and its new associated privilege.

    This can be used when releasing a domain-only Toggle to general
    availability as a new paid privilege to support domains that
    may not have the privilege but had the toggle enabled historically.

    To do this, simply change the toggle type to FrozenPrivilegeToggle
    and pass the privilege as the first argument to it.

    For e.g.
    If a toggle were defined as below
        MY_DOMAIN_TOGGLE = StaticToggle(
            'toggle_name',
            'Title',
            TAG_PRODUCT,
            namespaces=[NAMESPACE_DOMAIN],
            description='Description'
        )
    It can be converted to a FrozenPrivilegeToggle by defining.
        MY_DOMAIN_TOGGLE = FrozenPrivilegeToggle(
            privilege_name
            'toggle_name',
            'Title',
            TAG_PRODUCT,
            namespaces=[NAMESPACE_DOMAIN],
            description='Description'
        )
    """

    def __init__(self, privilege_slug, *args, **kwargs):
        self.privilege_slug = privilege_slug
        super(FrozenPrivilegeToggle, self).__init__(*args, **kwargs)


def frozen_toggles_by_privilege():
    return {
        t.privilege_slug: t
        for t in all_toggles_by_name_in_scope(globals(), FrozenPrivilegeToggle).values()
    }


def domain_has_privilege_from_toggle(privilege_slug, domain):
    toggle = frozen_toggles_by_privilege().get(privilege_slug)
    return toggle and toggle.enabled(domain)


FORM_LINK_WORKFLOW = FrozenPrivilegeToggle(
    privileges.FORM_LINK_WORKFLOW,
    'form_link_workflow',
    'Form linking workflow available on forms',
    TAG_SOLUTIONS_CONDITIONAL,
    [NAMESPACE_DOMAIN],
    help_link='https://confluence.dimagi.com/display/saas/Form+Link+Workflow+Feature+Flag',
)

PHONE_HEARTBEAT = FrozenPrivilegeToggle(
    privileges.PHONE_APK_HEARTBEAT,
    'phone_apk_heartbeat',
    "Ability to configure a mobile feature to prompt users to update to latest CommCare app and apk",
    TAG_SOLUTIONS_CONDITIONAL,
    [NAMESPACE_DOMAIN]
)


MOBILE_USER_DEMO_MODE = FrozenPrivilegeToggle(
    privileges.PRACTICE_MOBILE_WORKERS,
    'mobile_user_demo_mode',
    'Ability to make a mobile worker into Demo only mobile worker',
    TAG_SOLUTIONS_OPEN,
    help_link='https://confluence.dimagi.com/display/GS/Demo+Mobile+Workers+and+Practice+Mode',
    namespaces=[NAMESPACE_DOMAIN]
)


VIEW_APP_CHANGES = FrozenPrivilegeToggle(
    privileges.VIEW_APP_DIFF,
    'app-changes-with-improved-diff',
    'Improved app changes view',
    TAG_SOLUTIONS_OPEN,
    [NAMESPACE_DOMAIN, NAMESPACE_USER],
    help_link="https://confluence.dimagi.com/display/saas/Viewing+App+Changes+between+versions",
)


CASE_LIST_EXPLORER = FrozenPrivilegeToggle(
    privileges.CASE_LIST_EXPLORER,
    'case_list_explorer',
    label='Show the case list explorer report',
    tag=TAG_SOLUTIONS_OPEN,
    namespaces=[NAMESPACE_DOMAIN],
    save_fn=_ensure_search_index_is_enabled,
    help_link='https://confluence.dimagi.com/display/commcarepublic/Case+List+Explorer',
)


DATA_FILE_DOWNLOAD = FrozenPrivilegeToggle(
    privileges.DATA_FILE_DOWNLOAD,
    'data_file_download',
    label='Offer hosting and sharing data files for downloading from a secure '
          'dropzone',
    tag=TAG_SOLUTIONS_OPEN,
    namespaces=[NAMESPACE_DOMAIN],
    help_link='https://confluence.dimagi.com/display/saas/Offer+hosting+and+'
              'sharing+data+files+for+downloading+from+a+secure+dropzone',
)

REGEX_FIELD_VALIDATION = FrozenPrivilegeToggle(
    privileges.REGEX_FIELD_VALIDATION,
    'regex_field_validation',
    label='Regular Expression Validation for Custom Data Fields',
    tag=TAG_SOLUTIONS_OPEN,
    namespaces=[NAMESPACE_DOMAIN],
    description="This flag adds the option to specify a regular expression "
                "(regex) to validate custom user data, custom location data, "
                "and/or custom product data fields.",
    help_link='https://confluence.dimagi.com/display/saas/Regular+Expression+Validation+for+Custom+Data+Fields',
)

LOCATION_SAFE_CASE_IMPORTS = FrozenPrivilegeToggle(
    privileges.LOCATION_SAFE_CASE_IMPORTS,
    'location_safe_case_imports',
    label='Location-restricted users can import cases at their location or below',
    tag=TAG_SOLUTIONS_OPEN,
    namespaces=[NAMESPACE_DOMAIN],
    description='Allow location-restricted users to import cases owned at their location or below',
)

FORM_CASE_IDS_CASE_IMPORTER = FrozenPrivilegeToggle(
    privileges.FORM_CASE_IDS_CASE_IMPORTER,
    'form_case_ids_case_importer',
    label='Download buttons for Form- and Case IDs on Case Importer',
    tag=TAG_SOLUTIONS_OPEN,
    namespaces=[NAMESPACE_DOMAIN],
    description='Display the "Form IDs" and "Case IDs" download buttons on Case Importer',
)

EXPORT_MULTISORT = FrozenPrivilegeToggle(
    privileges.EXPORT_MULTISORT,
    'export_multisort',
    label='Sort multiple rows in exports simultaneously',
    tag=TAG_SOLUTIONS_OPEN,
    namespaces=[NAMESPACE_DOMAIN],
    description='Sort multiple rows in exports simultaneously',
)

EXPORT_OWNERSHIP = FrozenPrivilegeToggle(
    privileges.EXPORT_OWNERSHIP,
    'export_ownership',
    label='Allow exports to have ownership',
    tag=TAG_SOLUTIONS_OPEN,
    namespaces=[NAMESPACE_DOMAIN],
    description='Allow exports to have ownership',
)

FORCE_ANNUAL_TOS = StaticToggle(
    'annual_terms_of_service',
    "USH Specific toggle that forces users to agree to terms of service annually.",
    TAG_CUSTOM,
    namespaces=[NAMESPACE_DOMAIN],
)

FILTERED_BULK_USER_DOWNLOAD = FrozenPrivilegeToggle(
    privileges.FILTERED_BULK_USER_DOWNLOAD,
    'filtered_bulk_user_download',
    label='Bulk user management features',
    tag=TAG_SOLUTIONS_OPEN,
    namespaces=[NAMESPACE_DOMAIN],
    description="""
        For mobile users, enables bulk deletion page and bulk lookup page.
        For web users, enables filtered download page.
    """,
    help_link='https://confluence.dimagi.com/display/commcarepublic/Bulk+User+Management'
)

APPLICATION_ERROR_REPORT = FrozenPrivilegeToggle(
    privileges.APPLICATION_ERROR_REPORT,
    'application_error_report',
    label='Show Application Error Report',
    tag=TAG_SOLUTIONS_OPEN,
    namespaces=[NAMESPACE_DOMAIN],
    description="Show Application Error Report.",
    # TODO: Move to public wiki
    help_link='https://confluence.dimagi.com/display/saas/Show+Application+Error+Report+Feature+Flag'
)

DATA_DICTIONARY = FrozenPrivilegeToggle(
    privileges.DATA_DICTIONARY,
    'data_dictionary',
    label='Project level data dictionary of cases',
    tag=TAG_SOLUTIONS_OPEN,
    namespaces=[NAMESPACE_DOMAIN],
    description='Project level data dictionary of cases',
    help_link='https://confluence.dimagi.com/display/commcarepublic/Data+Dictionary'
)

CASE_DEDUPE = FrozenPrivilegeToggle(
    privileges.CASE_DEDUPE,
    'case_dedupe',
    label='Case deduplication feature',
    tag=TAG_SOLUTIONS_LIMITED,
    namespaces=[NAMESPACE_DOMAIN],
    help_link='https://confluence.dimagi.com/display/saas/Surfacing+Case+Duplicates+in+CommCare',
)

USE_LOGO_IN_SYSTEM_EMAILS = StaticToggle(
    slug='use_logo_in_system_emails',
    label='Use the project\'s logo in emails sent from HQ',
    tag=TAG_CUSTOM,
    namespaces=[NAMESPACE_DOMAIN],
    description='The project logo replaces the CommCare logo.',
)

VELLUM_CASE_MICRO_IMAGE = StaticToggle(
    slug='case_micro_image',
    label='Add case micro images to case list',
    tag=TAG_SOLUTIONS_LIMITED,
    namespaces=[NAMESPACE_DOMAIN],
    description='Add a micro image to cases in the case list.'
)

SUPPORT_GEO_JSON_EXPORT = StaticToggle(
    slug='support_geo_json_export',
    label='Support GeoJSON export in Case Exporter',
    tag=TAG_SOLUTIONS_CONDITIONAL,
    namespaces=[NAMESPACE_DOMAIN],
    description='The Case Export page now supports the exporting of GeoJSON data.',
)

USE_PROMINENT_PROGRESS_BAR = StaticToggle(
    slug='use_prominent_progress_bar',
    label='Use more prominent progress bar in place of NProgress',
    tag=TAG_CUSTOM,
    namespaces=[NAMESPACE_DOMAIN],
    description='Replaces NProgress bar with more prominent progress bar',
)

INCREASED_MAX_SEARCH_RESULTS = StaticToggle(
    slug='increased_max_search_results',
    label='Increases the maximum number of Elasticsearch results from 500 to 1500',
    tag=TAG_CUSTOM,
    namespaces=[NAMESPACE_DOMAIN],
    description='Temporary increase of the max number of search results.',
)


SUPPORT_ROAD_NETWORK_DISBURSEMENT_ALGORITHM = StaticToggle(
    slug='support_road_network_disbursement_algorithm',
    label='Add Road Network disbursement algorithm on geospatial settings page',
    tag=TAG_SOLUTIONS_OPEN,
    namespaces=[NAMESPACE_DOMAIN],
    description='Add support for the Road Network disbursement algorithm for the Geospatial feature',
)


RESTRICT_DATA_SOURCE_REBUILD = StaticToggle(
    slug='restrict_data_source_rebuilds',
    label='Restrict data source rebuilt from UI',
    tag=TAG_SOLUTIONS,
    namespaces=[NAMESPACE_DOMAIN],
    description='Restrict data source rebuilt from UI if the relevant data for the data source crosses a threshold'
)<|MERGE_RESOLUTION|>--- conflicted
+++ resolved
@@ -946,11 +946,7 @@
 
 WEB_APPS_PERMISSIONS_VIA_GROUPS = StaticToggle(
     'web_apps_permissions_via_groups',
-<<<<<<< HEAD
-    "Allow users to control access to specific web apps via mobile worker groups.",
-=======
     "USH: Allow users to control access to specific web apps via mobile worker groups.",
->>>>>>> af278ce8
     TAG_DEPRECATED,
     [NAMESPACE_DOMAIN],
     description="""
