import hashlib
import inspect
import math
from functools import wraps
from importlib import import_module
from typing import List

from django.conf import settings
from django.contrib import messages
from django.http import Http404
from django.urls import reverse
from django.utils.html import format_html
from django.utils.safestring import mark_safe

from attr import attrib, attrs
from couchdbkit import ResourceNotFound
from memoized import memoized

from corehq import privileges
from corehq.extensions import ResultFormat, extension_point
from corehq.util.quickcache import quickcache

from .models import Toggle
from .shortcuts import set_toggle, toggle_enabled


@attrs(frozen=True)
class Tag:
    name = attrib(type=str)
    css_class = attrib(type=str)
    description = attrib(type=str)

    @property
    def index(self):
        return ALL_TAGS.index(self)


TAG_CUSTOM = Tag(
    name='One-Off / Custom',
    css_class='warning',
    description="This feature flag was created for one specific project. "
                "Please don't enable it for any other projects. "
                "This is NOT SUPPORTED outside of that project and may break other features.",
)
TAG_DEPRECATED = Tag(
    name='Deprecated',
    css_class='danger',
    description="This feature flag is being removed. "
                "Do not add any new projects to this list.",
)
TAG_PRODUCT = Tag(
    name='Product',
    css_class='success',
    description="This is a core-product feature that you should feel free to "
                "use.  We've feature-flagged until release.",
)
TAG_PREVIEW = Tag(
    name='Preview',
    css_class='default',
    description='',
)
TAG_RELEASE = Tag(
    name='Release',
    css_class='release',
    description='This is a feature that is in the process of being released.',
)
TAG_SAAS_CONDITIONAL = Tag(
    name='SaaS - Conditional Use',
    css_class='primary',
    description="When enabled, “SaaS - Conditional Use” feature flags will be fully supported by the SaaS team. "
                "Please confirm with the SaaS Product team before enabling “SaaS - Conditional Use” flags for an external "  # noqa: E501
                "customer."
)
TAG_SOLUTIONS = Tag(
    name='Solutions',
    css_class='info',
    description="These features are only available for our services projects. This may affect support and "
                "pricing when the project is transitioned to a subscription."
)
TAG_SOLUTIONS_OPEN = Tag(
    name='Solutions - Open Use',
    css_class='info',
    description="These features are only available for our services projects. This may affect support and "
                "pricing when the project is transitioned to a subscription. Open Use Solutions Feature Flags can be "  # noqa: E501
                "enabled by GS."
)
TAG_SOLUTIONS_CONDITIONAL = Tag(
    name='Solutions - Conditional Use',
    css_class='info',
    description="These features are only available for our services projects. This may affect support and "
                "pricing when the project is transitioned to a subscription. Conditional Use Solutions Feature Flags can be "  # noqa: E501
                "complicated and should be enabled by GS only after ensuring your partners have the proper training materials."  # noqa: E501
)
TAG_SOLUTIONS_LIMITED = Tag(
    name='Solutions - Limited Use',
    css_class='info',
    description=mark_safe(  # nosec: no user input
        'These features are only available for our services projects. This '
        'may affect support and pricing when the project is transitioned to a '
        'subscription. Limited Use Solutions Feature Flags cannot be enabled '
        'by GS before submitting a <a href="https://docs.google.com/forms/d/e/'
        '1FAIpQLSfsX0K05nqflGdboeRgaa40HMfFb2DjGUbP4cKJL76ieS_TAA/viewform">'
        'SolTech Feature Flag Request</a>.'
    )
)
TAG_INTERNAL = Tag(
    name='Internal Engineering Tools',
    css_class='default',
    description="These are tools for our engineering team to use to manage the product",
)
# Order roughly corresponds to how much we want you to use it
ALL_TAG_GROUPS = [TAG_SOLUTIONS, TAG_PRODUCT, TAG_CUSTOM, TAG_INTERNAL, TAG_RELEASE, TAG_DEPRECATED]
ALL_TAGS = [
    TAG_SOLUTIONS_OPEN,
    TAG_SOLUTIONS_CONDITIONAL,
    TAG_SOLUTIONS_LIMITED,
    TAG_SAAS_CONDITIONAL,
] + ALL_TAG_GROUPS


class StaticToggle(object):

    def __init__(
        self,
        slug,
        label,
        tag,
        namespaces=None,
        help_link=None,
        description=None,
        save_fn=None,
        enabled_for_new_domains_after=None,
        enabled_for_new_users_after=None,
        relevant_environments=None,
        notification_emails=None,
        parent_toggles=None,
    ):
        self.slug = slug
        self.label = label
        self.tag = tag
        self.help_link = help_link
        self.description = description
        # Optionally provide a callable to be called whenever the toggle is
        # updated.  This is only applicable to domain toggles.  It must accept
        # two parameters, `domain_name` and `toggle_is_enabled`
        self.save_fn = save_fn
        # Toggles can be declared in localsettings statically
        #   to avoid cache lookups
        self.always_enabled = set(
            settings.STATIC_TOGGLE_STATES.get(self.slug, {}).get('always_enabled', []))
        self.always_disabled = set(
            settings.STATIC_TOGGLE_STATES.get(self.slug, {}).get('always_disabled', []))
        self.enabled_for_new_domains_after = enabled_for_new_domains_after
        self.enabled_for_new_users_after = enabled_for_new_users_after
        # pass in a set of environments where this toggle applies
        self.relevant_environments = relevant_environments

        parent_toggles = parent_toggles or []
        for dependency in parent_toggles:
            parent_toggles.extend(dependency.parent_toggles)

        self.parent_toggles = parent_toggles

        if namespaces:
            self.namespaces = [None if n == NAMESPACE_USER else n for n in namespaces]
        else:
            self.namespaces = [None]
        self.notification_emails = notification_emails

        for dependency in self.parent_toggles:
            if not set(self.namespaces) & set(dependency.namespaces):
                raise Exception(
                    "Namespaces of dependent toggles must overlap with dependency:"
                    f" {self.slug}, {dependency.slug}")

    def enabled(self, item, namespace=Ellipsis):
        if self.relevant_environments and not (
            settings.SERVER_ENVIRONMENT in self.relevant_environments
            or settings.DEBUG
        ):
            # Don't even bother looking it up in the cache
            return False
        if item in self.always_enabled:
            return True
        elif item in self.always_disabled:
            return False

        if namespace == NAMESPACE_USER:
            namespace = None  # because:
            #     __init__() ... self.namespaces = [None if n == NAMESPACE_USER else n for n in namespaces]
        if namespace is not Ellipsis and namespace not in self.namespaces:
            # short circuit if we're checking an item that isn't supported by this toggle
            return False

        domain_enabled_after = self.enabled_for_new_domains_after
        if (domain_enabled_after is not None and NAMESPACE_DOMAIN in self.namespaces
                and was_domain_created_after(item, domain_enabled_after)):
            return True

        user_enabled_after = self.enabled_for_new_users_after
        if (user_enabled_after is not None and was_user_created_after(item, user_enabled_after)):
            return True

        namespaces = self.namespaces if namespace is Ellipsis else [namespace]
        return any([toggle_enabled(self.slug, item, namespace=n) for n in namespaces])

    def enabled_for_request(self, request):
        return (
            None in self.namespaces
            and hasattr(request, 'user')
            and self.enabled(request.user.username, namespace=None)
        ) or (
            NAMESPACE_DOMAIN in self.namespaces
            and hasattr(request, 'domain')
            and self.enabled(request.domain, namespace=NAMESPACE_DOMAIN)
        ) or (
            NAMESPACE_EMAIL_DOMAIN in self.namespaces
            and hasattr(request, 'user')
            and self.enabled(
                request.user.email or request.user.username,
                namespace=NAMESPACE_EMAIL_DOMAIN
            )
        )

    def set(self, item, enabled, namespace=None):
        if namespace == NAMESPACE_USER:
            namespace = None  # because:
            #     __init__() ... self.namespaces = [None if n == NAMESPACE_USER else n for n in namespaces]

        if namespace not in self.namespaces:
            return False

        return set_toggle(self.slug, item, enabled, namespace)

    def required_decorator(self):
        """
        Returns a view function decorator that checks to see if the domain
        or user in the request has the appropriate toggle enabled.
        """

        def decorator(view_func):
            @wraps(view_func)
            def wrapped_view(request, *args, **kwargs):
                if self.enabled_for_request(request):
                    return view_func(request, *args, **kwargs)
                if request.user.is_superuser:
                    from corehq.apps.toggle_ui.views import ToggleEditView
                    toggle_url = reverse(ToggleEditView.urlname, args=[self.slug])
                    messages.warning(
                        request,
                        format_html(
                            'This <a href="{}">feature flag</a> should be enabled '
                            'to access this URL',
                            toggle_url
                        ),
                        fail_silently=True,  # workaround for tests: https://code.djangoproject.com/ticket/17971
                    )
                raise Http404()

            return wrapped_view

        return decorator

    def get_enabled_domains(self):
        try:
            toggle = Toggle.get(self.slug)
        except ResourceNotFound:
            return []

        enabled_users = toggle.enabled_users
        domains = {user.split('domain:')[1] for user in enabled_users if 'domain:' in user}
        domains |= self.always_enabled
        domains -= self.always_disabled
        return list(domains)

    def get_enabled_users(self):
        try:
            toggle = Toggle.get(self.slug)
        except ResourceNotFound:
            return []

        return [user for user in toggle.enabled_users if not user.startswith("domain:")]


def was_domain_created_after(domain, checkpoint):
    """
    Return true if domain was created after checkpoint

    :param domain: Domain name (string).
    :param checkpoint: datetime object.
    """
    from corehq.apps.domain.models import Domain
    domain_obj = Domain.get_by_name(domain)
    return (
        domain_obj is not None
        and domain_obj.date_created is not None
        and domain_obj.date_created > checkpoint
    )


def was_user_created_after(username, checkpoint):
    """
    Return true if user was created after checkpoint

    :param username: Web User username (string).
    :param checkpoint: datetime object.
    """
    from corehq.apps.users.models import WebUser
    user = WebUser.get_by_username(username)
    return (
        user is not None
        and user.created_on is not None
        and user.created_on > checkpoint
    )


def deterministic_random(input_string):
    """
    Returns a deterministically random number between 0 and 1 based on the
    value of the string. The same input should always produce the same output.
    """
    if isinstance(input_string, str):
        input_string = input_string.encode('utf-8')
    return float.fromhex(hashlib.md5(input_string).hexdigest()) / math.pow(2, 128)


class PredictablyRandomToggle(StaticToggle):
    """
    A toggle that is predictably random based off some axis. Useful for for doing
    a randomized rollout of a feature. E.g. "turn this on for 5% of domains", or
    "turn this on for 40% of users".

    It extends StaticToggle, so individual domains/users can also be explicitly added.
    """

    def __init__(
        self,
        slug,
        label,
        tag,
        namespaces,
        randomness,
        help_link=None,
        description=None,
        relevant_environments=None,
        notification_emails=None,
        parent_toggles=None
    ):
        super(PredictablyRandomToggle, self).__init__(slug, label, tag, list(namespaces),
                                                      help_link=help_link, description=description,
                                                      relevant_environments=relevant_environments,
                                                      notification_emails=notification_emails,
                                                      parent_toggles=parent_toggles)
        _ensure_valid_namespaces(namespaces)
        _ensure_valid_randomness(randomness)
        self.randomness = randomness

    @property
    def randomness_percent(self):
        return "{:.0f}".format(self.randomness * 100)

    def _get_identifier(self, item):
        return '{}:{}:{}'.format(self.namespaces, self.slug, item)

    def enabled(self, item, namespace=Ellipsis):
        if self.relevant_environments and not (
            settings.SERVER_ENVIRONMENT in self.relevant_environments
            or settings.DEBUG
        ):
            # Don't even bother looking it up in the cache
            return False

        if namespace == NAMESPACE_USER:
            namespace = None  # because:
            # StaticToggle.__init__(): self.namespaces = [None if n == NAMESPACE_USER else n for n in namespaces]

        all_namespaces = {None if n == NAMESPACE_USER else n for n in ALL_RANDOM_NAMESPACES}
        if namespace is Ellipsis and set(self.namespaces) != all_namespaces:
            raise ValueError(
                'PredictablyRandomToggle.enabled() cannot be determined for toggle "{slug}" because it is not '
                'available for all namespaces and the namespace of "{item}" is not given.'.format(
                    slug=self.slug,
                    item=item,
                )
            )

        if settings.DISABLE_RANDOM_TOGGLES:
            return False
        elif item in self.always_disabled:
            return False
        elif namespace is not Ellipsis and namespace not in self.namespaces:
            return False
        return (
            (item and deterministic_random(self._get_identifier(item)) < self.randomness)
            or super(PredictablyRandomToggle, self).enabled(item, namespace)
        )


class DynamicallyPredictablyRandomToggle(PredictablyRandomToggle):
    """
    A PredictablyRandomToggle whose randomness can be configured via the database/UI.
    """
    RANDOMNESS_KEY = 'hq_dynamic_randomness'

    def __init__(
        self,
        slug,
        label,
        tag,
        namespaces,
        default_randomness=0.0,
        help_link=None,
        description=None,
        relevant_environments=None,
        notification_emails=None,
        parent_toggles=None
    ):
        super(PredictablyRandomToggle, self).__init__(slug, label, tag, list(namespaces),
                                                      help_link=help_link, description=description,
                                                      relevant_environments=relevant_environments,
                                                      notification_emails=notification_emails,
                                                      parent_toggles=parent_toggles)
        _ensure_valid_namespaces(namespaces)
        _ensure_valid_randomness(default_randomness)
        self.default_randomness = default_randomness

    @property
    @quickcache(vary_on=['self.slug'])
    def randomness(self):
        # a bit hacky: leverage couch's dynamic properties to just tack this onto the couch toggle doc
        try:
            toggle = Toggle.get(self.slug)
        except ResourceNotFound:
            return self.default_randomness
        dynamic_randomness = getattr(toggle, self.RANDOMNESS_KEY, self.default_randomness)
        try:
            dynamic_randomness = float(dynamic_randomness)
            return dynamic_randomness
        except ValueError:
            return self.default_randomness


class FeatureRelease(DynamicallyPredictablyRandomToggle):
    """This class is designed to allow release of features in a controlled manner.
    The primary purpose is to decouple code deploys from feature releases.

    In addition the normal arguments, feature release toggles must also provide
    an 'owner' to indicate the member of the team responsible for releasing this feature.
    This will be displayed on the UI when editing the toggle.
    """

    def __init__(
        self,
        slug,
        label,
        tag,
        namespaces,
        owner,
        default_randomness=0.0,
        help_link=None,
        description=None,
        relevant_environments=None,
        notification_emails=None,
        parent_toggles=None
    ):
        super().__init__(
            slug, label, tag, namespaces,
            default_randomness=default_randomness,
            help_link=help_link,
            description=description,
            relevant_environments=relevant_environments,
            notification_emails=notification_emails,
            parent_toggles=parent_toggles
        )
        self.owner = owner


# if no namespaces are specified the user namespace is assumed
NAMESPACE_USER = 'user'
NAMESPACE_DOMAIN = 'domain'
NAMESPACE_EMAIL_DOMAIN = 'email_domain'
NAMESPACE_OTHER = 'other'
ALL_NAMESPACES = [NAMESPACE_USER, NAMESPACE_DOMAIN, NAMESPACE_EMAIL_DOMAIN]
ALL_RANDOM_NAMESPACES = [NAMESPACE_USER, NAMESPACE_DOMAIN]


def any_toggle_enabled(*toggles):
    """
    Return a view decorator for allowing access if any of the given toggles are
    enabled. Example usage:

    @toggles.any_toggle_enabled(REPORT_BUILDER, USER_CONFIGURABLE_REPORTS)
    def delete_custom_report():
        pass

    """

    def decorator(view_func):
        @wraps(view_func)
        def wrapped_view(request, *args, **kwargs):
            for t in toggles:
                if t.enabled_for_request(request):
                    return view_func(request, *args, **kwargs)
            raise Http404()

        return wrapped_view

    return decorator


@extension_point(result_format=ResultFormat.FLATTEN)
def custom_toggle_modules() -> List[str]:
    """Extension point to add toggles from custom code

    Parameters:
        None

    Returns:
        List of python module strings for custom toggle modules.
    """


def all_toggles():
    """
    Loads all toggles
    """
    return list(all_toggles_by_name().values())


def all_toggle_slugs():
    """
    Provides all toggles by their slug as a list
    """
    return [toggle.slug for toggle in all_toggles()]


@memoized
def all_toggles_by_name():
    # trick for listing the attributes of the current module.
    # http://stackoverflow.com/a/990450/8207
    core_toggles = all_toggles_by_name_in_scope(globals())
    for module_name in custom_toggle_modules():
        module = import_module(module_name)
        core_toggles.update(all_toggles_by_name_in_scope(module.__dict__))
    return core_toggles


def all_toggles_by_name_in_scope(scope_dict, toggle_class=StaticToggle):
    result = {}
    for toggle_name, toggle in scope_dict.items():
        if not toggle_name.startswith('__'):
            if toggle_class == FrozenPrivilegeToggle:
                # Include only FrozenPrivilegeToggle types
                include = type(toggle) == FrozenPrivilegeToggle
            else:
                # Exclude FrozenPrivilegeToggle but include other subclasses such as FeatureRelease
                include = isinstance(toggle, toggle_class) and type(toggle) != FrozenPrivilegeToggle
            if include:
                result[toggle_name] = toggle
    return result


def toggles_dict(username=None, domain=None):
    """
    Loads all toggles into a dictionary for use in JS

    (only enabled toggles are included)
    """
    by_name = all_toggles_by_name()
    enabled = set()
    if username:
        enabled |= toggles_enabled_for_user(username)
    if domain:
        enabled |= toggles_enabled_for_domain(domain)
    return {by_name[name].slug: True for name in enabled if name in by_name}


def toggle_values_by_name(username, domain):
    """
    Loads all toggles into a dictionary for use in JS
    """
    all_enabled = toggles_enabled_for_user(username) | toggles_enabled_for_domain(domain)

    return {
        toggle_name: toggle_name in all_enabled
        for toggle_name in all_toggles_by_name().keys()
    }


@quickcache(["domain"], timeout=24 * 60 * 60, skip_arg=lambda _: settings.UNIT_TESTING)
def toggles_enabled_for_domain(domain):
    """Return set of toggle names that are enabled for the given domain"""
    return {
        toggle_name
        for toggle_name, toggle in all_toggles_by_name().items()
        if toggle.enabled(domain, NAMESPACE_DOMAIN)
    }


@quickcache(["username"], timeout=24 * 60 * 60, skip_arg=lambda _: settings.UNIT_TESTING)
def toggles_enabled_for_user(username):
    """Return set of toggle names that are enabled for the given user"""
    return {
        toggle_name
        for toggle_name, toggle in all_toggles_by_name().items()
        if toggle.enabled(username, NAMESPACE_USER)
    }


@quickcache(["email"], timeout=24 * 60 * 60, skip_arg=lambda _: settings.UNIT_TESTING)
def toggles_enabled_for_email_domain(email):
    """Return set of toggle names that are enabled for the given email"""
    return {
        toggle_name
        for toggle_name, toggle in all_toggles_by_name().items()
        if toggle.enabled(email, NAMESPACE_EMAIL_DOMAIN)
    }


def toggles_enabled_for_request(request):
    """Return set of toggle names that are enabled for a particular request"""
    toggles = set()

    if hasattr(request, 'domain'):
        toggles = toggles | toggles_enabled_for_domain(request.domain)

    if hasattr(request, 'user'):
        toggles = toggles | toggles_enabled_for_user(request.user.username)
        toggles = toggles | toggles_enabled_for_email_domain(getattr(request.user, 'email', request.user.username))

    return toggles


def _ensure_valid_namespaces(namespaces):
    if not namespaces:
        raise Exception('namespaces must be defined!')


def _ensure_valid_randomness(randomness):
    if not 0 <= randomness <= 1:
        raise Exception('randomness must be between 0 and 1!')


APP_BUILDER_CUSTOM_PARENT_REF = StaticToggle(
    'custom-parent-ref',
    'ICDS: Custom case parent reference',
    TAG_CUSTOM,
    [NAMESPACE_DOMAIN],
)

LAZY_LOAD_MULTIMEDIA = StaticToggle(
    'optional-media',
    'ICDS: Lazy load multimedia files in Updates',
    TAG_CUSTOM,
    [NAMESPACE_DOMAIN],
)

APP_BUILDER_ADVANCED = StaticToggle(
    'advanced-app-builder',
    'Advanced Module in App-Builder',
    TAG_SOLUTIONS_LIMITED,
    [NAMESPACE_DOMAIN],
    description="Advanced Modules allow you to autoload and manage multiple case types, "
                "but may behave in unexpected ways.",
    help_link='https://confluence.dimagi.com/display/saas/Advanced+Modules',
)

APP_BUILDER_SHADOW_MODULES = StaticToggle(
    'shadow-app-builder',
    'Shadow Modules',
    TAG_SOLUTIONS_CONDITIONAL,
    [NAMESPACE_DOMAIN],
    help_link='https://confluence.dimagi.com/display/saas/Shadow+Modules+and+Forms',
)

V1_SHADOW_MODULES = StaticToggle(
    'v1-shadows',
    'Allow creation and management of deprecated Shadow Module behaviour',
    TAG_SOLUTIONS_CONDITIONAL,
    [NAMESPACE_DOMAIN],
    help_link='https://github.com/dimagi/commcare-hq/blob/master/docs/apps/advanced_app_features.rst#shadow-modules',  # noqa
)

CASE_LIST_CUSTOM_XML = StaticToggle(
    'case_list_custom_xml',
    'Allow custom XML to define case lists (ex. for case tiles)',
    TAG_SOLUTIONS_LIMITED,
    [NAMESPACE_DOMAIN],
    help_link='https://confluence.dimagi.com/pages/viewpage.action?'
              'spaceKey=saas&title=Allow+Configuration+of+Case+List+Tiles',
)

CASE_LIST_CUSTOM_VARIABLES = StaticToggle(
    'case_list_custom_variables',
    'Show text area for entering custom variables',
    TAG_SOLUTIONS_LIMITED,
    [NAMESPACE_DOMAIN],
    description='Defines custom variables that can be used in case list or detail calculations',
)

CASE_LIST_TILE = StaticToggle(
    'case_list_tile',
    'REC: Allow configuration of the REC case list tile',
    TAG_CUSTOM,
    [NAMESPACE_DOMAIN],
    help_link='https://confluence.dimagi.com/pages/viewpage.action?'
              'spaceKey=saas&title=Allow+Configuration+of+Case+List+Tiles',
)

SHOW_PERSIST_CASE_CONTEXT_SETTING = StaticToggle(
    'show_persist_case_context_setting',
    'Allow toggling the persistent case context tile',
    TAG_SOLUTIONS_CONDITIONAL,
    [NAMESPACE_DOMAIN],
)

CASE_LIST_LOOKUP = StaticToggle(
    'case_list_lookup',
    'Allow external android callouts to search the case list',
    TAG_SOLUTIONS_CONDITIONAL,
    [NAMESPACE_DOMAIN]
)

BIOMETRIC_INTEGRATION = StaticToggle(
    'biometric_integration',
    "Enables biometric integration (simprints) features.",
    TAG_PRODUCT,
    [NAMESPACE_DOMAIN]
)

ADD_USERS_FROM_LOCATION = StaticToggle(
    'add_users_from_location',
    "Allow users to add new mobile workers from the locations page",
    TAG_DEPRECATED,
    [NAMESPACE_DOMAIN]
)

CASE_DETAIL_PRINT = StaticToggle(
    'case_detail_print',
    'MLabour: Allowing printing of the case detail, based on an HTML template',
    TAG_CUSTOM,
    [NAMESPACE_DOMAIN],
)

COPY_FORM_TO_APP = StaticToggle(
    'copy_form_to_app',
    'Allow copying a form from one app to another',
    TAG_INTERNAL,
    [NAMESPACE_DOMAIN, NAMESPACE_USER],
)

DETAIL_LIST_TAB_NODESETS = StaticToggle(
    'detail-list-tab-nodesets',
    'Associate a nodeset with a case detail tab',
    TAG_SOLUTIONS_CONDITIONAL,
    help_link='https://confluence.dimagi.com/display/saas/Case+Detail+Nodesets',
    namespaces=[NAMESPACE_DOMAIN]
)

DHIS2_INTEGRATION = StaticToggle(
    'dhis2_integration',
    'DHIS2 Integration',
    TAG_SOLUTIONS_LIMITED,
    [NAMESPACE_DOMAIN]
)

GRAPH_CREATION = StaticToggle(
    'graph-creation',
    'Case list/detail graph creation',
    TAG_SOLUTIONS_CONDITIONAL,
    help_link='https://confluence.dimagi.com/display/GTDArchive/Graphing+in+HQ',
    namespaces=[NAMESPACE_DOMAIN]
)

IS_CONTRACTOR = StaticToggle(
    'is_contractor',
    'Is contractor',
    TAG_INTERNAL,
    description="Used to give non super-users access to select super-user features"
)

MM_CASE_PROPERTIES = StaticToggle(
    'mm_case_properties',
    'Multimedia Case Properties',
    TAG_DEPRECATED,
    help_link='https://confluence.dimagi.com/display/saas/Multimedia+Case+Properties+Feature+Flag',
    namespaces=[NAMESPACE_DOMAIN],
)

VISIT_SCHEDULER = StaticToggle(
    'app_builder_visit_scheduler',
    'ICDS: Visit Scheduler',
    TAG_CUSTOM,
    [NAMESPACE_DOMAIN, NAMESPACE_USER]
)

USER_CONFIGURABLE_REPORTS = StaticToggle(
    'user_reports',
    'User configurable reports UI',
    TAG_SOLUTIONS_LIMITED,
    [NAMESPACE_DOMAIN, NAMESPACE_USER],
    description=(
        "A feature which will allow your domain to create User Configurable Reports."
    ),
    help_link='https://confluence.dimagi.com/display/GTDArchive/User+Configurable+Reporting',
)

UCR_UPDATED_NAMING = StaticToggle(
    'ucr_updated_naming',
    'Show updated naming of UCRS',
    TAG_SAAS_CONDITIONAL,
    [NAMESPACE_DOMAIN],
    description=(
        "Displays updated UCR naming if the feature flag is enabled."
        "This is a temporary flag which would be removed when the updated naming is agreed upon by all divisons."
    )
)

LOCATIONS_IN_UCR = StaticToggle(
    'locations_in_ucr',
    'ICDS: Add Locations as one of the Source Types for User Configurable Reports',
    TAG_CUSTOM,
    [NAMESPACE_DOMAIN]
)

REPORT_BUILDER = StaticToggle(
    'report_builder',
    'Activate Report Builder for a project without setting up a subscription.',
    TAG_DEPRECATED,
    [NAMESPACE_DOMAIN],
)

UCR_SUM_WHEN_TEMPLATES = StaticToggle(
    'ucr_sum_when_templates',
    'Allow sum when template columns in dynamic UCRs',
    TAG_CUSTOM,
    [NAMESPACE_DOMAIN],
    description=(
        "Enables use of SumWhenTemplateColumn with custom expressions in dynamic UCRS."
    ),
    help_link='https://commcare-hq.readthedocs.io/ucr.html#sumwhencolumn-and-sumwhentemplatecolumn',
)

ASYNC_RESTORE = StaticToggle(
    'async_restore',
    'Generate restore response in an asynchronous task to prevent timeouts',
    TAG_INTERNAL,
    [NAMESPACE_DOMAIN],
)

REPORT_BUILDER_BETA_GROUP = StaticToggle(
    'report_builder_beta_group',
    'RB beta group',
    TAG_DEPRECATED,
    [NAMESPACE_DOMAIN],
)

SYNC_ALL_LOCATIONS = StaticToggle(
    'sync_all_locations',
    '(Deprecated) Sync the full location hierarchy when syncing location fixtures',
    TAG_DEPRECATED,
    [NAMESPACE_DOMAIN],
    description="Do not turn this feature flag. It is only used for providing compatability for old projects. "
                "We are actively trying to remove projects from this list. This functionality is now possible by using the "  # noqa: E501
                "Advanced Settings on the Organization Levels page and setting the Level to Expand From option.",
)

HIERARCHICAL_LOCATION_FIXTURE = StaticToggle(
    'hierarchical_location_fixture',
    'Display Settings To Get Hierarchical Location Fixture',
    TAG_INTERNAL,
    [NAMESPACE_DOMAIN],
    description=(
        "Do not turn this feature flag.  It is only used for providing "
        "compatability for old projects.  We are actively trying to remove "
        "projects from this list."
    ),
)

EXTENSION_CASES_SYNC_ENABLED = StaticToggle(
    'extension_sync',
    'Enable extension syncing',
    TAG_SOLUTIONS_CONDITIONAL,
    help_link='https://confluence.dimagi.com/display/saas/Extension+Cases',
    namespaces=[NAMESPACE_DOMAIN],
)

USH_DONT_CLOSE_PATIENT_EXTENSIONS = StaticToggle(
    'ush_dont_close_patient_extensions',
    'USH: Suppress closing extensions on closing hosts for host/extension pairs of patient/contact case-types',
    TAG_CUSTOM,
    namespaces=[NAMESPACE_DOMAIN],
    description="""
    Suppress the normal behaviour of 'closing host cases closes its extension cases'.
    Enabling this results in 'closing patient type cases will not close its contact type
    extension cases'. Designed for specific USH domain use-case
    """
)

DISABLE_WEB_APPS = StaticToggle(
    'disable_web_apps',
    'Disable access to Web Apps UI',
    TAG_INTERNAL,
    namespaces=[NAMESPACE_DOMAIN],
    help_link='https://confluence.dimagi.com/display/saas/Disable+access+to+Web+Apps+UI',
)

WEB_APPS_DOMAIN_BANNER = StaticToggle(
    'web_apps_domain_banner',
    'USH: Show current domain in web apps Log In As banner',
    TAG_CUSTOM,
    namespaces=[NAMESPACE_DOMAIN],
    help_link='https://confluence.dimagi.com/display/saas/USH%3A+Show+current+domain+in+web+apps+Login+As+banner',
)

WEB_APPS_UPLOAD_QUESTIONS = FeatureRelease(
    'web_apps_upload_questions',
    'USH: Support image, audio, and video questions in Web Apps',
    TAG_RELEASE,
    namespaces=[NAMESPACE_DOMAIN],
    owner='Jenny Schweers',
)

SYNC_SEARCH_CASE_CLAIM = StaticToggle(
    'search_claim',
    'Enable synchronous mobile searching and case claiming',
    TAG_SOLUTIONS_CONDITIONAL,
    help_link='https://confluence.dimagi.com/display/saas/Case+Search+and+Claim',
    namespaces=[NAMESPACE_DOMAIN]
)

USH_CASE_LIST_MULTI_SELECT = StaticToggle(
    'ush_case_list_multi_select',
    'USH: Allow selecting multiple cases from the case list',
    TAG_CUSTOM,
    namespaces=[NAMESPACE_DOMAIN],
    help_link='https://confluence.dimagi.com/display/saas/USH%3A+Allow+selecting+multiple+cases+from+the+case+list',  # noqa: E501
    description="""
    Allows user to select multiple cases and load them all into the form.
    """
)

USH_CASE_CLAIM_UPDATES = StaticToggle(
    'case_claim_autolaunch',
    "USH Specific toggle to support several different case search/claim workflows in web apps",
    TAG_CUSTOM,
    help_link='https://confluence.dimagi.com/display/USH/Case+Search+Configuration',
    namespaces=[NAMESPACE_DOMAIN],
    description="""
    USH Specific toggle to support several different case search/claim workflows in web apps:
    "search first", "see more", and "skip to default case search results", Geocoder
    and other options in Webapps Case Search.
    """,
    parent_toggles=[SYNC_SEARCH_CASE_CLAIM]
)

USH_SEARCH_FILTER = StaticToggle(
    'case_search_filter',
    "USH Specific toggle to use Search Filter in case search options.",
    TAG_CUSTOM,
    namespaces=[NAMESPACE_DOMAIN],
    parent_toggles=[SYNC_SEARCH_CASE_CLAIM]
)

USH_INLINE_SEARCH = StaticToggle(
    'inline_case_search',
    "USH Specific toggle to making case search user input available to other parts of the app.",
    TAG_CUSTOM,
    help_link='https://docs.google.com/document/d/1Mmx1FrYZrcEmWidqSkNjC_gWSJ6xzRFKoP3Rn_xSaj4/edit#',
    namespaces=[NAMESPACE_DOMAIN],
    description="""
    Temporary toggle to manage the release of the 'inline search' / 'case search input' feature.
    """,
    parent_toggles=[USH_CASE_CLAIM_UPDATES]
)

USH_EMPTY_CASE_LIST_TEXT = StaticToggle(
    'empty_case_list_text',
    "USH: Allow customizing the text displayed when case list contains no cases in web apps",
    TAG_CUSTOM,
    namespaces=[NAMESPACE_DOMAIN]
)

SPLIT_SCREEN_CASE_SEARCH = StaticToggle(
    'split_screen_case_search',
    "In case search, show the filters on the left and results on the right.",
    TAG_CUSTOM,
    namespaces=[NAMESPACE_DOMAIN],
    parent_toggles=[SYNC_SEARCH_CASE_CLAIM]
)

USH_USERCASES_FOR_WEB_USERS = StaticToggle(
    'usercases_for_web_users',
    "USH: Enable the creation of usercases for web users.",
    TAG_CUSTOM,
    help_link='https://confluence.dimagi.com/display/saas/USH%3A+Enable+Web+User+Usercase+Creation',
    namespaces=[NAMESPACE_DOMAIN],
    description="""
    Toggle to enable the creation of usercases for web users."""
)

WEBAPPS_STICKY_SEARCH = StaticToggle(
    "webapps_sticky_search",
    "USH: Sticky search: In web apps, save user's most recent inputs on case search & claim screen.",
    TAG_CUSTOM,
    namespaces=[NAMESPACE_DOMAIN],
    help_link='https://confluence.dimagi.com/display/saas/COVID%3A+Web+Apps+Sticky+Search',
)


def _ensure_search_index_is_enabled(domain, enabled):
    from corehq.apps.case_search.tasks import reindex_case_search_for_domain
    from corehq.apps.es import CaseSearchES
    from corehq.pillows.case_search import domain_needs_search_index
    from corehq.apps.case_search.models import DomainsNotInCaseSearchIndex

    if enabled and DomainsNotInCaseSearchIndex.objects.filter(domain=domain).exists():
        DomainsNotInCaseSearchIndex.objects.filter(domain=domain).delete()
        domain_needs_search_index.clear(domain)

    has_case_search_cases = CaseSearchES().domain(domain).count() > 0
    if enabled and not has_case_search_cases:
        reindex_case_search_for_domain.delay(domain)


CASE_LIST_EXPLORER = StaticToggle(
    'case_list_explorer',
    'Show the case list explorer report',
    TAG_SOLUTIONS_OPEN,
    namespaces=[NAMESPACE_DOMAIN],
    save_fn=_ensure_search_index_is_enabled,
)

EXPLORE_CASE_DATA = StaticToggle(
    'explore_case_data',
    'Show the Explore Case Data report (in dev)',
    TAG_PRODUCT,
    namespaces=[NAMESPACE_DOMAIN, NAMESPACE_USER],
    description='Show the Explore Case Data report (in dev). Please make sure the project '
    'is fully migrated to support the CaseSearch index either by enabling '
    'the Case List Explorer toggle or doing a manual migration.\n\n'
    'Please use the EXPLORE_CASE_DATA_PREVIEW Feature Preview moving forward. '
    'This will be deprecated once the Feature Preview is in full swing.',
)

ECD_MIGRATED_DOMAINS = StaticToggle(
    'ecd_migrated_domains',
    'Explore Case Data for domains that have undergone migration',
    TAG_INTERNAL,
    namespaces=[NAMESPACE_DOMAIN],
    description='Domains that have undergone migration for Explore Case Data and have a '
    'CaseSearch elasticsearch index created.\n\n'
    'NOTE: enabling this Feature Flag will NOT enable the CaseSearch index.'
)

WEB_USER_ACTIVITY_REPORT = StaticToggle(
    'web_user_activity_report',
    'USH: Enable Web User Activity Report',
    TAG_CUSTOM,
    namespaces=[NAMESPACE_DOMAIN, NAMESPACE_USER],
    help_link='https://confluence.dimagi.com/display/saas/USH%3A+Enable+Web+User+Activity+Report',
)

ECD_PREVIEW_ENTERPRISE_DOMAINS = StaticToggle(
    'ecd_enterprise_domains',
    'Explore Case Data feature preview for Enterprise domains',
    TAG_INTERNAL,
    namespaces=[NAMESPACE_DOMAIN],
    description='Enterprise Domains that are eligible to view the Explore Case Data '
    'Feature Preview. By default, this feature will only be available for '
    'domains that are Advanced or Pro and have undergone the ECD migration.'
)

CASE_API_V0_6 = StaticToggle(
    'case_api_v0_6',
    'Enable the v0.6 Case API',
    TAG_SOLUTIONS_LIMITED,
    namespaces=[NAMESPACE_DOMAIN],
    save_fn=_ensure_search_index_is_enabled,
)

ACTION_TIMES_API = StaticToggle(
    'action_times_api',
    'Enable the Action Times API',
    TAG_CUSTOM,
    help_link='https://confluence.dimagi.com/display/GTD/Action+Times+API',
    namespaces=[NAMESPACE_USER],
)

HIPAA_COMPLIANCE_CHECKBOX = StaticToggle(
    'hipaa_compliance_checkbox',
    'Show HIPAA compliance checkbox',
    TAG_INTERNAL,
    [NAMESPACE_USER],
)

CAN_EDIT_EULA = StaticToggle(
    'can_edit_eula',
    "Allow user to set the custom EULA and data sharing project options.",
    TAG_INTERNAL,
    description="Whether this user can set the custom eula and data sharing internal project options. "
    "This should be a small number of DIMAGI ONLY users"
)

# This toggle offers the "multiple_apps_unlimited" mobile flag to non-Dimagi users
MOBILE_PRIVILEGES_FLAG = StaticToggle(
    'mobile_privileges_flag',
    'Offer "Enable Privileges on Mobile" flag.',
    TAG_INTERNAL,
    [NAMESPACE_USER]
)

PRODUCTS_PER_LOCATION = StaticToggle(
    'products_per_location',
    "Products Per Location: Specify products stocked at individual locations.",
    TAG_CUSTOM,
    [NAMESPACE_DOMAIN],
    description="This doesn't actually do anything yet."
)

ALLOW_CASE_ATTACHMENTS_VIEW = StaticToggle(
    'allow_case_attachments_view',
    "Explicitly allow user to access case attachments, even if they can't view the case list report.",
    TAG_CUSTOM,
    [NAMESPACE_DOMAIN, NAMESPACE_USER]
)

TRANSFER_DOMAIN = StaticToggle(
    'transfer_domain',
    'Transfer domains to different users',
    TAG_INTERNAL,
    [NAMESPACE_DOMAIN]
)

SECURE_SESSION_TIMEOUT = StaticToggle(
    'secure_session_timeout',
    "USH: Allow domain to override default length of inactivity timeout",
    TAG_CUSTOM,
    [NAMESPACE_DOMAIN],
    help_link="https://confluence.dimagi.com/display/saas/Allow+domain+to+override+default+length+of+inactivity+timeout",  # noqa: E501
)

# not referenced in code directly but passed through to vellum
# see toggles_dict

VELLUM_SAVE_TO_CASE = StaticToggle(
    'save_to_case',
    "Adds save to case as a question to the form builder",
    TAG_SAAS_CONDITIONAL,
    [NAMESPACE_DOMAIN],
    description='This flag allows case management inside repeat groups',
    help_link='https://confluence.dimagi.com/display/saas/Save+to+Case+Feature+Flag',
)

VELLUM_PRINTING = StaticToggle(
    'printing',
    "Enables the Print Android App Callout",
    TAG_SOLUTIONS_LIMITED,
    [NAMESPACE_DOMAIN],
    description='Allows printing from CommCare on the device',
    help_link='https://confluence.dimagi.com/display/saas/Printing+from+a+form+in+CommCare+Android',
)

VELLUM_DATA_IN_SETVALUE = StaticToggle(
    'allow_data_reference_in_setvalue',
    "Allow data references in a setvalue",
    TAG_SOLUTIONS_LIMITED,
    [NAMESPACE_DOMAIN],
    description="This allows referencing other questions in the form in a setvalue. "
                "This may still cause issues if the other questions have not been calculated yet",
)

VELLUM_ALLOW_BULK_FORM_ACTIONS = StaticToggle(
    'allow_bulk_form_actions',
    "Allow bulk form actions in the Form Builder",
    TAG_PRODUCT,
    [NAMESPACE_DOMAIN],
    description="This shows Bulk Form Actions (mark all questions required, "
                "set default values to matching case properties) in "
                "the Form Builder's main dropdown menu.",
)

CACHE_AND_INDEX = StaticToggle(
    'cache_and_index',
    'REC: Enable the "Cache and Index" format option when choosing sort properties '
    'in the app builder',
    TAG_CUSTOM,
    [NAMESPACE_DOMAIN],
)

CUSTOM_PROPERTIES = StaticToggle(
    'custom_properties',
    'Allow users to add arbitrary custom properties to their application',
    TAG_SOLUTIONS_LIMITED,
    help_link='https://confluence.dimagi.com/display/GS/CommCare+Android+Developer+Options+--+Internal#'
              'CommCareAndroidDeveloperOptions--Internal-SettingtheValueofaDeveloperOptionfromHQ',
    namespaces=[NAMESPACE_DOMAIN]
)

MOBILE_UCR = StaticToggle(
    'mobile_ucr',
    ('Mobile UCR: Configure viewing user configurable reports on the mobile '
     'through the app builder'),
    TAG_SOLUTIONS_LIMITED,
    namespaces=[NAMESPACE_DOMAIN],
    parent_toggles=[USER_CONFIGURABLE_REPORTS]
)

API_THROTTLE_WHITELIST = StaticToggle(
    'api_throttle_whitelist',
    ('API throttle whitelist'),
    TAG_INTERNAL,
    namespaces=[NAMESPACE_USER],
)

API_BLACKLIST = StaticToggle(
    'API_BLACKLIST',
    ("Blacklist API access to a user or domain that spams us"),
    TAG_INTERNAL,
    namespaces=[NAMESPACE_DOMAIN, NAMESPACE_USER],
    description="For temporary, emergency use only. If a partner doesn't properly "
                "throttle their API requests, it can hammer our infrastructure, causing "
                "outages. This will cut off the tide, but we should communicate with them "
                "immediately.",
)

FORM_SUBMISSION_BLACKLIST = StaticToggle(
    'FORM_SUBMISSION_BLACKLIST',
    ("Blacklist form submissions from a domain that spams us"),
    TAG_INTERNAL,
    namespaces=[NAMESPACE_DOMAIN],
    description="This is a temporary solution to an unusually high volume of "
                "form submissions from a domain.  We have some projects that automatically "
                "send forms. If that ever causes problems, we can use this to cut them off.",
)


def _commtrackify(domain_name, toggle_is_enabled):
    from corehq.apps.domain.models import Domain
    domain_obj = Domain.get_by_name(domain_name, strict=True)
    if domain_obj and domain_obj.commtrack_enabled != toggle_is_enabled:
        if toggle_is_enabled:
            domain_obj.convert_to_commtrack()
        else:
            domain_obj.commtrack_enabled = False
            domain_obj.save()


COMMTRACK = StaticToggle(
    'commtrack',
    "CommCare Supply",
    TAG_SOLUTIONS_LIMITED,
    description=(
        '<a href="https://help.commcarehq.org/display/commtrack/CommCare+Supply+Home">CommCare Supply</a> '
        "is a logistics and supply chain management module. It is designed "
        "to improve the management, transport, and resupply of a variety of "
        "goods and materials, from medication to food to bednets. <br/>"
    ),
    help_link='https://help.commcarehq.org/display/commtrack/CommCare+Supply+Home',
    namespaces=[NAMESPACE_DOMAIN],
    save_fn=_commtrackify,
)

NON_COMMTRACK_LEDGERS = StaticToggle(
    'non_commtrack_ledgers',
    "Enable ledgers for projects not using Supply.",
    TAG_CUSTOM,
    description=(
        'Turns on the ledger fixture and ledger transaction question types in '
        'the form builder. ONLY WORKS ON SQL DOMAINS!'
    ),
    namespaces=[NAMESPACE_DOMAIN],
)

CUSTOM_INSTANCES = StaticToggle(
    'custom_instances',
    'Inject custom instance declarations',
    TAG_CUSTOM,
    description=(
        'Enables the insertion of custom instances into a case list configuration. '
        'Currently used by SimPrints-integrated projects.'
    ),
    namespaces=[NAMESPACE_DOMAIN],
)

CUSTOM_ASSERTIONS = StaticToggle(
    'custom_assertions',
    'Inject custom assertions into the suite',
    TAG_SOLUTIONS_CONDITIONAL,
    description=(
        'Enables the insertion of custom assertions into the suite file. '
    ),
    namespaces=[NAMESPACE_DOMAIN],
    help_link="https://confluence.dimagi.com/display/saas/User+defined+assert+blocks",
)

OPENMRS_INTEGRATION = StaticToggle(
    'openmrs_integration',
    'Enable OpenMRS integration',
    TAG_SOLUTIONS_LIMITED,
    [NAMESPACE_DOMAIN],
)

SUPPORT = StaticToggle(
    'support',
    'General toggle for support features',
    TAG_INTERNAL,
    help_link='https://confluence.dimagi.com/display/saas/Support+Flag',
)

LEGACY_CHILD_MODULES = StaticToggle(
    'legacy_child_modules',
    'Legacy, non-nested sub-menus',
    TAG_DEPRECATED,
    [NAMESPACE_DOMAIN],
    description=(
        "Sub-menus are now displayed nested under their parent menu. Some "
        "apps built before this change will require that their modules be "
        "reordered to fit this paradigm. This feature flag exists to support "
        "those applications until they're transitioned."
    )
)

NON_PARENT_MENU_SELECTION = StaticToggle(
    'non_parent_menu_selection',
    'Allow selecting of module of any case-type in select-parent workflow',
    TAG_CUSTOM,
    namespaces=[NAMESPACE_DOMAIN],
    description="Allow selecting of module of any case-type in select-parent workflow",
    help_link="https://confluence.dimagi.com/display/USH/Selecting+any+case+in+%27select+parent+first%27+workflow"
)

FIXTURE_CASE_SELECTION = StaticToggle(
    'fixture_case',
    'ICDS: Allow a configurable case list that is filtered based on a fixture type and '
    'fixture selection (Due List)',
    TAG_CUSTOM,
    [NAMESPACE_DOMAIN],
)

SMS_LOG_CHANGES = StaticToggle(
    'sms_log_changes',
    'Message Log Report v2',
    TAG_SOLUTIONS_OPEN,
    [NAMESPACE_USER, NAMESPACE_DOMAIN],
    description=("This flag makes failed messages appear in the Message Log "
                 "Report, and adds Status and Event columns"),
)

ENABLE_INCLUDE_SMS_GATEWAY_CHARGING = StaticToggle(
    'enable_include_sms_gateway_charging',
    'Enable include SMS gateway charging',
    TAG_CUSTOM,
    [NAMESPACE_DOMAIN]
)

MESSAGE_LOG_METADATA = StaticToggle(
    'message_log_metadata',
    'Include message id in Message Log export.',
    TAG_CUSTOM,
    [NAMESPACE_USER],
)

RUN_AUTO_CASE_UPDATES_ON_SAVE = StaticToggle(
    'run_auto_case_updates_on_save',
    'Run Auto Case Update rules on each case save.',
    TAG_INTERNAL,
    [NAMESPACE_DOMAIN],
)

CASE_DEDUPE = StaticToggle(
    'case_dedupe',
    'Case deduplication feature',
    TAG_SOLUTIONS_LIMITED,
    [NAMESPACE_DOMAIN],
    help_link='https://confluence.dimagi.com/display/saas/Surfacing+Case+Duplicates+in+CommCare',
)

LEGACY_SYNC_SUPPORT = StaticToggle(
    'legacy_sync_support',
    "Support mobile sync bugs in older projects (2.9 and below).",
    TAG_DEPRECATED,
    [NAMESPACE_DOMAIN]
)

CALL_CENTER_LOCATION_OWNERS = StaticToggle(
    'call_center_location_owners',
    'ICDS: Enable the use of locations as owners of call center cases',
    TAG_CUSTOM,
    [NAMESPACE_DOMAIN]
)

CUSTOM_APP_BASE_URL = StaticToggle(
    'custom_app_base_url',
    'Allow specifying a custom base URL for an application.',
    TAG_SOLUTIONS_LIMITED,
    [NAMESPACE_DOMAIN],
    description="Main use case is to allow migrating projects to a new cluster."
)

PHONE_NUMBERS_REPORT = StaticToggle(
    'phone_numbers_report',
    "Report related to the phone numbers owned by a project's contacts",
    TAG_SOLUTIONS_CONDITIONAL,
    [NAMESPACE_DOMAIN]
)

INBOUND_SMS_LENIENCY = StaticToggle(
    'inbound_sms_leniency',
    "Inbound SMS leniency on domain-owned gateways.",
    TAG_INTERNAL,
    [NAMESPACE_DOMAIN],
    description="WARNING: This wil be rolled out slowly; do not enable on your own.",
)

WHATSAPP_MESSAGING = StaticToggle(
    'whatsapp_messaging',
    "Default SMS to send messages via Whatsapp, where available",
    TAG_CUSTOM,
    [NAMESPACE_DOMAIN]
)

UNLIMITED_REPORT_BUILDER_REPORTS = StaticToggle(
    'unlimited_report_builder_reports',
    'Allow unlimited reports created in report builder',
    TAG_INTERNAL,
    [NAMESPACE_DOMAIN]
)

SHOW_IDS_IN_REPORT_BUILDER = StaticToggle(
    'show_ids_in_report_builder',
    'Allow adding Case IDs to report builder reports.',
    TAG_SOLUTIONS_OPEN,
    [NAMESPACE_DOMAIN],
)


ALLOW_USER_DEFINED_EXPORT_COLUMNS = StaticToggle(
    'allow_user_defined_export_columns',
    'Add user defined columns to exports',
    TAG_DEPRECATED,
    [NAMESPACE_DOMAIN],
)

DISABLE_COLUMN_LIMIT_IN_UCR = StaticToggle(
    'disable_column_limit_in_ucr',
    'Enikshay: Disable column limit in UCR',
    TAG_CUSTOM,
    [NAMESPACE_DOMAIN]
)

OVERRIDE_EXPANDED_COLUMN_LIMIT_IN_REPORT_BUILDER = StaticToggle(
    'override_expanded_column_limit_in_report_builder',
    'USH: Override the limit for expanded columns in report builder from 10 to 50',
    TAG_CUSTOM,
    [NAMESPACE_DOMAIN],
)

CLOUDCARE_LATEST_BUILD = StaticToggle(
    'use_latest_build_cloudcare',
    'Uses latest build for Web Apps instead of latest published',
    TAG_SOLUTIONS_OPEN,
    [NAMESPACE_DOMAIN, NAMESPACE_USER]
)

CAUTIOUS_MULTIMEDIA = StaticToggle(
    'cautious_multimedia',
    'More cautious handling of multimedia: do not delete multimedia files, add logging, etc.',
    TAG_INTERNAL,
    [NAMESPACE_DOMAIN],
)

LOCALE_ID_INTEGRITY = StaticToggle(
    'locale_id_integrity',
    'Verify all locale ids in suite are present in app strings before allowing CCZ download',
    TAG_CUSTOM,
    [NAMESPACE_DOMAIN],
    notification_emails=['jschweers']
)

BULK_UPDATE_MULTIMEDIA_PATHS = StaticToggle(
    'bulk_update_multimedia_paths',
    'Bulk multimedia path management',
    TAG_CUSTOM,
    [NAMESPACE_DOMAIN],
    help_link="https://confluence.dimagi.com/display/IndiaDivision/Multimedia+Path+Manager"
)

USER_TESTING_SIMPLIFY = StaticToggle(
    'user_testing_simplify',
    'Simplify the UI for user testing experiments',
    TAG_INTERNAL,
    [NAMESPACE_DOMAIN]
)

# when enabled this should prevent any changes to a domains data
DATA_MIGRATION = StaticToggle(
    'data_migration',
    'Disable submissions, restores, and web user access during a data migration',
    TAG_INTERNAL,
    [NAMESPACE_DOMAIN]
)

EMWF_WORKER_ACTIVITY_REPORT = StaticToggle(
    'emwf_worker_activity_report',
    'Make the Worker Activity Report use the Groups or Users or Locations filter',
    TAG_SOLUTIONS_OPEN,
    namespaces=[NAMESPACE_DOMAIN],
    description=(
        "This flag allows you filter the users to display in the same way as the "
        "other reports - by individual user, group, or location.  Note that this "
        "will also force the report to always display by user."
    ),
)

DD_CASE_DATA = StaticToggle(
    'dd_case_data',
    'Data Dictionary Case Data Page',
    TAG_INTERNAL,
    [NAMESPACE_USER],
    description='Experimental: render the case data page in accordance with the data dictionary',
)

SORT_CALCULATION_IN_CASE_LIST = StaticToggle(
    'sort_calculation_in_case_list',
    'Configure a custom xpath calculation for Sort Property in Case Lists',
    TAG_SOLUTIONS_CONDITIONAL,
    [NAMESPACE_DOMAIN]
)

PAGINATED_EXPORTS = StaticToggle(
    'paginated_exports',
    'Allows for pagination of exports for very large exports',
    TAG_SOLUTIONS_LIMITED,
    [NAMESPACE_DOMAIN]
)

CLEAR_MOBILE_WORKER_DATA = StaticToggle(
    'clear_mobile_worker_data',
    "Allows a web user to clear mobile workers' data",
    TAG_CUSTOM,
    [NAMESPACE_DOMAIN],
)

SKIP_REMOVE_INDICES = StaticToggle(
    'skip_remove_indices',
    'Make _remove_indices_from_deleted_cases_task into a no-op.',
    TAG_INTERNAL,
    [NAMESPACE_DOMAIN]
)

MOBILE_RECOVERY_MEASURES = StaticToggle(
    'mobile_recovery_measures',
    'Mobile recovery measures',
    TAG_INTERNAL,
    [NAMESPACE_DOMAIN],
    description=("Used for widely deployed projects where recovery from "
                 "large-scale failures would otherwise be next to impossible."),
)

PREVENT_MOBILE_UCR_SYNC = StaticToggle(
    'prevent_mobile_ucr_sync',
    'ICDS: Used for ICDS emergencies when UCR sync is killing the DB',
    TAG_CUSTOM,
    [NAMESPACE_DOMAIN],
    description='Prevents mobile UCRs from being generated or included in the sync payload',
)

ENABLE_ALL_ADD_ONS = StaticToggle(
    'enable_all_add_ons',
    'Enable all app manager add-ons',
    TAG_SOLUTIONS_OPEN,
    [NAMESPACE_DOMAIN]
)

BULK_UPLOAD_DATE_OPENED = StaticToggle(
    'bulk_upload_date_opened',
    "Allow updating of the date_opened field with the bulk uploader",
    TAG_INTERNAL,
    [NAMESPACE_DOMAIN],
)

TWO_FACTOR_SUPERUSER_ROLLOUT = StaticToggle(
    'two_factor_superuser_rollout',
    'Users in this list will be forced to have Two-Factor Auth enabled',
    TAG_INTERNAL,
    [NAMESPACE_USER]
)

CUSTOM_ICON_BADGES = StaticToggle(
    'custom_icon_badges',
    'Custom Icon Badges for modules and forms',
    TAG_SOLUTIONS_LIMITED,
    namespaces=[NAMESPACE_DOMAIN],
)

MULTI_MASTER_LINKED_DOMAINS = StaticToggle(
    'multi_master_linked_domains',
    "Allow linked apps to pull from multiple master apps in the upstream domain",
    TAG_CUSTOM,
    [NAMESPACE_DOMAIN],
)

SESSION_ENDPOINTS = StaticToggle(
    'session_endpoints',
    'Enable session endpoints',
    TAG_SOLUTIONS_LIMITED,
    [NAMESPACE_DOMAIN],
    description='Support external Android apps calling in to an endpoint in a '
                'CommCare app. (Used by the Reminders App)',
)

SUMOLOGIC_LOGS = DynamicallyPredictablyRandomToggle(
    'sumologic_logs',
    'Send logs to sumologic',
    TAG_INTERNAL,
    namespaces=[NAMESPACE_OTHER],
)

TARGET_COMMCARE_FLAVOR = StaticToggle(
    'target_commcare_flavor',
    'Target CommCare Flavor.',
    TAG_CUSTOM,
    namespaces=[NAMESPACE_DOMAIN],
)

TRAINING_MODULE = StaticToggle(
    'training-module',
    'Training Modules',
    TAG_CUSTOM,
    [NAMESPACE_DOMAIN],
)

APP_TRANSLATIONS_WITH_TRANSIFEX = StaticToggle(
    'app_trans_with_transifex',
    'Translate Application Content With Transifex',
    TAG_CUSTOM,
    namespaces=[NAMESPACE_USER]
)

VALIDATE_APP_TRANSLATIONS = StaticToggle(
    'validate_app_translations',
    'Validate app translations before uploading them',
    TAG_CUSTOM,
    namespaces=[NAMESPACE_USER]
)

AGGREGATE_UCRS = StaticToggle(
    'aggregate_ucrs',
    'Enable experimental aggregate UCR support',
    TAG_INTERNAL,  # this might change in the future
    namespaces=[NAMESPACE_DOMAIN],
    notification_emails=['czue'],
)

SHOW_RAW_DATA_SOURCES_IN_REPORT_BUILDER = StaticToggle(
    'show_raw_data_sources_in_report_builder',
    'Allow building report builder reports directly from raw UCR Data Sources',
    TAG_SOLUTIONS_CONDITIONAL,
    namespaces=[NAMESPACE_DOMAIN],
)

ALLOW_BLANK_CASE_TAGS = StaticToggle(
    'allow_blank_case_tags',
    'eCHIS/ICDS: Allow blank case tags',
    TAG_CUSTOM,
    namespaces=[NAMESPACE_DOMAIN],
)

FILTER_ON_GROUPS_AND_LOCATIONS = StaticToggle(
    'filter_on_groups_and_locations',
    '[ONSE] Change filter from groups OR locations to groups AND locations in all reports and exports in the '
    'ONSE domain with group and location filters',
    TAG_CUSTOM,
    namespaces=[NAMESPACE_DOMAIN],
    description='For reports filtered by groups and locations, change the OR logic to an AND, so that '
                '(for example): "Groups or Users: [Salima District] AND [User group Healthworkers]" '
                'returns 40 healthworkers who are also in salima. Changes this logic to all reports that '
                'have group and location filters, such as the Submissions by Form report.',
)

DONT_INDEX_SAME_CASETYPE = StaticToggle(
    'dont_index_same_casetype',
    "Don't create a parent index if the child case has the same case type as the parent case",
    TAG_DEPRECATED,
    namespaces=[NAMESPACE_DOMAIN],
    description=inspect.cleandoc("""This toggle preserves old behaviour
        of not creating a parent index on the child case if their case
        types are the same.""")
)

SORT_OUT_OF_ORDER_FORM_SUBMISSIONS_SQL = DynamicallyPredictablyRandomToggle(
    'sort_out_of_order_form_submissions_sql',
    'Sort out of order form submissions in the SQL update strategy',
    TAG_INTERNAL,
    namespaces=[NAMESPACE_DOMAIN],
)


RELEASE_BUILDS_PER_PROFILE = StaticToggle(
    'release_builds_per_profile',
    'Do not release builds for all app profiles by default. Then manage via Source files view',
    TAG_CUSTOM,
    namespaces=[NAMESPACE_DOMAIN],
)

MANAGE_RELEASES_PER_LOCATION = StaticToggle(
    'manage_releases_per_location',
    'Manage releases per location',
    TAG_SOLUTIONS_LIMITED,
    namespaces=[NAMESPACE_DOMAIN],
    help_link='https://confluence.dimagi.com/display/saas/Manage+Releases+per+Location',
)

HIDE_HQ_ON_MOBILE_EXPERIENCE = StaticToggle(
    'hide_hq_on_mobile_experience',
    'Do not show modal on mobile that mobile hq experience is bad',
    TAG_SOLUTIONS_OPEN,
    namespaces=[NAMESPACE_DOMAIN]
)

DASHBOARD_REACH_REPORT = StaticToggle(
    'dashboard_reach_reports',
    'REACH: Enable access to the AAA Convergence Dashboard reports for REACH',
    TAG_CUSTOM,
    [NAMESPACE_DOMAIN]
)

PARTIAL_UI_TRANSLATIONS = StaticToggle(
    'partial_ui_translations',
    'Enable uploading a subset of translations in the UI Translations Excel upload',
    TAG_CUSTOM,
    [NAMESPACE_DOMAIN]
)

SKIP_ORM_FIXTURE_UPLOAD = StaticToggle(
    'skip_orm_fixture_upload',
    'Exposes an option in fixture api upload to skip saving through couchdbkit',
    TAG_CUSTOM,
    [NAMESPACE_DOMAIN]
)

ENABLE_UCR_MIRRORS = StaticToggle(
    'enable_ucr_mirrors',
    'Enable the mirrored engines for UCRs in this domain',
    TAG_CUSTOM,
    [NAMESPACE_DOMAIN]
)

LOCATION_COLUMNS_APP_STATUS_REPORT = StaticToggle(
    'location_columns_app_status_report',
    'Enables location columns to app status report',
    TAG_CUSTOM,
    [NAMESPACE_DOMAIN]
)

SKIP_CREATING_DEFAULT_BUILD_FILES_ON_BUILD = StaticToggle(
    'skip_creating_default_build_files_on_build',
    'Skips creating the build files for default profile each time a build is made'
    'which helps speed up the build and revert process',
    TAG_CUSTOM,
    [NAMESPACE_DOMAIN]
)

DISABLE_CASE_UPDATE_RULE_SCHEDULED_TASK = StaticToggle(
    'disable_case_update_rule_task',
    'Disable the `run_case_update_rules` periodic task '
    'while investigating database performance issues.',
    TAG_CUSTOM,
    [NAMESPACE_DOMAIN]
)

DO_NOT_RATE_LIMIT_SUBMISSIONS = StaticToggle(
    'do_not_rate_limit_submissions',
    'Do not rate limit submissions for this project, on a temporary basis.',
    TAG_INTERNAL,
    [NAMESPACE_DOMAIN],
    description="""
    When an individual project is having problems with rate limiting,
    use this toggle to lift the restriction for them on a temporary basis,
    just to unblock them while we sort out the conversation with the client.
    """
)

TEST_FORM_SUBMISSION_RATE_LIMIT_RESPONSE = StaticToggle(
    'test_form_submission_rate_limit_response',
    "Respond to all form submissions with a 429 response",
    TAG_INTERNAL,
    namespaces=[NAMESPACE_DOMAIN],
    description="""
    For use on test domains only.
    Without this, there's no sane way to test the UI for being rate limited on
    Mobile and Web Apps. Never use this on a real domain.
    """
)

RATE_LIMIT_RESTORES = DynamicallyPredictablyRandomToggle(
    'rate_limit_restores',
    'Rate limit restores with a 429 TOO MANY REQUESTS response',
    TAG_INTERNAL,
    [NAMESPACE_DOMAIN],
    description="""
    While we are gaining an understanding of the effects of rate limiting,
    we want to force rate limiting on certain domains, while also being to
    toggle on and off global rate limiting quickly in response to issues.

    To turn on global rate limiting, set Randomness Level to 1.
    To turn it off, set to 0.
    """
)

BLOCK_RESTORES = StaticToggle(
    'block_restores',
    'Block Restores Immediately with a 429 TOO MANY REQUESTS response',
    TAG_INTERNAL,
    [NAMESPACE_DOMAIN],
    description="""
    Use this flag for EMERGENCY PURPOSES ONLY if a project's restore is causing
    system-wide issues that aren't caught by rate limiting or other mechanisms.
    """
)

SKIP_FIXTURES_ON_RESTORE = StaticToggle(
    'skip_fixtures_on_restore',
    'Skip Fixture Syncs on Restores',
    TAG_INTERNAL,
    [NAMESPACE_DOMAIN],
    description="""
    Use this flag to skip fixtures on restores for certain project spaces.
    """
)

SKIP_UPDATING_USER_REPORTING_METADATA = StaticToggle(
    'skip_updating_user_reporting_metadata',
    'ICDS: Skip updates to user reporting metadata to avoid expected load on couch',
    TAG_CUSTOM,
    [NAMESPACE_DOMAIN],
)

DOMAIN_PERMISSIONS_MIRROR = StaticToggle(
    'domain_permissions_mirror',
    "USH: Enterprise Permissions: mirror a project space's permissions in other project spaces",
    TAG_CUSTOM,
    [NAMESPACE_DOMAIN],
    help_link='https://confluence.dimagi.com/display/saas/Enterprise+Permissions',
)

SHOW_BUILD_PROFILE_IN_APPLICATION_STATUS = StaticToggle(
    'show_build_profile_in_app_status',
    'Show build profile installed on phone tracked via heartbeat request in App Status Report',
    TAG_CUSTOM,
    [NAMESPACE_DOMAIN]
)

LIVEQUERY_READ_FROM_STANDBYS = DynamicallyPredictablyRandomToggle(
    'livequery_read_from_standbys',
    'Allow livequery restore to read data from plproxy standbys if they are available',
    TAG_INTERNAL,
    [NAMESPACE_USER],
    description="""
    To allow a gradual rollout and testing of using the standby
    databases to generate restore payloads.
    """
)

ACCOUNTING_TESTING_TOOLS = StaticToggle(
    'accounting_testing_tools',
    'Enable Accounting Testing Tools',
    TAG_INTERNAL,
    [NAMESPACE_USER]
)

ADD_ROW_INDEX_TO_MOBILE_UCRS = StaticToggle(
    'add_row_index_to_mobile_ucrs',
    'Add row index to mobile UCRs as the first column to retain original order of data',
    TAG_CUSTOM,
    [NAMESPACE_DOMAIN]
)

TWO_STAGE_USER_PROVISIONING = StaticToggle(
    'two_stage_user_provisioning',
    'Enable two-stage user provisioning (users confirm and set their own passwords via email).',
    TAG_SOLUTIONS_LIMITED,
    [NAMESPACE_DOMAIN],
    help_link='https://confluence.dimagi.com/display/saas/Two-Stage+Mobile+Worker+Account+Creation',
)

REFER_CASE_REPEATER = StaticToggle(
    'refer_case_repeater',
    'USH: Allow refer case repeaters to be setup',
    TAG_CUSTOM,
    namespaces=[NAMESPACE_DOMAIN],
    help_link="https://confluence.dimagi.com/display/saas/COVID%3A+Allow+refer+case+repeaters+to+be+setup",
)

WIDGET_DIALER = StaticToggle(
    'widget_dialer',
    'USH: Enable usage of AWS Connect Dialer',
    TAG_CUSTOM,
    namespaces=[NAMESPACE_DOMAIN],
    help_link="https://confluence.dimagi.com/display/saas/COVID%3A+Enable+usage+of+AWS+Connect+Dialer",
)

HMAC_CALLOUT = StaticToggle(
    'hmac_callout',
    'USH: Enable signed messaging url callouts in cloudcare',
    TAG_CUSTOM,
    namespaces=[NAMESPACE_DOMAIN],
    help_link="https://confluence.dimagi.com/display/saas/COVID%3A+Enable+signed+messaging+url+callouts+in+cloudcare",  # noqa: E501
)

GAEN_OTP_SERVER = StaticToggle(
    'gaen_otp_server',
    'USH: Enable retrieving OTPs from a GAEN Server',
    TAG_CUSTOM,
    namespaces=[NAMESPACE_DOMAIN],
    help_link="https://confluence.dimagi.com/display/saas/COVID%3A+Enable+retrieving+OTPs+from+a+GAEN+Server",
)

PARALLEL_USER_IMPORTS = StaticToggle(
    'parallel_user_imports',
    'USH: Process user imports in parallel on a dedicated queue',
    TAG_CUSTOM,
    namespaces=[NAMESPACE_DOMAIN],
    help_link="https://confluence.dimagi.com/display/saas/Parallel+User+Imports"
)

RESTRICT_LOGIN_AS = StaticToggle(
    'restrict_login_as',
    'USH: Limit allowed users for Log In As',
    TAG_CUSTOM,
    namespaces=[NAMESPACE_DOMAIN],
    description="""
    Adds a permission that can be set on user roles to allow log in as, but only
    as a limited set of users. Users with this enabled can "log in as" other
    users that set custom user property "login_as_user" to the first user's
    username.

    For example, if web user a@a.com has this permission set on their role,
    they can only log in as mobile users who have the custom property
    "login_as_user" set to "a@a.com".
    """,
    help_link="https://confluence.dimagi.com/display/saas/Limited+Login+As",
)

ONE_PHONE_NUMBER_MULTIPLE_CONTACTS = StaticToggle(
    'one_phone_number_multiple_contacts',
    'Allow multiple contacts to share a single phone number',
    TAG_CUSTOM,
    namespaces=[NAMESPACE_DOMAIN],
    description="""
    Allows multiple SMS contacts in a project space to share the same phone number.
    Sessions for different contacts are initiated in series rather than in parallel so that
    only one contact per phone number is in an active session at any given time.
    Incoming SMS are then routed to the live session.
    If a form goes unfilled over SMS, it will prevent any further forms (for that contact or another)
    from being initiated on that phone number until the original session expires.

    Only use this feature if every form behind an SMS survey begins by identifying the contact.
    Otherwise the recipient has no way to know who they're supposed to be enter information about.
    """,
    help_link="https://confluence.dimagi.com/display/saas/One+Phone+Number+-+Multiple+Contacts",
    parent_toggles=[INBOUND_SMS_LENIENCY]
)

CHANGE_FORM_LANGUAGE = StaticToggle(
    'change_form_language',
    'USH: Allow user to change form language in web apps',
    TAG_CUSTOM,
    namespaces=[NAMESPACE_DOMAIN],
    description="""
    Allows the user to change the language of the form content while in the form itself in Web Apps
    """,
    help_link="https://confluence.dimagi.com/display/saas/Change+Form+Language"
)

BLOCKED_EMAIL_DOMAIN_RECIPIENTS = StaticToggle(
    'blocked_email_domain_recipients',
    'Block any outgoing email addresses that have an email domain which '
    'match a domain in this list.',
    TAG_INTERNAL,
    namespaces=[NAMESPACE_EMAIL_DOMAIN],
)

BLOCKED_DOMAIN_EMAIL_SENDERS = StaticToggle(
    'blocked_domain_email_senders',
    'Domains in this list are blocked from sending emails through our '
    'messaging feature',
    TAG_INTERNAL,
    namespaces=[NAMESPACE_DOMAIN],
)

ENTERPRISE_USER_MANAGEMENT = StaticToggle(
    'enterprise_user_management',
    'USH: UI for managing all web users in an enterprise',
    TAG_CUSTOM,
    namespaces=[NAMESPACE_USER],
    help_link="https://confluence.dimagi.com/display/saas/USH%3A+UI+for+managing+all+web+users+in+an+enterprise",
)

CLEAN_OLD_FORMPLAYER_SYNCS = DynamicallyPredictablyRandomToggle(
    'clean_old_formplayer_syncs',
    'Delete old formplayer syncs during submission processing',
    TAG_INTERNAL,
    namespaces=[NAMESPACE_OTHER],
    default_randomness=0.001
)

PRIME_FORMPLAYER_DBS = StaticToggle(
    'prime_formplayer_dbs',
    'USH: Control which domains will be included in the prime formplayer task runs',
    TAG_CUSTOM,
    namespaces=[NAMESPACE_DOMAIN],
    help_link="https://confluence.dimagi.com/display/saas/Prime+Formplayer+DBS"
)

FHIR_INTEGRATION = StaticToggle(
    'fhir_integration',
    'FHIR: Enable setting up FHIR integration',
    TAG_SOLUTIONS_LIMITED,
    namespaces=[NAMESPACE_DOMAIN],
    help_link="https://confluence.dimagi.com/display/GS/FHIR+API+Documentation",
)

AUTO_DEACTIVATE_MOBILE_WORKERS = StaticToggle(
    'auto_deactivate_mobile_workers',
    'Development flag for auto-deactivation of mobile workers. To be replaced '
    'by a privilege.',
    TAG_PRODUCT,
    namespaces=[NAMESPACE_DOMAIN],
)

SSO_OIDC_DEVELOPMENT = StaticToggle(
    'sso_oidc_development',
    'Development feature flag for SSO OIDC support',
    TAG_PRODUCT,
    namespaces=[NAMESPACE_DOMAIN, NAMESPACE_USER],
)

ADD_LIMITED_FIXTURES_TO_CASE_RESTORE = StaticToggle(
    'fixtures_in_case_restore',
    'Allow limited fixtures to be available in case restore for SMS workflows.',
    TAG_CUSTOM,
    namespaces=[NAMESPACE_DOMAIN],
    description="""
    WARNING: To be used only for small templates since the performance implication has not been evaluated.
    Do not enable on your own.
    """
)

EMBEDDED_TABLEAU = StaticToggle(
    'embedded_tableau',
    'USH: Enable retrieving and embedding tableau visualizations from a Tableau Server',
    TAG_CUSTOM,
    namespaces=[NAMESPACE_DOMAIN],
    help_link="https://confluence.dimagi.com/display/USH/Embedded+Tableau+Visualizations",
)

DETAILED_TAGGING = StaticToggle(
    'detailed_tagging',
    'Send additional metrics to datadog and sentry. Currently only used in Formplayer.',
    TAG_INTERNAL,
    namespaces=[NAMESPACE_DOMAIN],
)


USER_HISTORY_REPORT = StaticToggle(
    'user_history_report',
    'View user history report under user management',
    TAG_INTERNAL,
    namespaces=[NAMESPACE_USER],
    help_link="https://confluence.dimagi.com/display/saas/User+History+Report",
)


COWIN_INTEGRATION = StaticToggle(
    'cowin_integration',
    'Integrate with COWIN APIs',
    TAG_CUSTOM,
    namespaces=[NAMESPACE_DOMAIN],
)

EXPRESSION_REPEATER = StaticToggle(
    'expression_repeater',
    'Integrate with generic APIs using UCR expressions',
    TAG_SOLUTIONS_LIMITED,
    namespaces=[NAMESPACE_DOMAIN],
    help_link="https://confluence.dimagi.com/display/saas/Configurable+Repeaters",
)

UCR_EXPRESSION_REGISTRY = StaticToggle(
    'expression_registry',
    'Store named UCR expressions and filters in the database to be referenced elsewhere',
    TAG_SOLUTIONS_LIMITED,
    namespaces=[NAMESPACE_DOMAIN],
    help_link="https://confluence.dimagi.com/display/saas/UCR+Expression+Registry",
)

GENERIC_INBOUND_API = StaticToggle(
    'configurable_api',
    'Generic inbound APIs',
    TAG_SOLUTIONS_LIMITED,
    namespaces=[NAMESPACE_DOMAIN],
    description="Create inbound APIs that use UCR expressions to process data into case updates",
    help_link="https://docs.google.com/document/d/1y9CZwpzGYtitxbh-Y7nS5-WoMUg-LbRlZHd-eD5i78U/edit",
    parent_toggles=[UCR_EXPRESSION_REGISTRY]
)

CASE_UPDATES_UCR_FILTERS = StaticToggle(
    'case_updates_ucr_filters',
    'Allow the use of UCR filters in Auto Case Update Rules',
    TAG_SOLUTIONS_LIMITED,
    namespaces=[NAMESPACE_DOMAIN],
)

TURN_IO_BACKEND = StaticToggle(
    'turn_io_backend',
    'Enable Turn.io SMS backend',
    TAG_SOLUTIONS_LIMITED,
    namespaces=[NAMESPACE_DOMAIN],
)

FOLLOWUP_FORMS_AS_CASE_LIST_FORM = StaticToggle(
    'followup_forms_as_case_list_form',
    'Option to configure follow up forms on parent case for Case List Form menu setting of '
    'child modules that use Parent Child Selection',
    TAG_CUSTOM,
    namespaces=[NAMESPACE_DOMAIN],
    help_link="https://confluence.dimagi.com/pages/viewpage.action?spaceKey=USH&title=Add+Form+to+Bottom+of++Case+List",  # noqa: E501
)


DATA_REGISTRY = StaticToggle(
    'data_registry',
    'USH: Enable Data Registries for sharing data between project spaces',
    TAG_CUSTOM,
    namespaces=[NAMESPACE_DOMAIN],
    help_link="https://confluence.dimagi.com/display/USH/Data+Registry",
)

DATA_REGISTRY_UCR = StaticToggle(
    'data_registry_ucr',
    'USH: Enable the creation of Custom Web Reports backed by Data Registries',
    TAG_CUSTOM,
    namespaces=[NAMESPACE_DOMAIN],
    help_link="https://confluence.dimagi.com/display/USH/Data+Registry#DataRegistry-CrossDomainReports",
    parent_toggles=[DATA_REGISTRY]
)

DATA_REGISTRY_CASE_UPDATE_REPEATER = StaticToggle(
    'data_registry_case_update_repeater',
    'USH: Allow data registry repeater to be setup to update cases in other domains',
    TAG_CUSTOM,
    namespaces=[NAMESPACE_DOMAIN],
    help_link="https://confluence.dimagi.com/display/USH/Data+Registry+Case+Update+Repeater",
    parent_toggles=[DATA_REGISTRY]
)

CASE_IMPORT_DATA_DICTIONARY_VALIDATION = StaticToggle(
    'case_import_data_dictionary_validaton',
    'USH: Validate data per data dictionary definitions during case import',
    TAG_CUSTOM,
    namespaces=[NAMESPACE_DOMAIN],
    help_link="https://confluence.dimagi.com/display/saas/Validate+data+per+data+dictionary+definitions+during+case+import",  # noqa: E501
)

DO_NOT_REPUBLISH_DOCS = StaticToggle(
    'do_not_republish_docs',
    'Prevents automatic attempts to repair stale ES docs in this domain',
    TAG_INTERNAL,
    namespaces=[NAMESPACE_DOMAIN],
)

HOURLY_SCHEDULED_REPORT = StaticToggle(
    'hourly-scheduled-report',
    'Add ability to send a scheduled report hourly',
    TAG_CUSTOM,
    [NAMESPACE_DOMAIN],
)

SUPPORT_EXPANDED_COLUMN_IN_REPORTS = StaticToggle(
    'support_expanded_column_in_reports',
    'Support count per choice column to show up in multibar graph in reports',
    TAG_CUSTOM,
    namespaces=[NAMESPACE_DOMAIN]
)

SAVE_ONLY_EDITED_FORM_FIELDS = FeatureRelease(
    'save-only-edited-form-fields',
    'Save a form field only if the answer has been edited',
    TAG_RELEASE,
    namespaces=[NAMESPACE_DOMAIN],
    owner='Addison Dunn',
    description="""
    Enable a checkbox for the ability to save a form question's answer in Case Management in App
    Manager only if the question's inputted answer is different from the current value in the case.
    """
)

GOOGLE_SHEETS_INTEGRATION = StaticToggle(
    'google-sheet-integration',
    'Unlock the Google Sheets view in Exports',
    TAG_SAAS_CONDITIONAL,
    namespaces=[NAMESPACE_USER],
    description="""
    Toggle only when testing the new Google Sheet Integration. The Google Sheet Integration can be found
    on the Exports page.
    """
)

APP_DEPENDENCIES = StaticToggle(
    'app-dependencies',
    'Set Android app dependencies that must be installed before using a '
    'CommCare app',
    TAG_SOLUTIONS_LIMITED,
    namespaces=[NAMESPACE_DOMAIN],
    description="""
    Prevents mobile workers from using a CommCare app until the Android apps
    that it needs have been installed on the device.
    """,
)

SUPERSET_ANALYTICS = StaticToggle(
    'superset-analytics',
    'Activates Analytics features to create Superset based reports and dashboards using UCR data',
    TAG_SOLUTIONS_LIMITED,
    namespaces=[NAMESPACE_DOMAIN],
)

TWO_STAGE_USER_PROVISIONING_BY_SMS = StaticToggle(
    'two_stage_user_provisioning_by_sms',
    'Enable two-stage user provisioning (users confirm and set their own passwords via sms).',
    TAG_CUSTOM,
    namespaces=[NAMESPACE_DOMAIN],
)

SMS_USE_LATEST_DEV_APP = FeatureRelease(
    'sms_use_latest_dev_app',
    'Use latest development version of the app for SMS processing',
    TAG_INTERNAL,
    namespaces=[NAMESPACE_DOMAIN],
    owner='Simon Kelly',
    description='This will revert the SMS processing to previous functionality of using the '
                'development version of the app instead of the latest release. It should only'
                'be used temporarily if a domain needs unreleased app changes to be used for SMS.',
)

VIEW_FORM_ATTACHMENT = StaticToggle(
    'view_form_attachments',
    'Allow users on the domain to view form attachments without having to have the report Submit History permission.',  # noqa: E501
    TAG_CUSTOM,
    namespaces=[NAMESPACE_DOMAIN],
)


DISABLE_FORM_ATTACHMENT_DOWNLOAD_IN_BROWSER = StaticToggle(
    'disable_form_attachment_download_in_browser',
    'Restrict users from downloading audio/video form attachments in browser',
    TAG_CUSTOM,
    namespaces=[NAMESPACE_DOMAIN]
)


FORMPLAYER_INCLUDE_STATE_HASH = FeatureRelease(
    'formplayer_include_state_hash',
    'Make Formplayer include the state hash in sync and restore requests',
    TAG_INTERNAL,
    namespaces=[NAMESPACE_DOMAIN],
    owner='Simon Kelly'
)

EMBED_TABLEAU_REPORT_BY_USER = StaticToggle(
    'embed_tableau_report_by_user',
    'Use a Tableau username "HQ/{username}" to embed reports instead of "HQ/{role name}"',
    TAG_INTERNAL,
    namespaces=[NAMESPACE_DOMAIN],
    description='By default, a Tableau username "HQ/{role name}" is sent to Tableau to get the embedded report. '
                'Turn on this flag to instead send "HQ/{the user\'s HQ username}", i.e. "HQ/jdoe@dimagi.com", '
                'to Tableau to get the embedded report.',
    parent_toggles=[EMBEDDED_TABLEAU]
)

APPLICATION_RELEASE_LOGS = StaticToggle(
    'application_release_logs',
    'Show Application release logs',
    TAG_PRODUCT,
    namespaces=[NAMESPACE_DOMAIN],
    description='This feature provides the release logs for application.'
)

TABLEAU_USER_SYNCING = StaticToggle(
    'tableau_user_syncing',
    'Automatically sync HQ users with users on Tableau',
    TAG_INTERNAL,
    namespaces=[NAMESPACE_DOMAIN],
    description="""
    Each time a user is added/deleted/updated on HQ, an equivalent Tableau user with the username "HQ/{username}"
    will be added/deleted/updated on the linked Tableau server.
    """,
    parent_toggles=[EMBED_TABLEAU_REPORT_BY_USER],
    help_link='https://confluence.dimagi.com/display/USH/Tableau+User+Syncing',
)


def _handle_attendance_tracking_role(domain, is_enabled):
    from corehq.apps.accounting.utils import domain_has_privilege
    from corehq.apps.users.role_utils import (
        archive_attendance_coordinator_role_for_domain,
        enable_attendance_coordinator_role_for_domain,
    )

    if not domain_has_privilege(domain, privileges.ATTENDANCE_TRACKING):
        return

    if is_enabled:
        enable_attendance_coordinator_role_for_domain(domain)
    else:
        archive_attendance_coordinator_role_for_domain(domain)


ATTENDANCE_TRACKING = StaticToggle(
    'attendance_tracking',
    'Allows access to the attendance tracking page',
    TAG_SOLUTIONS_LIMITED,
    namespaces=[NAMESPACE_DOMAIN],
    description='Additional views will be added to simplify the process of '
                'using CommCare HQ for attendance tracking.',
    save_fn=_handle_attendance_tracking_role,
)

GEOSPATIAL = StaticToggle(
    'geospatial',
    'Allows access to GIS functionality',
    TAG_SOLUTIONS_LIMITED,
    namespaces=[NAMESPACE_DOMAIN],
    description='Additional views will be added allowing for visually viewing '
                'and assigning cases on a map.'

)


class FrozenPrivilegeToggle(StaticToggle):
    """
    A special toggle to represent a legacy toggle that should't be
    edited via the UI or the code and its new associated privilege.

    This can be used when releasing a domain-only Toggle to general
    availability as a new paid privilege to support domains that
    may not have the privilege but had the toggle enabled historically.

    To do this, simply change the toggle type to FrozenPrivilegeToggle
    and pass the privilege as the first argument to it.

    For e.g.
    If a toggle were defined as below
        MY_DOMAIN_TOGGLE = StaticToggle(
            'toggle_name',
            'Title',
            TAG_PRODUCT,
            namespaces=[NAMESPACE_DOMAIN],
            description='Description'
        )
    It can be converted to a FrozenPrivilegeToggle by defining.
        MY_DOMAIN_TOGGLE = FrozenPrivilegeToggle(
            privilege_name
            'toggle_name',
            'Title',
            TAG_PRODUCT,
            namespaces=[NAMESPACE_DOMAIN],
            description='Description'
        )
    """

    def __init__(self, privilege_slug, *args, **kwargs):
        self.privilege_slug = privilege_slug
        super(FrozenPrivilegeToggle, self).__init__(*args, **kwargs)


def frozen_toggles_by_privilege():
    return {
        t.privilege_slug: t
        for t in all_toggles_by_name_in_scope(globals(), FrozenPrivilegeToggle).values()
    }


def domain_has_privilege_from_toggle(privilege_slug, domain):
    toggle = frozen_toggles_by_privilege().get(privilege_slug)
    return toggle and toggle.enabled(domain)


FORM_LINK_WORKFLOW = FrozenPrivilegeToggle(
    privileges.FORM_LINK_WORKFLOW,
    'form_link_workflow',
    'Form linking workflow available on forms',
    TAG_SOLUTIONS_CONDITIONAL,
    [NAMESPACE_DOMAIN],
    help_link='https://confluence.dimagi.com/display/saas/Form+Link+Workflow+Feature+Flag',
)

PHONE_HEARTBEAT = FrozenPrivilegeToggle(
    privileges.PHONE_APK_HEARTBEAT,
    'phone_apk_heartbeat',
    "Ability to configure a mobile feature to prompt users to update to latest CommCare app and apk",
    TAG_SOLUTIONS_CONDITIONAL,
    [NAMESPACE_DOMAIN]
)


MOBILE_USER_DEMO_MODE = FrozenPrivilegeToggle(
    privileges.PRACTICE_MOBILE_WORKERS,
    'mobile_user_demo_mode',
    'Ability to make a mobile worker into Demo only mobile worker',
    TAG_SOLUTIONS_OPEN,
    help_link='https://confluence.dimagi.com/display/GS/Demo+Mobile+Workers+and+Practice+Mode',
    namespaces=[NAMESPACE_DOMAIN]
)


VIEW_APP_CHANGES = FrozenPrivilegeToggle(
    privileges.VIEW_APP_DIFF,
    'app-changes-with-improved-diff',
    'Improved app changes view',
    TAG_SOLUTIONS_OPEN,
    [NAMESPACE_DOMAIN, NAMESPACE_USER],
    help_link="https://confluence.dimagi.com/display/saas/Viewing+App+Changes+between+versions",
)

DATA_FILE_DOWNLOAD = FrozenPrivilegeToggle(
    privileges.DATA_FILE_DOWNLOAD,
    'data_file_download',
    label='Offer hosting and sharing data files for downloading from a secure '
          'dropzone',
    tag=TAG_SOLUTIONS_OPEN,
    namespaces=[NAMESPACE_DOMAIN],
    help_link='https://confluence.dimagi.com/display/saas/Offer+hosting+and+'
              'sharing+data+files+for+downloading+from+a+secure+dropzone',
)

REGEX_FIELD_VALIDATION = FrozenPrivilegeToggle(
    privileges.REGEX_FIELD_VALIDATION,
    'regex_field_validation',
    label='Regular Expression Validation for Custom Data Fields',
    tag=TAG_SOLUTIONS_OPEN,
    namespaces=[NAMESPACE_DOMAIN],
    description="This flag adds the option to specify a regular expression "
                "(regex) to validate custom user data, custom location data, "
                "and/or custom product data fields.",
    help_link='https://confluence.dimagi.com/display/saas/Regular+Expression+Validation+for+Custom+Data+Fields',
)

LOCATION_SAFE_CASE_IMPORTS = FrozenPrivilegeToggle(
    privileges.LOCATION_SAFE_CASE_IMPORTS,
    'location_safe_case_imports',
    label='Location-restricted users can import cases at their location or below',
    tag=TAG_SOLUTIONS_OPEN,
    namespaces=[NAMESPACE_DOMAIN],
    description='Allow location-restricted users to import cases owned at their location or below',
)

FORM_CASE_IDS_CASE_IMPORTER = FrozenPrivilegeToggle(
    privileges.FORM_CASE_IDS_CASE_IMPORTER,
    'form_case_ids_case_importer',
    label='Download buttons for Form- and Case IDs on Case Importer',
    tag=TAG_SOLUTIONS_OPEN,
    namespaces=[NAMESPACE_DOMAIN],
    description='Display the "Form IDs" and "Case IDs" download buttons on Case Importer',
)

EXPORT_MULTISORT = FrozenPrivilegeToggle(
    privileges.EXPORT_MULTISORT,
    'export_multisort',
    label='Sort multiple rows in exports simultaneously',
    tag=TAG_SOLUTIONS_OPEN,
    namespaces=[NAMESPACE_DOMAIN],
    description='Sort multiple rows in exports simultaneously',
)

EXPORT_OWNERSHIP = FrozenPrivilegeToggle(
    privileges.EXPORT_OWNERSHIP,
    'export_ownership',
    label='Allow exports to have ownership',
    tag=TAG_SOLUTIONS_OPEN,
    namespaces=[NAMESPACE_DOMAIN],
    description='Allow exports to have ownership',
)

FORCE_ANNUAL_TOS = StaticToggle(
    'annual_terms_of_service',
    "USH Specific toggle that forces users to agree to terms of service annually.",
    TAG_CUSTOM,
    namespaces=[NAMESPACE_DOMAIN],
)

FILTERED_BULK_USER_DOWNLOAD = FrozenPrivilegeToggle(
    privileges.FILTERED_BULK_USER_DOWNLOAD,
    'filtered_bulk_user_download',
    label='Bulk user management features',
    tag=TAG_SOLUTIONS_OPEN,
    namespaces=[NAMESPACE_DOMAIN],
    description="""
        For mobile users, enables bulk deletion page and bulk lookup page.
        For web users, enables filtered download page.
    """,
    help_link='https://confluence.dimagi.com/display/commcarepublic/Bulk+User+Management'
)

APPLICATION_ERROR_REPORT = FrozenPrivilegeToggle(
    privileges.APPLICATION_ERROR_REPORT,
    'application_error_report',
    label='Show Application Error Report',
    tag=TAG_SOLUTIONS_OPEN,
    namespaces=[NAMESPACE_DOMAIN],
    description="Show Application Error Report.",
    # TODO: Move to public wiki
    help_link='https://confluence.dimagi.com/display/saas/Show+Application+Error+Report+Feature+Flag'
)

<<<<<<< HEAD
DATA_DICTIONARY = FrozenPrivilegeToggle(
    privileges.DATA_DICTIONARY,
    'data_dictionary',
    label='Project level data dictionary of cases',
    tag=TAG_SOLUTIONS_OPEN,
    namespaces=[NAMESPACE_DOMAIN],
    description='Project level data dictionary of cases',
    # TODO: Move to public wiki
    help_link='https://confluence.dimagi.com/display/GS/Data+Dictionary+for+Case+Properties'
=======
SHOW_OWNER_LOCATION_PROPERTY_IN_REPORT_BUILDER = FrozenPrivilegeToggle(
    privileges.SHOW_OWNER_LOCATION_PROPERTY_IN_REPORT_BUILDER,
    'show_owner_location_property_in_report_builder',
    label='Show an additional "Owner (Location)" property in report builder reports.',
    tag=TAG_SOLUTIONS_OPEN,
    namespaces=[NAMESPACE_DOMAIN],
    help_link='https://confluence.dimagi.com/display/saas/Enable+creation+of+report+builder+reports+that+are+location+safe',  # noqa: E501
    description='This can be used to create report builder reports that are location-safe.'
>>>>>>> d6cbffe7
)<|MERGE_RESOLUTION|>--- conflicted
+++ resolved
@@ -2515,7 +2515,6 @@
     help_link='https://confluence.dimagi.com/display/saas/Show+Application+Error+Report+Feature+Flag'
 )
 
-<<<<<<< HEAD
 DATA_DICTIONARY = FrozenPrivilegeToggle(
     privileges.DATA_DICTIONARY,
     'data_dictionary',
@@ -2525,7 +2524,8 @@
     description='Project level data dictionary of cases',
     # TODO: Move to public wiki
     help_link='https://confluence.dimagi.com/display/GS/Data+Dictionary+for+Case+Properties'
-=======
+)
+
 SHOW_OWNER_LOCATION_PROPERTY_IN_REPORT_BUILDER = FrozenPrivilegeToggle(
     privileges.SHOW_OWNER_LOCATION_PROPERTY_IN_REPORT_BUILDER,
     'show_owner_location_property_in_report_builder',
@@ -2534,5 +2534,4 @@
     namespaces=[NAMESPACE_DOMAIN],
     help_link='https://confluence.dimagi.com/display/saas/Enable+creation+of+report+builder+reports+that+are+location+safe',  # noqa: E501
     description='This can be used to create report builder reports that are location-safe.'
->>>>>>> d6cbffe7
 )