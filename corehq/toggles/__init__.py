import hashlib
import inspect
import math
from functools import wraps
from importlib import import_module
from typing import List

from django.conf import settings
from django.contrib import messages
from django.http import Http404
from django.urls import reverse
from django.utils.safestring import mark_safe
from django.utils.html import format_html

from attr import attrib, attrs
from couchdbkit import ResourceNotFound
from memoized import memoized

from corehq.extensions import extension_point, ResultFormat
from corehq import privileges
from .models import Toggle
from .shortcuts import set_toggle, toggle_enabled

from corehq.util.quickcache import quickcache


@attrs(frozen=True)
class Tag:
    name = attrib(type=str)
    css_class = attrib(type=str)
    description = attrib(type=str)

    @property
    def index(self):
        return ALL_TAGS.index(self)


TAG_CUSTOM = Tag(
    name='One-Off / Custom',
    css_class='warning',
    description="This feature flag was created for one specific project. "
                "Please don't enable it for any other projects. "
                "This is NOT SUPPORTED outside of that project and may break other features.",
)
TAG_DEPRECATED = Tag(
    name='Deprecated',
    css_class='danger',
    description="This feature flag is being removed. "
                "Do not add any new projects to this list.",
)
TAG_PRODUCT = Tag(
    name='Product',
    css_class='success',
    description="This is a core-product feature that you should feel free to "
                "use.  We've feature-flagged until release.",
)
TAG_PREVIEW = Tag(
    name='Preview',
    css_class='default',
    description='',
)
TAG_RELEASE = Tag(
    name='Release',
    css_class='release',
    description='This is a feature that is in the process of being released.',
)
TAG_SAAS_CONDITIONAL = Tag(
    name='SaaS - Conditional Use',
    css_class='primary',
    description="When enabled, “SaaS - Conditional Use” feature flags will be fully supported by the SaaS team. "
                "Please confirm with the SaaS Product team before enabling “SaaS - Conditional Use” flags for an external "
                "customer."
)
TAG_SOLUTIONS = Tag(
    name='Solutions',
    css_class='info',
    description="These features are only available for our services projects. This may affect support and "
                "pricing when the project is transitioned to a subscription."
)
TAG_SOLUTIONS_OPEN = Tag(
    name='Solutions - Open Use',
    css_class='info',
    description="These features are only available for our services projects. This may affect support and "
                "pricing when the project is transitioned to a subscription. Open Use Solutions Feature Flags can be "
                "enabled by GS."
)
TAG_SOLUTIONS_CONDITIONAL = Tag(
    name='Solutions - Conditional Use',
    css_class='info',
    description="These features are only available for our services projects. This may affect support and "
                "pricing when the project is transitioned to a subscription. Conditional Use Solutions Feature Flags can be "
                "complicated and should be enabled by GS only after ensuring your partners have the proper training materials."
)
TAG_SOLUTIONS_LIMITED = Tag(
    name='Solutions - Limited Use',
    css_class='info',
    description=mark_safe(  # nosec: no user input
        'These features are only available for our services projects. This '
        'may affect support and pricing when the project is transitioned to a '
        'subscription. Limited Use Solutions Feature Flags cannot be enabled '
        'by GS before submitting a <a href="https://docs.google.com/forms/d/e/'
        '1FAIpQLSfsX0K05nqflGdboeRgaa40HMfFb2DjGUbP4cKJL76ieS_TAA/viewform">'
        'SolTech Feature Flag Request</a>.'
    )
)
TAG_INTERNAL = Tag(
    name='Internal Engineering Tools',
    css_class='default',
    description="These are tools for our engineering team to use to manage the product",
)
# Order roughly corresponds to how much we want you to use it
ALL_TAG_GROUPS = [TAG_SOLUTIONS, TAG_PRODUCT, TAG_CUSTOM, TAG_INTERNAL, TAG_RELEASE, TAG_DEPRECATED]
ALL_TAGS = [
               TAG_SOLUTIONS_OPEN,
               TAG_SOLUTIONS_CONDITIONAL,
               TAG_SOLUTIONS_LIMITED,
               TAG_SAAS_CONDITIONAL,
           ] + ALL_TAG_GROUPS


class StaticToggle(object):

    def __init__(self, slug, label, tag, namespaces=None, help_link=None,
                 description=None, save_fn=None, enabled_for_new_domains_after=None,
                 enabled_for_new_users_after=None, relevant_environments=None,
                 notification_emails=None, parent_toggles=None):
        self.slug = slug
        self.label = label
        self.tag = tag
        self.help_link = help_link
        self.description = description
        # Optionally provide a callable to be called whenever the toggle is
        # updated.  This is only applicable to domain toggles.  It must accept
        # two parameters, `domain_name` and `toggle_is_enabled`
        self.save_fn = save_fn
        # Toggles can be declared in localsettings statically
        #   to avoid cache lookups
        self.always_enabled = set(
            settings.STATIC_TOGGLE_STATES.get(self.slug, {}).get('always_enabled', []))
        self.always_disabled = set(
            settings.STATIC_TOGGLE_STATES.get(self.slug, {}).get('always_disabled', []))
        self.enabled_for_new_domains_after = enabled_for_new_domains_after
        self.enabled_for_new_users_after = enabled_for_new_users_after
        # pass in a set of environments where this toggle applies
        self.relevant_environments = relevant_environments

        parent_toggles = parent_toggles or []
        for dependency in parent_toggles:
            parent_toggles.extend(dependency.parent_toggles)

        self.parent_toggles = parent_toggles

        if namespaces:
            self.namespaces = [None if n == NAMESPACE_USER else n for n in namespaces]
        else:
            self.namespaces = [None]
        self.notification_emails = notification_emails

        for dependency in self.parent_toggles:
            if not set(self.namespaces) & set(dependency.namespaces):
                raise Exception(
                    "Namespaces of dependent toggles must overlap with dependency:"
                    f" {self.slug}, {dependency.slug}")

    def enabled(self, item, namespace=Ellipsis):
        if self.relevant_environments and not (
            settings.SERVER_ENVIRONMENT in self.relevant_environments
            or settings.DEBUG
        ):
            # Don't even bother looking it up in the cache
            return False
        if item in self.always_enabled:
            return True
        elif item in self.always_disabled:
            return False

        if namespace == NAMESPACE_USER:
            namespace = None  # because:
            #     __init__() ... self.namespaces = [None if n == NAMESPACE_USER else n for n in namespaces]
        if namespace is not Ellipsis and namespace not in self.namespaces:
            # short circuit if we're checking an item that isn't supported by this toggle
            return False

        domain_enabled_after = self.enabled_for_new_domains_after
        if (domain_enabled_after is not None and NAMESPACE_DOMAIN in self.namespaces
            and was_domain_created_after(item, domain_enabled_after)):
            return True

        user_enabled_after = self.enabled_for_new_users_after
        if (user_enabled_after is not None and was_user_created_after(item, user_enabled_after)):
            return True

        namespaces = self.namespaces if namespace is Ellipsis else [namespace]
        return any([toggle_enabled(self.slug, item, namespace=n) for n in namespaces])

    def enabled_for_request(self, request):
        return (
                   None in self.namespaces
                   and hasattr(request, 'user')
                   and self.enabled(request.user.username, namespace=None)
               ) or (
                   NAMESPACE_DOMAIN in self.namespaces
                   and hasattr(request, 'domain')
                   and self.enabled(request.domain, namespace=NAMESPACE_DOMAIN)
               ) or (
                   NAMESPACE_EMAIL_DOMAIN in self.namespaces
                   and hasattr(request, 'user')
                   and self.enabled(
                   request.user.email or request.user.username,
                   namespace=NAMESPACE_EMAIL_DOMAIN
               )
               )

    def set(self, item, enabled, namespace=None):
        if namespace == NAMESPACE_USER:
            namespace = None  # because:
            #     __init__() ... self.namespaces = [None if n == NAMESPACE_USER else n for n in namespaces]

        if namespace not in self.namespaces:
            return False

        return set_toggle(self.slug, item, enabled, namespace)

    def required_decorator(self):
        """
        Returns a view function decorator that checks to see if the domain
        or user in the request has the appropriate toggle enabled.
        """

        def decorator(view_func):
            @wraps(view_func)
            def wrapped_view(request, *args, **kwargs):
                if self.enabled_for_request(request):
                    return view_func(request, *args, **kwargs)
                if request.user.is_superuser:
                    from corehq.apps.toggle_ui.views import ToggleEditView
                    toggle_url = reverse(ToggleEditView.urlname, args=[self.slug])
                    messages.warning(
                        request,
                        format_html(
                            'This <a href="{}">feature flag</a> should be enabled '
                            'to access this URL',
                            toggle_url
                        ),
                        fail_silently=True,  # workaround for tests: https://code.djangoproject.com/ticket/17971
                    )
                raise Http404()

            return wrapped_view

        return decorator

    def get_enabled_domains(self):
        try:
            toggle = Toggle.get(self.slug)
        except ResourceNotFound:
            return []

        enabled_users = toggle.enabled_users
        domains = {user.split('domain:')[1] for user in enabled_users if 'domain:' in user}
        domains |= self.always_enabled
        domains -= self.always_disabled
        return list(domains)

    def get_enabled_users(self):
        try:
            toggle = Toggle.get(self.slug)
        except ResourceNotFound:
            return []

        return [user for user in toggle.enabled_users if not user.startswith("domain:")]


def was_domain_created_after(domain, checkpoint):
    """
    Return true if domain was created after checkpoint

    :param domain: Domain name (string).
    :param checkpoint: datetime object.
    """
    from corehq.apps.domain.models import Domain
    domain_obj = Domain.get_by_name(domain)
    return (
        domain_obj is not None and
        domain_obj.date_created is not None and
        domain_obj.date_created > checkpoint
    )


def was_user_created_after(username, checkpoint):
    """
    Return true if user was created after checkpoint

    :param username: Web User username (string).
    :param checkpoint: datetime object.
    """
    from corehq.apps.users.models import WebUser
    user = WebUser.get_by_username(username)
    return (
        user is not None and
        user.created_on is not None and
        user.created_on > checkpoint
    )


def deterministic_random(input_string):
    """
    Returns a deterministically random number between 0 and 1 based on the
    value of the string. The same input should always produce the same output.
    """
    if isinstance(input_string, str):
        input_string = input_string.encode('utf-8')
    return float.fromhex(hashlib.md5(input_string).hexdigest()) / math.pow(2, 128)


class PredictablyRandomToggle(StaticToggle):
    """
    A toggle that is predictably random based off some axis. Useful for for doing
    a randomized rollout of a feature. E.g. "turn this on for 5% of domains", or
    "turn this on for 40% of users".

    It extends StaticToggle, so individual domains/users can also be explicitly added.
    """

    def __init__(
        self,
        slug,
        label,
        tag,
        namespaces,
        randomness,
        help_link=None,
        description=None,
        relevant_environments=None,
        notification_emails=None,
        parent_toggles=None
    ):
        super(PredictablyRandomToggle, self).__init__(slug, label, tag, list(namespaces),
                                                      help_link=help_link, description=description,
                                                      relevant_environments=relevant_environments,
                                                      notification_emails=notification_emails,
                                                      parent_toggles=parent_toggles)
        _ensure_valid_namespaces(namespaces)
        _ensure_valid_randomness(randomness)
        self.randomness = randomness

    @property
    def randomness_percent(self):
        return "{:.0f}".format(self.randomness * 100)

    def _get_identifier(self, item):
        return '{}:{}:{}'.format(self.namespaces, self.slug, item)

    def enabled(self, item, namespace=Ellipsis):
        if self.relevant_environments and not (
            settings.SERVER_ENVIRONMENT in self.relevant_environments
            or settings.DEBUG
        ):
            # Don't even bother looking it up in the cache
            return False

        if namespace == NAMESPACE_USER:
            namespace = None  # because:
            # StaticToggle.__init__(): self.namespaces = [None if n == NAMESPACE_USER else n for n in namespaces]

        all_namespaces = {None if n == NAMESPACE_USER else n for n in ALL_RANDOM_NAMESPACES}
        if namespace is Ellipsis and set(self.namespaces) != all_namespaces:
            raise ValueError(
                'PredictablyRandomToggle.enabled() cannot be determined for toggle "{slug}" because it is not '
                'available for all namespaces and the namespace of "{item}" is not given.'.format(
                    slug=self.slug,
                    item=item,
                )
            )

        if settings.DISABLE_RANDOM_TOGGLES:
            return False
        elif item in self.always_disabled:
            return False
        elif namespace is not Ellipsis and namespace not in self.namespaces:
            return False
        return (
            (item and deterministic_random(self._get_identifier(item)) < self.randomness)
            or super(PredictablyRandomToggle, self).enabled(item, namespace)
        )


class DynamicallyPredictablyRandomToggle(PredictablyRandomToggle):
    """
    A PredictablyRandomToggle whose randomness can be configured via the database/UI.
    """
    RANDOMNESS_KEY = 'hq_dynamic_randomness'

    def __init__(
        self,
        slug,
        label,
        tag,
        namespaces,
        default_randomness=0.0,
        help_link=None,
        description=None,
        relevant_environments=None,
        notification_emails=None,
        parent_toggles=None
    ):
        super(PredictablyRandomToggle, self).__init__(slug, label, tag, list(namespaces),
                                                      help_link=help_link, description=description,
                                                      relevant_environments=relevant_environments,
                                                      notification_emails=notification_emails,
                                                      parent_toggles=parent_toggles)
        _ensure_valid_namespaces(namespaces)
        _ensure_valid_randomness(default_randomness)
        self.default_randomness = default_randomness

    @property
    @quickcache(vary_on=['self.slug'])
    def randomness(self):
        # a bit hacky: leverage couch's dynamic properties to just tack this onto the couch toggle doc
        try:
            toggle = Toggle.get(self.slug)
        except ResourceNotFound:
            return self.default_randomness
        dynamic_randomness = getattr(toggle, self.RANDOMNESS_KEY, self.default_randomness)
        try:
            dynamic_randomness = float(dynamic_randomness)
            return dynamic_randomness
        except ValueError:
            return self.default_randomness


class FeatureRelease(DynamicallyPredictablyRandomToggle):
    """This class is designed to allow release of features in a controlled manner.
    The primary purpose is to decouple code deploys from feature releases.

    In addition the normal arguments, feature release toggles must also provide
    an 'owner' to indicate the member of the team responsible for releasing this feature.
    This will be displayed on the UI when editing the toggle.
    """
    def __init__(
        self,
        slug,
        label,
        tag,
        namespaces,
        owner,
        default_randomness=0.0,
        help_link=None,
        description=None,
        relevant_environments=None,
        notification_emails=None,
        parent_toggles=None
    ):
        super().__init__(
            slug, label, tag, namespaces,
            default_randomness=default_randomness,
            help_link=help_link,
            description=description,
            relevant_environments=relevant_environments,
            notification_emails=notification_emails,
            parent_toggles=parent_toggles
        )
        self.owner = owner


# if no namespaces are specified the user namespace is assumed
NAMESPACE_USER = 'user'
NAMESPACE_DOMAIN = 'domain'
NAMESPACE_EMAIL_DOMAIN = 'email_domain'
NAMESPACE_OTHER = 'other'
ALL_NAMESPACES = [NAMESPACE_USER, NAMESPACE_DOMAIN, NAMESPACE_EMAIL_DOMAIN]
ALL_RANDOM_NAMESPACES = [NAMESPACE_USER, NAMESPACE_DOMAIN]


def any_toggle_enabled(*toggles):
    """
    Return a view decorator for allowing access if any of the given toggles are
    enabled. Example usage:

    @toggles.any_toggle_enabled(REPORT_BUILDER, USER_CONFIGURABLE_REPORTS)
    def delete_custom_report():
        pass

    """

    def decorator(view_func):
        @wraps(view_func)
        def wrapped_view(request, *args, **kwargs):
            for t in toggles:
                if t.enabled_for_request(request):
                    return view_func(request, *args, **kwargs)
            raise Http404()

        return wrapped_view

    return decorator


@extension_point(result_format=ResultFormat.FLATTEN)
def custom_toggle_modules() -> List[str]:
    """Extension point to add toggles from custom code

    Parameters:
        None

    Returns:
        List of python module strings for custom toggle modules.
    """


def all_toggles():
    """
    Loads all toggles
    """
    return list(all_toggles_by_name().values())


def all_toggle_slugs():
    """
    Provides all toggles by their slug as a list
    """
    return [toggle.slug for toggle in all_toggles()]


@memoized
def all_toggles_by_name():
    # trick for listing the attributes of the current module.
    # http://stackoverflow.com/a/990450/8207
    core_toggles = all_toggles_by_name_in_scope(globals())
    for module_name in custom_toggle_modules():
        module = import_module(module_name)
        core_toggles.update(all_toggles_by_name_in_scope(module.__dict__))
    return core_toggles


def all_toggles_by_name_in_scope(scope_dict, toggle_class=StaticToggle):
    result = {}
    for toggle_name, toggle in scope_dict.items():
        if not toggle_name.startswith('__'):
            if toggle_class == FrozenPrivilegeToggle:
                # Include only FrozenPrivilegeToggle types
                include = type(toggle) == FrozenPrivilegeToggle
            else:
                # Exclude FrozenPrivilegeToggle but include other subclasses such as FeatureRelease
                include = isinstance(toggle, toggle_class) and type(toggle) != FrozenPrivilegeToggle
            if include:
                result[toggle_name] = toggle
    return result


def toggles_dict(username=None, domain=None):
    """
    Loads all toggles into a dictionary for use in JS

    (only enabled toggles are included)
    """
    by_name = all_toggles_by_name()
    enabled = set()
    if username:
        enabled |= toggles_enabled_for_user(username)
    if domain:
        enabled |= toggles_enabled_for_domain(domain)
    return {by_name[name].slug: True for name in enabled if name in by_name}


def toggle_values_by_name(username, domain):
    """
    Loads all toggles into a dictionary for use in JS
    """
    all_enabled = toggles_enabled_for_user(username) | toggles_enabled_for_domain(domain)

    return {
        toggle_name: toggle_name in all_enabled
        for toggle_name in all_toggles_by_name().keys()
    }


@quickcache(["domain"], timeout=24 * 60 * 60, skip_arg=lambda _: settings.UNIT_TESTING)
def toggles_enabled_for_domain(domain):
    """Return set of toggle names that are enabled for the given domain"""
    return {
        toggle_name
        for toggle_name, toggle in all_toggles_by_name().items()
        if toggle.enabled(domain, NAMESPACE_DOMAIN)
    }


@quickcache(["username"], timeout=24 * 60 * 60, skip_arg=lambda _: settings.UNIT_TESTING)
def toggles_enabled_for_user(username):
    """Return set of toggle names that are enabled for the given user"""
    return {
        toggle_name
        for toggle_name, toggle in all_toggles_by_name().items()
        if toggle.enabled(username, NAMESPACE_USER)
    }


@quickcache(["email"], timeout=24 * 60 * 60, skip_arg=lambda _: settings.UNIT_TESTING)
def toggles_enabled_for_email_domain(email):
    """Return set of toggle names that are enabled for the given email"""
    return {
        toggle_name
        for toggle_name, toggle in all_toggles_by_name().items()
        if toggle.enabled(email, NAMESPACE_EMAIL_DOMAIN)
    }


def toggles_enabled_for_request(request):
    """Return set of toggle names that are enabled for a particular request"""
    toggles = set()

    if hasattr(request, 'domain'):
        toggles = toggles | toggles_enabled_for_domain(request.domain)

    if hasattr(request, 'user'):
        toggles = toggles | toggles_enabled_for_user(request.user.username)
        toggles = toggles | toggles_enabled_for_email_domain(getattr(request.user, 'email', request.user.username))

    return toggles


def _ensure_valid_namespaces(namespaces):
    if not namespaces:
        raise Exception('namespaces must be defined!')


def _ensure_valid_randomness(randomness):
    if not 0 <= randomness <= 1:
        raise Exception('randomness must be between 0 and 1!')


APP_BUILDER_CUSTOM_PARENT_REF = StaticToggle(
    'custom-parent-ref',
    'ICDS: Custom case parent reference',
    TAG_CUSTOM,
    [NAMESPACE_DOMAIN],
)

LAZY_LOAD_MULTIMEDIA = StaticToggle(
    'optional-media',
    'ICDS: Lazy load multimedia files in Updates',
    TAG_CUSTOM,
    [NAMESPACE_DOMAIN],
)

USE_CUSTOM_EXTERNAL_ID_CASE_PROPERTY = StaticToggle(
    'custom-external_id-case-property',
    'eCHIS: Use the user defined external_id case property when running auto case update rules.',
    TAG_CUSTOM,
    [NAMESPACE_DOMAIN],
)

APP_BUILDER_ADVANCED = StaticToggle(
    'advanced-app-builder',
    'Advanced Module in App-Builder',
    TAG_SOLUTIONS_LIMITED,
    [NAMESPACE_DOMAIN],
    description="Advanced Modules allow you to autoload and manage multiple case types, "
                "but may behave in unexpected ways.",
    help_link='https://confluence.dimagi.com/display/saas/Advanced+Modules',
)

APP_BUILDER_SHADOW_MODULES = StaticToggle(
    'shadow-app-builder',
    'Shadow Modules',
    TAG_SOLUTIONS_CONDITIONAL,
    [NAMESPACE_DOMAIN],
    help_link='https://confluence.dimagi.com/display/saas/Shadow+Modules+and+Forms',
)

V1_SHADOW_MODULES = StaticToggle(
    'v1-shadows',
    'Allow creation and management of deprecated Shadow Module behaviour',
    TAG_SOLUTIONS_CONDITIONAL,
    [NAMESPACE_DOMAIN],
    help_link='https://github.com/dimagi/commcare-hq/blob/master/docs/apps/advanced_app_features.rst#shadow-modules',  # noqa
)

CASE_LIST_CUSTOM_XML = StaticToggle(
    'case_list_custom_xml',
    'Allow custom XML to define case lists (ex. for case tiles)',
    TAG_SOLUTIONS_LIMITED,
    [NAMESPACE_DOMAIN],
    help_link='https://confluence.dimagi.com/pages/viewpage.action?'
              'spaceKey=saas&title=Allow+Configuration+of+Case+List+Tiles',
)

CASE_LIST_CUSTOM_VARIABLES = StaticToggle(
    'case_list_custom_variables',
    'Show text area for entering custom variables',
    TAG_SOLUTIONS_LIMITED,
    [NAMESPACE_DOMAIN],
    description='Defines custom variables that can be used in case list or detail calculations',
)

CASE_LIST_TILE = StaticToggle(
    'case_list_tile',
    'REC: Allow configuration of the REC case list tile',
    TAG_CUSTOM,
    [NAMESPACE_DOMAIN]
)

SHOW_PERSIST_CASE_CONTEXT_SETTING = StaticToggle(
    'show_persist_case_context_setting',
    'Allow toggling the persistent case context tile',
    TAG_SOLUTIONS_CONDITIONAL,
    [NAMESPACE_DOMAIN],
)

CASE_LIST_LOOKUP = StaticToggle(
    'case_list_lookup',
    'Allow external android callouts to search the case list',
    TAG_SOLUTIONS_CONDITIONAL,
    [NAMESPACE_DOMAIN]
)

BIOMETRIC_INTEGRATION = StaticToggle(
    'biometric_integration',
    "Enables biometric integration (simprints) features.",
    TAG_PRODUCT,
    [NAMESPACE_DOMAIN]
)

ADD_USERS_FROM_LOCATION = StaticToggle(
    'add_users_from_location',
    "Allow users to add new mobile workers from the locations page",
    TAG_DEPRECATED,
    [NAMESPACE_DOMAIN]
)

CASE_DETAIL_PRINT = StaticToggle(
    'case_detail_print',
    'MLabour: Allowing printing of the case detail, based on an HTML template',
    TAG_CUSTOM,
    [NAMESPACE_DOMAIN],
)

COPY_FORM_TO_APP = StaticToggle(
    'copy_form_to_app',
    'Allow copying a form from one app to another',
    TAG_INTERNAL,
    [NAMESPACE_DOMAIN, NAMESPACE_USER],
)

DATA_FILE_DOWNLOAD = StaticToggle(
    'data_file_download',
    'Offer hosting and sharing data files for downloading from a secure dropzone',
    TAG_SOLUTIONS_OPEN,
    help_link='https://confluence.dimagi.com/display/saas/Offer+hosting+and+sharing+data+files+for+downloading+from+a+secure+dropzone',
    namespaces=[NAMESPACE_DOMAIN],
)

DETAIL_LIST_TAB_NODESETS = StaticToggle(
    'detail-list-tab-nodesets',
    'Associate a nodeset with a case detail tab',
    TAG_SOLUTIONS_CONDITIONAL,
    help_link='https://confluence.dimagi.com/display/saas/Case+Detail+Nodesets',
    namespaces=[NAMESPACE_DOMAIN]
)

DHIS2_INTEGRATION = StaticToggle(
    'dhis2_integration',
    'DHIS2 Integration',
    TAG_SOLUTIONS_LIMITED,
    [NAMESPACE_DOMAIN]
)

GRAPH_CREATION = StaticToggle(
    'graph-creation',
    'Case list/detail graph creation',
    TAG_SOLUTIONS_CONDITIONAL,
    help_link='https://confluence.dimagi.com/display/GTDArchive/Graphing+in+HQ',
    namespaces=[NAMESPACE_DOMAIN]
)

IS_CONTRACTOR = StaticToggle(
    'is_contractor',
    'Is contractor',
    TAG_INTERNAL,
    description="Used to give non super-users access to select super-user features"
)

MM_CASE_PROPERTIES = StaticToggle(
    'mm_case_properties',
    'Multimedia Case Properties',
    TAG_DEPRECATED,
    help_link='https://confluence.dimagi.com/display/saas/Multimedia+Case+Properties+Feature+Flag',
    namespaces=[NAMESPACE_DOMAIN],
)

VISIT_SCHEDULER = StaticToggle(
    'app_builder_visit_scheduler',
    'ICDS: Visit Scheduler',
    TAG_CUSTOM,
    [NAMESPACE_DOMAIN, NAMESPACE_USER]
)

USER_CONFIGURABLE_REPORTS = StaticToggle(
    'user_reports',
    'User configurable reports UI',
    TAG_SOLUTIONS_LIMITED,
    [NAMESPACE_DOMAIN, NAMESPACE_USER],
    description=(
        "A feature which will allow your domain to create User Configurable Reports."
    ),
    help_link='https://confluence.dimagi.com/display/GTDArchive/User+Configurable+Reporting',
)

UCR_UPDATED_NAMING = StaticToggle(
    'ucr_updated_naming',
    'Show updated naming of UCRS',
    TAG_SAAS_CONDITIONAL,
    [NAMESPACE_DOMAIN],
    description=(
        "Displays updated UCR naming if the feature flag is enabled."
        "This is a temporary flag which would be removed when the updated naming is agreed upon by all divisons."
    )
)

LOCATIONS_IN_UCR = StaticToggle(
    'locations_in_ucr',
    'ICDS: Add Locations as one of the Source Types for User Configurable Reports',
    TAG_CUSTOM,
    [NAMESPACE_DOMAIN]
)

REPORT_BUILDER = StaticToggle(
    'report_builder',
    'Activate Report Builder for a project without setting up a subscription.',
    TAG_DEPRECATED,
    [NAMESPACE_DOMAIN],
)

UCR_SUM_WHEN_TEMPLATES = StaticToggle(
    'ucr_sum_when_templates',
    'Allow sum when template columns in dynamic UCRs',
    TAG_CUSTOM,
    [NAMESPACE_DOMAIN],
    description=(
        "Enables use of SumWhenTemplateColumn with custom expressions in dynamic UCRS."
    ),
    help_link='https://commcare-hq.readthedocs.io/ucr.html#sumwhencolumn-and-sumwhentemplatecolumn',
)

ASYNC_RESTORE = StaticToggle(
    'async_restore',
    'Generate restore response in an asynchronous task to prevent timeouts',
    TAG_INTERNAL,
    [NAMESPACE_DOMAIN],
)

REPORT_BUILDER_BETA_GROUP = StaticToggle(
    'report_builder_beta_group',
    'RB beta group',
    TAG_DEPRECATED,
    [NAMESPACE_DOMAIN],
)

SYNC_ALL_LOCATIONS = StaticToggle(
    'sync_all_locations',
    '(Deprecated) Sync the full location hierarchy when syncing location fixtures',
    TAG_DEPRECATED,
    [NAMESPACE_DOMAIN],
    description="Do not turn this feature flag. It is only used for providing compatability for old projects. "
                "We are actively trying to remove projects from this list. This functionality is now possible by using the "
                "Advanced Settings on the Organization Levels page and setting the Level to Expand From option.",
)

HIERARCHICAL_LOCATION_FIXTURE = StaticToggle(
    'hierarchical_location_fixture',
    'Display Settings To Get Hierarchical Location Fixture',
    TAG_INTERNAL,
    [NAMESPACE_DOMAIN],
    description=(
        "Do not turn this feature flag.  It is only used for providing "
        "compatability for old projects.  We are actively trying to remove "
        "projects from this list."
    ),
)

EXTENSION_CASES_SYNC_ENABLED = StaticToggle(
    'extension_sync',
    'Enable extension syncing',
    TAG_SOLUTIONS_CONDITIONAL,
    help_link='https://confluence.dimagi.com/display/saas/Extension+Cases',
    namespaces=[NAMESPACE_DOMAIN],
)

USH_DONT_CLOSE_PATIENT_EXTENSIONS = StaticToggle(
    'ush_dont_close_patient_extensions',
    'USH: Suppress closing extensions on closing hosts for host/extension pairs of patient/contact case-types',
    TAG_CUSTOM,
    namespaces=[NAMESPACE_DOMAIN],
    description="""
    Suppress the normal behaviour of 'closing host cases closes its extension cases'.
    Enabling this results in 'closing patient type cases will not close its contact type
    extension cases'. Designed for specific USH domain use-case
    """
)

DISABLE_WEB_APPS = StaticToggle(
    'disable_web_apps',
    'Disable access to Web Apps UI',
    TAG_INTERNAL,
    namespaces=[NAMESPACE_DOMAIN],
    help_link='https://confluence.dimagi.com/display/saas/Disable+access+to+Web+Apps+UI',
)

WEB_APPS_DOMAIN_BANNER = StaticToggle(
    'web_apps_domain_banner',
    'USH: Show current domain in web apps Log In As banner',
    TAG_CUSTOM,
    namespaces=[NAMESPACE_DOMAIN],
    help_link='https://confluence.dimagi.com/display/saas/USH%3A+Show+current+domain+in+web+apps+Login+As+banner',
)

WEB_APPS_UPLOAD_QUESTIONS = FeatureRelease(
    'web_apps_upload_questions',
    'USH: Support signature, image, audio, and video questions in Web Apps',
    TAG_RELEASE,
    namespaces=[NAMESPACE_DOMAIN],
    owner='Jenny Schweers',
)

SYNC_SEARCH_CASE_CLAIM = StaticToggle(
    'search_claim',
    'Enable synchronous mobile searching and case claiming',
    TAG_SOLUTIONS_CONDITIONAL,
    help_link='https://confluence.dimagi.com/display/saas/Case+Search+and+Claim',
    namespaces=[NAMESPACE_DOMAIN]
)

USH_CASE_LIST_MULTI_SELECT = StaticToggle(
    'ush_case_list_multi_select',
    'USH: Allow selecting multiple cases from the case list',
    TAG_CUSTOM,
    namespaces=[NAMESPACE_DOMAIN],
    help_link='https://confluence.dimagi.com/display/saas/USH%3A+Allow+selecting+multiple+cases+from+the+case+list',
    description="""
    Allows user to select multiple cases and load them all into the form.
    """
)

USH_CASE_CLAIM_UPDATES = StaticToggle(
    'case_claim_autolaunch',
    "USH Specific toggle to support several different case search/claim workflows in web apps",
    TAG_CUSTOM,
    help_link='https://confluence.dimagi.com/display/USH/Case+Search+Configuration',
    namespaces=[NAMESPACE_DOMAIN],
    description="""
    USH Specific toggle to support several different case search/claim workflows in web apps:
    "search first", "see more", and "skip to default case search results", Geocoder
    and other options in Webapps Case Search.
    """,
    parent_toggles=[SYNC_SEARCH_CASE_CLAIM]
)

USH_SEARCH_FILTER = StaticToggle(
    'case_search_filter',
    "USH Specific toggle to use Search Filter in case search options.",
    TAG_CUSTOM,
    namespaces=[NAMESPACE_DOMAIN],
    parent_toggles=[SYNC_SEARCH_CASE_CLAIM]
)

USH_INLINE_SEARCH = StaticToggle(
    'inline_case_search',
    "USH Specific toggle to making case search user input available to other parts of the app.",
    TAG_CUSTOM,
    help_link='https://docs.google.com/document/d/1Mmx1FrYZrcEmWidqSkNjC_gWSJ6xzRFKoP3Rn_xSaj4/edit#',
    namespaces=[NAMESPACE_DOMAIN],
    description="""
    Temporary toggle to manage the release of the 'inline search' / 'case search input' feature.
    """,
    parent_toggles=[USH_CASE_CLAIM_UPDATES]
)

SPLIT_SCREEN_CASE_SEARCH = StaticToggle(
    'split_screen_case_search',
    "In case search, show the filters on the left and results on the right.",
    TAG_CUSTOM,
    namespaces=[NAMESPACE_DOMAIN],
    parent_toggles=[SYNC_SEARCH_CASE_CLAIM]
)

USH_USERCASES_FOR_WEB_USERS = StaticToggle(
    'usercases_for_web_users',
    "USH: Enable the creation of usercases for web users.",
    TAG_CUSTOM,
    help_link='https://confluence.dimagi.com/display/saas/USH%3A+Enable+Web+User+Usercase+Creation',
    namespaces=[NAMESPACE_DOMAIN],
    description="""
    Toggle to enable the creation of usercases for web users."""
)

WEBAPPS_STICKY_SEARCH = StaticToggle(
    "webapps_sticky_search",
    "USH: Sticky search: In web apps, save user's most recent inputs on case search & claim screen.",
    TAG_CUSTOM,
    namespaces=[NAMESPACE_DOMAIN],
    help_link='https://confluence.dimagi.com/display/saas/COVID%3A+Web+Apps+Sticky+Search',
)


def _enable_search_index(domain, enabled):
    from corehq.apps.case_search.tasks import reindex_case_search_for_domain
    from corehq.apps.es import CaseSearchES
    from corehq.pillows.case_search import domains_needing_search_index
    domains_needing_search_index.clear()

    has_case_search_cases = CaseSearchES().domain(domain).count() > 0
    if enabled and not has_case_search_cases:
        # action is not reversible, we want all projects here eventually
        reindex_case_search_for_domain.delay(domain)


CASE_LIST_EXPLORER = StaticToggle(
    'case_list_explorer',
    'Show the case list explorer report',
    TAG_SOLUTIONS_OPEN,
    namespaces=[NAMESPACE_DOMAIN],
    save_fn=_enable_search_index,
)

EXPLORE_CASE_DATA = StaticToggle(
    'explore_case_data',
    'Show the Explore Case Data report (in dev)',
    TAG_PRODUCT,
    namespaces=[NAMESPACE_DOMAIN, NAMESPACE_USER],
    description='Show the Explore Case Data report (in dev). Please make sure the project '
    'is fully migrated to support the CaseSearch index either by enabling '
    'the Case List Explorer toggle or doing a manual migration.\n\n'
    'Please use the EXPLORE_CASE_DATA_PREVIEW Feature Preview moving forward. '
    'This will be deprecated once the Feature Preview is in full swing.',
)

ECD_MIGRATED_DOMAINS = StaticToggle(
    'ecd_migrated_domains',
    'Explore Case Data for domains that have undergone migration',
    TAG_INTERNAL,
    namespaces=[NAMESPACE_DOMAIN],
    description='Domains that have undergone migration for Explore Case Data and have a '
    'CaseSearch elasticsearch index created.\n\n'
    'NOTE: enabling this Feature Flag will NOT enable the CaseSearch index.'
)

WEB_USER_ACTIVITY_REPORT = StaticToggle(
    'web_user_activity_report',
    'USH: Enable Web User Activity Report',
    TAG_CUSTOM,
    namespaces=[NAMESPACE_DOMAIN, NAMESPACE_USER],
    help_link='https://confluence.dimagi.com/display/saas/USH%3A+Enable+Web+User+Activity+Report',
)

ECD_PREVIEW_ENTERPRISE_DOMAINS = StaticToggle(
    'ecd_enterprise_domains',
    'Explore Case Data feature preview for Enterprise domains',
    TAG_INTERNAL,
    namespaces=[NAMESPACE_DOMAIN],
    description='Enterprise Domains that are eligible to view the Explore Case Data '
    'Feature Preview. By default, this feature will only be available for '
    'domains that are Advanced or Pro and have undergone the ECD migration.'
)

CASE_API_V0_6 = StaticToggle(
    'case_api_v0_6',
    'Enable the v0.6 Case API',
    TAG_SOLUTIONS_LIMITED,
    namespaces=[NAMESPACE_DOMAIN],
    save_fn=_enable_search_index,
)

HIPAA_COMPLIANCE_CHECKBOX = StaticToggle(
    'hipaa_compliance_checkbox',
    'Show HIPAA compliance checkbox',
    TAG_INTERNAL,
    [NAMESPACE_USER],
)

CAN_EDIT_EULA = StaticToggle(
    'can_edit_eula',
    "Allow user to set the custom EULA and data sharing project options.",
    TAG_INTERNAL,
    description="Whether this user can set the custom eula and data sharing internal project options. "
    "This should be a small number of DIMAGI ONLY users"
)

# This toggle offers the "multiple_apps_unlimited" mobile flag to non-Dimagi users
MOBILE_PRIVILEGES_FLAG = StaticToggle(
    'mobile_privileges_flag',
    'Offer "Enable Privileges on Mobile" flag.',
    TAG_INTERNAL,
    [NAMESPACE_USER]
)

PRODUCTS_PER_LOCATION = StaticToggle(
    'products_per_location',
    "Products Per Location: Specify products stocked at individual locations.",
    TAG_CUSTOM,
    [NAMESPACE_DOMAIN],
    description="This doesn't actually do anything yet."
)

ALLOW_CASE_ATTACHMENTS_VIEW = StaticToggle(
    'allow_case_attachments_view',
    "Explicitly allow user to access case attachments, even if they can't view the case list report.",
    TAG_CUSTOM,
    [NAMESPACE_DOMAIN, NAMESPACE_USER]
)

TRANSFER_DOMAIN = StaticToggle(
    'transfer_domain',
    'Transfer domains to different users',
    TAG_INTERNAL,
    [NAMESPACE_DOMAIN]
)

SECURE_SESSION_TIMEOUT = StaticToggle(
    'secure_session_timeout',
    "USH: Allow domain to override default length of inactivity timeout",
    TAG_CUSTOM,
    [NAMESPACE_DOMAIN],
    help_link="https://confluence.dimagi.com/display/saas/Allow+domain+to+override+default+length+of+inactivity+timeout",
)

# not referenced in code directly but passed through to vellum
# see toggles_dict

VELLUM_SAVE_TO_CASE = StaticToggle(
    'save_to_case',
    "Adds save to case as a question to the form builder",
    TAG_SAAS_CONDITIONAL,
    [NAMESPACE_DOMAIN],
    description='This flag allows case management inside repeat groups',
    help_link='https://confluence.dimagi.com/display/saas/Save+to+Case+Feature+Flag',
)

VELLUM_PRINTING = StaticToggle(
    'printing',
    "Enables the Print Android App Callout",
    TAG_SOLUTIONS_LIMITED,
    [NAMESPACE_DOMAIN],
    description='Allows printing from CommCare on the device',
    help_link='https://confluence.dimagi.com/display/saas/Printing+from+a+form+in+CommCare+Android',
)

VELLUM_DATA_IN_SETVALUE = StaticToggle(
    'allow_data_reference_in_setvalue',
    "Allow data references in a setvalue",
    TAG_SOLUTIONS_LIMITED,
    [NAMESPACE_DOMAIN],
    description="This allows referencing other questions in the form in a setvalue. "
                "This may still cause issues if the other questions have not been calculated yet",
)

VELLUM_ALLOW_BULK_FORM_ACTIONS = StaticToggle(
    'allow_bulk_form_actions',
    "Allow bulk form actions in the Form Builder",
    TAG_PRODUCT,
    [NAMESPACE_DOMAIN],
    description="This shows Bulk Form Actions (mark all questions required, "
                "set default values to matching case properties) in "
                "the Form Builder's main dropdown menu.",
)

CACHE_AND_INDEX = StaticToggle(
    'cache_and_index',
    'REC: Enable the "Cache and Index" format option when choosing sort properties '
    'in the app builder',
    TAG_CUSTOM,
    [NAMESPACE_DOMAIN],
)

CUSTOM_PROPERTIES = StaticToggle(
    'custom_properties',
    'Allow users to add arbitrary custom properties to their application',
    TAG_SOLUTIONS_LIMITED,
    help_link='https://confluence.dimagi.com/display/GS/CommCare+Android+Developer+Options+--+Internal#'
              'CommCareAndroidDeveloperOptions--Internal-SettingtheValueofaDeveloperOptionfromHQ',
    namespaces=[NAMESPACE_DOMAIN]
)

MOBILE_UCR = StaticToggle(
    'mobile_ucr',
    ('Mobile UCR: Configure viewing user configurable reports on the mobile '
     'through the app builder'),
    TAG_SOLUTIONS_LIMITED,
    namespaces=[NAMESPACE_DOMAIN],
    parent_toggles=[USER_CONFIGURABLE_REPORTS]
)

API_THROTTLE_WHITELIST = StaticToggle(
    'api_throttle_whitelist',
    ('API throttle whitelist'),
    TAG_INTERNAL,
    namespaces=[NAMESPACE_USER],
)

API_BLACKLIST = StaticToggle(
    'API_BLACKLIST',
    ("Blacklist API access to a user or domain that spams us"),
    TAG_INTERNAL,
    namespaces=[NAMESPACE_DOMAIN, NAMESPACE_USER],
    description="For temporary, emergency use only. If a partner doesn't properly "
                "throttle their API requests, it can hammer our infrastructure, causing "
                "outages. This will cut off the tide, but we should communicate with them "
                "immediately.",
)

FORM_SUBMISSION_BLACKLIST = StaticToggle(
    'FORM_SUBMISSION_BLACKLIST',
    ("Blacklist form submissions from a domain that spams us"),
    TAG_INTERNAL,
    namespaces=[NAMESPACE_DOMAIN],
    description="This is a temporary solution to an unusually high volume of "
                "form submissions from a domain.  We have some projects that automatically "
                "send forms. If that ever causes problems, we can use this to cut them off.",
)


def _commtrackify(domain_name, toggle_is_enabled):
    from corehq.apps.domain.models import Domain
    domain_obj = Domain.get_by_name(domain_name, strict=True)
    if domain_obj and domain_obj.commtrack_enabled != toggle_is_enabled:
        if toggle_is_enabled:
            domain_obj.convert_to_commtrack()
        else:
            domain_obj.commtrack_enabled = False
            domain_obj.save()


COMMTRACK = StaticToggle(
    'commtrack',
    "CommCare Supply",
    TAG_SOLUTIONS_LIMITED,
    description=(
        '<a href="https://help.commcarehq.org/display/commtrack/CommCare+Supply+Home">CommCare Supply</a> '
        "is a logistics and supply chain management module. It is designed "
        "to improve the management, transport, and resupply of a variety of "
        "goods and materials, from medication to food to bednets. <br/>"
    ),
    help_link='https://help.commcarehq.org/display/commtrack/CommCare+Supply+Home',
    namespaces=[NAMESPACE_DOMAIN],
    save_fn=_commtrackify,
)

NON_COMMTRACK_LEDGERS = StaticToggle(
    'non_commtrack_ledgers',
    "Enable ledgers for projects not using Supply.",
    TAG_CUSTOM,
    description=(
        'Turns on the ledger fixture and ledger transaction question types in '
        'the form builder. ONLY WORKS ON SQL DOMAINS!'
    ),
    namespaces=[NAMESPACE_DOMAIN],
)

CUSTOM_INSTANCES = StaticToggle(
    'custom_instances',
    'Inject custom instance declarations',
    TAG_CUSTOM,
    description=(
        'Enables the insertion of custom instances into a case list configuration. '
        'Currently used by SimPrints-integrated projects.'
    ),
    namespaces=[NAMESPACE_DOMAIN],
)

CUSTOM_ASSERTIONS = StaticToggle(
    'custom_assertions',
    'Inject custom assertions into the suite',
    TAG_SOLUTIONS_CONDITIONAL,
    description=(
        'Enables the insertion of custom assertions into the suite file. '
    ),
    namespaces=[NAMESPACE_DOMAIN],
    help_link="https://confluence.dimagi.com/display/saas/User+defined+assert+blocks",
)

APPLICATION_ERROR_REPORT = StaticToggle(
    'application_error_report',
    'Show Application Error Report',
    TAG_SOLUTIONS_OPEN,
    help_link='https://confluence.dimagi.com/display/saas/Show+Application+Error+Report+Feature+Flag',
    namespaces=[NAMESPACE_USER],
)

OPENMRS_INTEGRATION = StaticToggle(
    'openmrs_integration',
    'Enable OpenMRS integration',
    TAG_SOLUTIONS_LIMITED,
    [NAMESPACE_DOMAIN],
)

SUPPORT = StaticToggle(
    'support',
    'General toggle for support features',
    TAG_INTERNAL,
    help_link='https://confluence.dimagi.com/display/saas/Support+Flag',
)

LEGACY_CHILD_MODULES = StaticToggle(
    'legacy_child_modules',
    'Legacy, non-nested sub-menus',
    TAG_DEPRECATED,
    [NAMESPACE_DOMAIN],
    description=(
        "Sub-menus are now displayed nested under their parent menu. Some "
        "apps built before this change will require that their modules be "
        "reordered to fit this paradigm. This feature flag exists to support "
        "those applications until they're transitioned."
    )
)

NON_PARENT_MENU_SELECTION = StaticToggle(
    'non_parent_menu_selection',
    'Allow selecting of module of any case-type in select-parent workflow',
    TAG_CUSTOM,
    namespaces=[NAMESPACE_DOMAIN],
    description="Allow selecting of module of any case-type in select-parent workflow",
    help_link="https://confluence.dimagi.com/display/USH/Selecting+any+case+in+%27select+parent+first%27+workflow"
)

FIXTURE_CASE_SELECTION = StaticToggle(
    'fixture_case',
    'ICDS: Allow a configurable case list that is filtered based on a fixture type and '
    'fixture selection (Due List)',
    TAG_CUSTOM,
    [NAMESPACE_DOMAIN],
)

SMS_LOG_CHANGES = StaticToggle(
    'sms_log_changes',
    'Message Log Report v2',
    TAG_SOLUTIONS_OPEN,
    [NAMESPACE_USER, NAMESPACE_DOMAIN],
    description=("This flag makes failed messages appear in the Message Log "
                 "Report, and adds Status and Event columns"),
)

ENABLE_INCLUDE_SMS_GATEWAY_CHARGING = StaticToggle(
    'enable_include_sms_gateway_charging',
    'Enable include SMS gateway charging',
    TAG_CUSTOM,
    [NAMESPACE_DOMAIN]
)

MESSAGE_LOG_METADATA = StaticToggle(
    'message_log_metadata',
    'Include message id in Message Log export.',
    TAG_CUSTOM,
    [NAMESPACE_USER],
)

RUN_AUTO_CASE_UPDATES_ON_SAVE = StaticToggle(
    'run_auto_case_updates_on_save',
    'Run Auto Case Update rules on each case save.',
    TAG_INTERNAL,
    [NAMESPACE_DOMAIN],
)

CASE_DEDUPE = StaticToggle(
    'case_dedupe',
    'Case deduplication feature',
    TAG_SOLUTIONS_LIMITED,
    [NAMESPACE_DOMAIN],
    help_link='https://confluence.dimagi.com/display/saas/Surfacing+Case+Duplicates+in+CommCare',
)

LEGACY_SYNC_SUPPORT = StaticToggle(
    'legacy_sync_support',
    "Support mobile sync bugs in older projects (2.9 and below).",
    TAG_DEPRECATED,
    [NAMESPACE_DOMAIN]
)

CALL_CENTER_LOCATION_OWNERS = StaticToggle(
    'call_center_location_owners',
    'ICDS: Enable the use of locations as owners of call center cases',
    TAG_CUSTOM,
    [NAMESPACE_DOMAIN]
)

CUSTOM_APP_BASE_URL = StaticToggle(
    'custom_app_base_url',
    'Allow specifying a custom base URL for an application.',
    TAG_SOLUTIONS_LIMITED,
    [NAMESPACE_DOMAIN],
    description="Main use case is to allow migrating projects to a new cluster."
)

PHONE_NUMBERS_REPORT = StaticToggle(
    'phone_numbers_report',
    "Report related to the phone numbers owned by a project's contacts",
    TAG_SOLUTIONS_CONDITIONAL,
    [NAMESPACE_DOMAIN]
)

INBOUND_SMS_LENIENCY = StaticToggle(
    'inbound_sms_leniency',
    "Inbound SMS leniency on domain-owned gateways.",
    TAG_INTERNAL,
    [NAMESPACE_DOMAIN],
    description="WARNING: This wil be rolled out slowly; do not enable on your own.",
)

WHATSAPP_MESSAGING = StaticToggle(
    'whatsapp_messaging',
    "Default SMS to send messages via Whatsapp, where available",
    TAG_CUSTOM,
    [NAMESPACE_DOMAIN]
)

UNLIMITED_REPORT_BUILDER_REPORTS = StaticToggle(
    'unlimited_report_builder_reports',
    'Allow unlimited reports created in report builder',
    TAG_INTERNAL,
    [NAMESPACE_DOMAIN]
)

SHOW_OWNER_LOCATION_PROPERTY_IN_REPORT_BUILDER = StaticToggle(
    'show_owner_location_property_in_report_builder',
    'Show an additional "Owner (Location)" property in report builder reports.',
    TAG_SOLUTIONS_OPEN,
    [NAMESPACE_DOMAIN],
    help_link='https://confluence.dimagi.com/display/saas/Enable+creation+of+report+builder+reports+that+are+location+safe',
    description='This can be used to create report builder reports that are location-safe.'
)

SHOW_IDS_IN_REPORT_BUILDER = StaticToggle(
    'show_ids_in_report_builder',
    'Allow adding Case IDs to report builder reports.',
    TAG_SOLUTIONS_OPEN,
    [NAMESPACE_DOMAIN],
)

MOBILE_USER_DEMO_MODE = StaticToggle(
    'mobile_user_demo_mode',
    'Ability to make a mobile worker into Demo only mobile worker',
    TAG_SOLUTIONS_OPEN,
    help_link='https://confluence.dimagi.com/display/GS/Demo+Mobile+Workers+and+Practice+Mode',
    namespaces=[NAMESPACE_DOMAIN]
)

ALLOW_USER_DEFINED_EXPORT_COLUMNS = StaticToggle(
    'allow_user_defined_export_columns',
    'Add user defined columns to exports',
    TAG_DEPRECATED,
    [NAMESPACE_DOMAIN],
)

DISABLE_COLUMN_LIMIT_IN_UCR = StaticToggle(
    'disable_column_limit_in_ucr',
    'Enikshay: Disable column limit in UCR',
    TAG_CUSTOM,
    [NAMESPACE_DOMAIN]
)

OVERRIDE_EXPANDED_COLUMN_LIMIT_IN_REPORT_BUILDER = StaticToggle(
    'override_expanded_column_limit_in_report_builder',
    'USH: Override the limit for expanded columns in report builder from 10 to 50',
    TAG_CUSTOM,
    [NAMESPACE_DOMAIN],
)

CLOUDCARE_LATEST_BUILD = StaticToggle(
    'use_latest_build_cloudcare',
    'Uses latest build for Web Apps instead of latest published',
    TAG_SOLUTIONS_OPEN,
    [NAMESPACE_DOMAIN, NAMESPACE_USER]
)

CAUTIOUS_MULTIMEDIA = StaticToggle(
    'cautious_multimedia',
    'More cautious handling of multimedia: do not delete multimedia files, add logging, etc.',
    TAG_INTERNAL,
    [NAMESPACE_DOMAIN],
)

LOCALE_ID_INTEGRITY = StaticToggle(
    'locale_id_integrity',
    'Verify all locale ids in suite are present in app strings before allowing CCZ download',
    TAG_CUSTOM,
    [NAMESPACE_DOMAIN],
    notification_emails=['jschweers']
)

BULK_UPDATE_MULTIMEDIA_PATHS = StaticToggle(
    'bulk_update_multimedia_paths',
    'Bulk multimedia path management',
    TAG_CUSTOM,
    [NAMESPACE_DOMAIN],
    help_link="https://confluence.dimagi.com/display/IndiaDivision/Multimedia+Path+Manager"
)

USER_TESTING_SIMPLIFY = StaticToggle(
    'user_testing_simplify',
    'Simplify the UI for user testing experiments',
    TAG_INTERNAL,
    [NAMESPACE_DOMAIN]
)

# when enabled this should prevent any changes to a domains data
DATA_MIGRATION = StaticToggle(
    'data_migration',
    'Disable submissions, restores, and web user access during a data migration',
    TAG_INTERNAL,
    [NAMESPACE_DOMAIN]
)

EMWF_WORKER_ACTIVITY_REPORT = StaticToggle(
    'emwf_worker_activity_report',
    'Make the Worker Activity Report use the Groups or Users or Locations filter',
    TAG_SOLUTIONS_OPEN,
    namespaces=[NAMESPACE_DOMAIN],
    description=(
        "This flag allows you filter the users to display in the same way as the "
        "other reports - by individual user, group, or location.  Note that this "
        "will also force the report to always display by user."
    ),
)

DATA_DICTIONARY = StaticToggle(
    'data_dictionary',
    'Project level data dictionary of cases',
    TAG_SOLUTIONS_OPEN,
    [NAMESPACE_DOMAIN],
    description='Available in the Data section, shows the names of all properties of each case type.',
    help_link='https://confluence.dimagi.com/display/GS/Data+Dictionary+for+Case+Properties',
)

DD_CASE_DATA = StaticToggle(
    'dd_case_data',
    'Data Dictionary Case Data Page',
    TAG_INTERNAL,
    [NAMESPACE_USER],
    description='Experimental: render the case data page in accordance with the data dictionary',
)

SORT_CALCULATION_IN_CASE_LIST = StaticToggle(
    'sort_calculation_in_case_list',
    'Configure a custom xpath calculation for Sort Property in Case Lists',
    TAG_SOLUTIONS_CONDITIONAL,
    [NAMESPACE_DOMAIN]
)

VIEW_APP_CHANGES = StaticToggle(
    'app-changes-with-improved-diff',
    'Improved app changes view',
    TAG_SOLUTIONS_OPEN,
    [NAMESPACE_DOMAIN, NAMESPACE_USER],
    help_link="https://confluence.dimagi.com/display/saas/Viewing+App+Changes+between+versions",
)

PAGINATED_EXPORTS = StaticToggle(
    'paginated_exports',
    'Allows for pagination of exports for very large exports',
    TAG_SOLUTIONS_LIMITED,
    [NAMESPACE_DOMAIN]
)

INCREMENTAL_EXPORTS = StaticToggle(
    'incremental_exports',
    'Allows sending of incremental CSV exports to a particular endpoint',
    TAG_CUSTOM,
    [NAMESPACE_DOMAIN],
    help_link="https://confluence.dimagi.com/display/saas/Incremental+Data+Exports"
)

DISPLAY_CONDITION_ON_TABS = StaticToggle(
    'display_condition_on_nodeset',
    'Show Display Condition on Case Detail Tabs',
    TAG_SOLUTIONS_OPEN,
    [NAMESPACE_DOMAIN]
)

SKIP_REMOVE_INDICES = StaticToggle(
    'skip_remove_indices',
    'Make _remove_indices_from_deleted_cases_task into a no-op.',
    TAG_INTERNAL,
    [NAMESPACE_DOMAIN]
)

MOBILE_RECOVERY_MEASURES = StaticToggle(
    'mobile_recovery_measures',
    'Mobile recovery measures',
    TAG_INTERNAL,
    [NAMESPACE_DOMAIN],
    description=("Used for widely deployed projects where recovery from "
                 "large-scale failures would otherwise be next to impossible."),
)

PREVENT_MOBILE_UCR_SYNC = StaticToggle(
    'prevent_mobile_ucr_sync',
    'ICDS: Used for ICDS emergencies when UCR sync is killing the DB',
    TAG_CUSTOM,
    [NAMESPACE_DOMAIN],
    description='Prevents mobile UCRs from being generated or included in the sync payload',
)

ENABLE_ALL_ADD_ONS = StaticToggle(
    'enable_all_add_ons',
    'Enable all app manager add-ons',
    TAG_SOLUTIONS_OPEN,
    [NAMESPACE_DOMAIN]
)

FILTERED_BULK_USER_DOWNLOAD = StaticToggle(
    'filtered_bulk_user_download',
    "Bulk user management features",
    TAG_SOLUTIONS_OPEN,
    [NAMESPACE_DOMAIN],
    help_link='https://confluence.dimagi.com/display/saas/Bulk+User+Management',
    description="""
        For mobile users, enables bulk deletion page and bulk lookup page.
        For web users, enables filtered download page.
    """
)

BULK_UPLOAD_DATE_OPENED = StaticToggle(
    'bulk_upload_date_opened',
    "Allow updating of the date_opened field with the bulk uploader",
    TAG_INTERNAL,
    [NAMESPACE_DOMAIN],
)

REGEX_FIELD_VALIDATION = StaticToggle(
    'regex_field_validation',
    'Regular Expression Validation for Custom Data Fields',
    TAG_SOLUTIONS_OPEN,
    namespaces=[NAMESPACE_DOMAIN],
    description="This flag adds the option to specify a regular expression "
                "(regex) to validate custom user data, custom location data, "
                "and/or custom product data fields.",
    help_link='https://confluence.dimagi.com/display/saas/Regular+Expression+Validation+for+Custom+Data+Fields',
)

TWO_FACTOR_SUPERUSER_ROLLOUT = StaticToggle(
    'two_factor_superuser_rollout',
    'Users in this list will be forced to have Two-Factor Auth enabled',
    TAG_INTERNAL,
    [NAMESPACE_USER]
)

CUSTOM_ICON_BADGES = StaticToggle(
    'custom_icon_badges',
    'Custom Icon Badges for modules and forms',
    TAG_SOLUTIONS_LIMITED,
    namespaces=[NAMESPACE_DOMAIN],
)

COMPARE_UCR_REPORTS = DynamicallyPredictablyRandomToggle(
    'compare_ucr_reports',
    'Compare UCR reports against other reports or against other databases.',
    TAG_CUSTOM,
    namespaces=[NAMESPACE_OTHER],
    default_randomness=0.001,  # 1 in 1000
    description='Reports for comparison must be listed in settings.UCR_COMPARISONS.'
)

MULTI_MASTER_LINKED_DOMAINS = StaticToggle(
    'multi_master_linked_domains',
    "Allow linked apps to pull from multiple master apps in the upstream domain",
    TAG_CUSTOM,
    [NAMESPACE_DOMAIN],
)

SESSION_ENDPOINTS = StaticToggle(
    'session_endpoints',
    'Enable session endpoints',
    TAG_SOLUTIONS_LIMITED,
    [NAMESPACE_DOMAIN],
    description='Support external Android apps calling in to an endpoint in a '
                'CommCare app. (Used by the Reminders App)',
)

SUMOLOGIC_LOGS = DynamicallyPredictablyRandomToggle(
    'sumologic_logs',
    'Send logs to sumologic',
    TAG_INTERNAL,
    namespaces=[NAMESPACE_OTHER],
)

TARGET_COMMCARE_FLAVOR = StaticToggle(
    'target_commcare_flavor',
    'Target CommCare Flavor.',
    TAG_CUSTOM,
    namespaces=[NAMESPACE_DOMAIN],
)

TRAINING_MODULE = StaticToggle(
    'training-module',
    'Training Modules',
    TAG_CUSTOM,
    [NAMESPACE_DOMAIN],
)

EXPORT_MULTISORT = StaticToggle(
    'export_multisort',
    'Sort multiple rows in exports at once.',
    TAG_SOLUTIONS_OPEN,
    [NAMESPACE_DOMAIN],
)

EXPORT_OWNERSHIP = StaticToggle(
    'export_ownership',
    'Allow exports to have ownership.',
    TAG_SOLUTIONS_OPEN,
    [NAMESPACE_DOMAIN],
)

APP_TRANSLATIONS_WITH_TRANSIFEX = StaticToggle(
    'app_trans_with_transifex',
    'Translate Application Content With Transifex',
    TAG_CUSTOM,
    namespaces=[NAMESPACE_USER]
)

VALIDATE_APP_TRANSLATIONS = StaticToggle(
    'validate_app_translations',
    'Validate app translations before uploading them',
    TAG_CUSTOM,
    namespaces=[NAMESPACE_USER]
)

AGGREGATE_UCRS = StaticToggle(
    'aggregate_ucrs',
    'Enable experimental aggregate UCR support',
    TAG_INTERNAL,  # this might change in the future
    namespaces=[NAMESPACE_DOMAIN],
    notification_emails=['czue'],
)

SHOW_RAW_DATA_SOURCES_IN_REPORT_BUILDER = StaticToggle(
    'show_raw_data_sources_in_report_builder',
    'Allow building report builder reports directly from raw UCR Data Sources',
    TAG_SOLUTIONS_CONDITIONAL,
    namespaces=[NAMESPACE_DOMAIN],
)

ALLOW_BLANK_CASE_TAGS = StaticToggle(
    'allow_blank_case_tags',
    'eCHIS/ICDS: Allow blank case tags',
    TAG_CUSTOM,
    namespaces=[NAMESPACE_DOMAIN],
)

FILTER_ON_GROUPS_AND_LOCATIONS = StaticToggle(
    'filter_on_groups_and_locations',
    '[ONSE] Change filter from groups OR locations to groups AND locations in all reports and exports in the '
    'ONSE domain with group and location filters',
    TAG_CUSTOM,
    namespaces=[NAMESPACE_DOMAIN],
    description='For reports filtered by groups and locations, change the OR logic to an AND, so that '
                '(for example): "Groups or Users: [Salima District] AND [User group Healthworkers]" '
                'returns 40 healthworkers who are also in salima. Changes this logic to all reports that '
                'have group and location filters, such as the Submissions by Form report.',
)

DONT_INDEX_SAME_CASETYPE = StaticToggle(
    'dont_index_same_casetype',
    "Don't create a parent index if the child case has the same case type as the parent case",
    TAG_DEPRECATED,
    namespaces=[NAMESPACE_DOMAIN],
    description=inspect.cleandoc("""This toggle preserves old behaviour
        of not creating a parent index on the child case if their case
        types are the same.""")
)

SORT_OUT_OF_ORDER_FORM_SUBMISSIONS_SQL = DynamicallyPredictablyRandomToggle(
    'sort_out_of_order_form_submissions_sql',
    'Sort out of order form submissions in the SQL update strategy',
    TAG_INTERNAL,
    namespaces=[NAMESPACE_DOMAIN],
)


RELEASE_BUILDS_PER_PROFILE = StaticToggle(
    'release_builds_per_profile',
    'Do not release builds for all app profiles by default. Then manage via Source files view',
    TAG_CUSTOM,
    namespaces=[NAMESPACE_DOMAIN],
)

MANAGE_RELEASES_PER_LOCATION = StaticToggle(
    'manage_releases_per_location',
    'Manage releases per location',
    TAG_SOLUTIONS_LIMITED,
    namespaces=[NAMESPACE_DOMAIN],
    help_link='https://confluence.dimagi.com/display/saas/Manage+Releases+per+Location',
)

LOCATION_SAFE_CASE_IMPORTS = StaticToggle(
    'location_safe_case_imports',
    'Allow location-restricted users to import cases owned at their location or below',
    TAG_SOLUTIONS_OPEN,
    namespaces=[NAMESPACE_DOMAIN],
)

FORM_CASE_IDS_CASE_IMPORTER = StaticToggle(
    'form_case_ids_case_importer',
    'Show the form and case ids download button on the case importer',
    TAG_SOLUTIONS_OPEN,
    namespaces=[NAMESPACE_DOMAIN],
)

HIDE_HQ_ON_MOBILE_EXPERIENCE = StaticToggle(
    'hide_hq_on_mobile_experience',
    'Do not show modal on mobile that mobile hq experience is bad',
    TAG_SOLUTIONS_OPEN,
    namespaces=[NAMESPACE_DOMAIN]
)

DASHBOARD_REACH_REPORT = StaticToggle(
    'dashboard_reach_reports',
    'REACH: Enable access to the AAA Convergence Dashboard reports for REACH',
    TAG_CUSTOM,
    [NAMESPACE_DOMAIN]
)

PARTIAL_UI_TRANSLATIONS = StaticToggle(
    'partial_ui_translations',
    'Enable uploading a subset of translations in the UI Translations Excel upload',
    TAG_CUSTOM,
    [NAMESPACE_DOMAIN]
)

SKIP_ORM_FIXTURE_UPLOAD = StaticToggle(
    'skip_orm_fixture_upload',
    'Exposes an option in fixture api upload to skip saving through couchdbkit',
    TAG_CUSTOM,
    [NAMESPACE_DOMAIN]
)

ENABLE_UCR_MIRRORS = StaticToggle(
    'enable_ucr_mirrors',
    'Enable the mirrored engines for UCRs in this domain',
    TAG_CUSTOM,
    [NAMESPACE_DOMAIN]
)

LOCATION_COLUMNS_APP_STATUS_REPORT = StaticToggle(
    'location_columns_app_status_report',
    'Enables location columns to app status report',
    TAG_CUSTOM,
    [NAMESPACE_DOMAIN]
)

SKIP_CREATING_DEFAULT_BUILD_FILES_ON_BUILD = StaticToggle(
    'skip_creating_default_build_files_on_build',
    'Skips creating the build files for default profile each time a build is made'
    'which helps speed up the build and revert process',
    TAG_CUSTOM,
    [NAMESPACE_DOMAIN]
)

DISABLE_CASE_UPDATE_RULE_SCHEDULED_TASK = StaticToggle(
    'disable_case_update_rule_task',
    'Disable the `run_case_update_rules` periodic task '
    'while investigating database performance issues.',
    TAG_CUSTOM,
    [NAMESPACE_DOMAIN]
)

DO_NOT_RATE_LIMIT_SUBMISSIONS = StaticToggle(
    'do_not_rate_limit_submissions',
    'Do not rate limit submissions for this project, on a temporary basis.',
    TAG_INTERNAL,
    [NAMESPACE_DOMAIN],
    description="""
    When an individual project is having problems with rate limiting,
    use this toggle to lift the restriction for them on a temporary basis,
    just to unblock them while we sort out the conversation with the client.
    """
)

TEST_FORM_SUBMISSION_RATE_LIMIT_RESPONSE = StaticToggle(
    'test_form_submission_rate_limit_response',
    "Respond to all form submissions with a 429 response",
    TAG_INTERNAL,
    namespaces=[NAMESPACE_DOMAIN],
    description="""
    For use on test domains only.
    Without this, there's no sane way to test the UI for being rate limited on
    Mobile and Web Apps. Never use this on a real domain.
    """
)

RATE_LIMIT_RESTORES = DynamicallyPredictablyRandomToggle(
    'rate_limit_restores',
    'Rate limit restores with a 429 TOO MANY REQUESTS response',
    TAG_INTERNAL,
    [NAMESPACE_DOMAIN],
    description="""
    While we are gaining an understanding of the effects of rate limiting,
    we want to force rate limiting on certain domains, while also being to
    toggle on and off global rate limiting quickly in response to issues.

    To turn on global rate limiting, set Randomness Level to 1.
    To turn it off, set to 0.
    """
)

BLOCK_RESTORES = StaticToggle(
    'block_restores',
    'Block Restores Immediately with a 429 TOO MANY REQUESTS response',
    TAG_INTERNAL,
    [NAMESPACE_DOMAIN],
    description="""
    Use this flag for EMERGENCY PURPOSES ONLY if a project's restore is causing
    system-wide issues that aren't caught by rate limiting or other mechanisms.
    """
)

SKIP_FIXTURES_ON_RESTORE = StaticToggle(
    'skip_fixtures_on_restore',
    'Skip Fixture Syncs on Restores',
    TAG_INTERNAL,
    [NAMESPACE_DOMAIN],
    description="""
    Use this flag to skip fixtures on restores for certain project spaces.
    """
)

SKIP_UPDATING_USER_REPORTING_METADATA = StaticToggle(
    'skip_updating_user_reporting_metadata',
    'ICDS: Skip updates to user reporting metadata to avoid expected load on couch',
    TAG_CUSTOM,
    [NAMESPACE_DOMAIN],
)

DOMAIN_PERMISSIONS_MIRROR = StaticToggle(
    'domain_permissions_mirror',
    "USH: Enterprise Permissions: mirror a project space's permissions in other project spaces",
    TAG_CUSTOM,
    [NAMESPACE_DOMAIN],
    help_link='https://confluence.dimagi.com/display/saas/Enterprise+Permissions',
)

SHOW_BUILD_PROFILE_IN_APPLICATION_STATUS = StaticToggle(
    'show_build_profile_in_app_status',
    'Show build profile installed on phone tracked via heartbeat request in App Status Report',
    TAG_CUSTOM,
    [NAMESPACE_DOMAIN]
)

LIVEQUERY_READ_FROM_STANDBYS = DynamicallyPredictablyRandomToggle(
    'livequery_read_from_standbys',
    'Allow livequery restore to read data from plproxy standbys if they are available',
    TAG_INTERNAL,
    [NAMESPACE_USER],
    description="""
    To allow a gradual rollout and testing of using the standby
    databases to generate restore payloads.
    """
)

ACCOUNTING_TESTING_TOOLS = StaticToggle(
    'accounting_testing_tools',
    'Enable Accounting Testing Tools',
    TAG_INTERNAL,
    [NAMESPACE_USER]
)

ADD_ROW_INDEX_TO_MOBILE_UCRS = StaticToggle(
    'add_row_index_to_mobile_ucrs',
    'Add row index to mobile UCRs as the first column to retain original order of data',
    TAG_CUSTOM,
    [NAMESPACE_DOMAIN]
)

TWO_STAGE_USER_PROVISIONING = StaticToggle(
    'two_stage_user_provisioning',
    'Enable two-stage user provisioning (users confirm and set their own passwords via email).',
    TAG_SOLUTIONS_LIMITED,
    [NAMESPACE_DOMAIN],
    help_link='https://confluence.dimagi.com/display/saas/Two-Stage+Mobile+Worker+Account+Creation',
)

REFER_CASE_REPEATER = StaticToggle(
    'refer_case_repeater',
    'USH: Allow refer case repeaters to be setup',
    TAG_CUSTOM,
    namespaces=[NAMESPACE_DOMAIN],
    help_link="https://confluence.dimagi.com/display/saas/COVID%3A+Allow+refer+case+repeaters+to+be+setup",
)

WIDGET_DIALER = StaticToggle(
    'widget_dialer',
    'USH: Enable usage of AWS Connect Dialer',
    TAG_CUSTOM,
    namespaces=[NAMESPACE_DOMAIN],
    help_link="https://confluence.dimagi.com/display/saas/COVID%3A+Enable+usage+of+AWS+Connect+Dialer",
)

HMAC_CALLOUT = StaticToggle(
    'hmac_callout',
    'USH: Enable signed messaging url callouts in cloudcare',
    TAG_CUSTOM,
    namespaces=[NAMESPACE_DOMAIN],
    help_link="https://confluence.dimagi.com/display/saas/COVID%3A+Enable+signed+messaging+url+callouts+in+cloudcare",
)

GAEN_OTP_SERVER = StaticToggle(
    'gaen_otp_server',
    'USH: Enable retrieving OTPs from a GAEN Server',
    TAG_CUSTOM,
    namespaces=[NAMESPACE_DOMAIN],
    help_link="https://confluence.dimagi.com/display/saas/COVID%3A+Enable+retrieving+OTPs+from+a+GAEN+Server",
)

PARALLEL_USER_IMPORTS = StaticToggle(
    'parallel_user_imports',
    'USH: Process user imports in parallel on a dedicated queue',
    TAG_CUSTOM,
    namespaces=[NAMESPACE_DOMAIN],
    help_link="https://confluence.dimagi.com/display/saas/Parallel+User+Imports"
)

RESTRICT_LOGIN_AS = StaticToggle(
    'restrict_login_as',
    'USH: Limit allowed users for Log In As',
    TAG_CUSTOM,
    namespaces=[NAMESPACE_DOMAIN],
    description="""
    Adds a permission that can be set on user roles to allow log in as, but only
    as a limited set of users. Users with this enabled can "log in as" other
    users that set custom user property "login_as_user" to the first user's
    username.

    For example, if web user a@a.com has this permission set on their role,
    they can only log in as mobile users who have the custom property
    "login_as_user" set to "a@a.com".
    """,
    help_link="https://confluence.dimagi.com/display/saas/Limited+Login+As",
)

ONE_PHONE_NUMBER_MULTIPLE_CONTACTS = StaticToggle(
    'one_phone_number_multiple_contacts',
    'Allow multiple contacts to share a single phone number',
    TAG_CUSTOM,
    namespaces=[NAMESPACE_DOMAIN],
    description="""
    Allows multiple SMS contacts in a project space to share the same phone number.
    Sessions for different contacts are initiated in series rather than in parallel so that
    only one contact per phone number is in an active session at any given time.
    Incoming SMS are then routed to the live session.
    If a form goes unfilled over SMS, it will prevent any further forms (for that contact or another)
    from being initiated on that phone number until the original session expires.

    Only use this feature if every form behind an SMS survey begins by identifying the contact.
    Otherwise the recipient has no way to know who they're supposed to be enter information about.
    """,
    help_link="https://confluence.dimagi.com/display/saas/One+Phone+Number+-+Multiple+Contacts",
    parent_toggles=[INBOUND_SMS_LENIENCY]
)

CHANGE_FORM_LANGUAGE = StaticToggle(
    'change_form_language',
    'USH: Allow user to change form language in web apps',
    TAG_CUSTOM,
    namespaces=[NAMESPACE_DOMAIN],
    description="""
    Allows the user to change the language of the form content while in the form itself in Web Apps
    """,
    help_link="https://confluence.dimagi.com/display/saas/Change+Form+Language"
)

APP_ANALYTICS = StaticToggle(
    'app_analytics',
    'Allow user to use app analytics in web apps',
    TAG_CUSTOM,
    namespaces=[NAMESPACE_DOMAIN],
    help_link="https://confluence.dimagi.com/display/saas/App+Analytics",
)

BLOCKED_EMAIL_DOMAIN_RECIPIENTS = StaticToggle(
    'blocked_email_domain_recipients',
    'Block any outgoing email addresses that have an email domain which '
    'match a domain in this list.',
    TAG_INTERNAL,
    namespaces=[NAMESPACE_EMAIL_DOMAIN],
)

BLOCKED_DOMAIN_EMAIL_SENDERS = StaticToggle(
    'blocked_domain_email_senders',
    'Domains in this list are blocked from sending emails through our '
    'messaging feature',
    TAG_INTERNAL,
    namespaces=[NAMESPACE_DOMAIN],
)

ENTERPRISE_USER_MANAGEMENT = StaticToggle(
    'enterprise_user_management',
    'USH: UI for managing all web users in an enterprise',
    TAG_CUSTOM,
    namespaces=[NAMESPACE_USER],
    help_link="https://confluence.dimagi.com/display/saas/USH%3A+UI+for+managing+all+web+users+in+an+enterprise",
)

CLEAN_OLD_FORMPLAYER_SYNCS = DynamicallyPredictablyRandomToggle(
    'clean_old_formplayer_syncs',
    'Delete old formplayer syncs during submission processing',
    TAG_INTERNAL,
    namespaces=[NAMESPACE_OTHER],
    default_randomness=0.001
)

PRIME_FORMPLAYER_DBS = StaticToggle(
    'prime_formplayer_dbs',
    'USH: Control which domains will be included in the prime formplayer task runs',
    TAG_CUSTOM,
    namespaces=[NAMESPACE_DOMAIN],
    help_link="https://confluence.dimagi.com/display/saas/Prime+Formplayer+DBS"
)

FHIR_INTEGRATION = StaticToggle(
    'fhir_integration',
    'FHIR: Enable setting up FHIR integration',
    TAG_SOLUTIONS_LIMITED,
    namespaces=[NAMESPACE_DOMAIN],
    help_link="https://confluence.dimagi.com/display/GS/FHIR+API+Documentation",
)

AUTO_DEACTIVATE_MOBILE_WORKERS = StaticToggle(
    'auto_deactivate_mobile_workers',
    'Development flag for auto-deactivation of mobile workers. To be replaced '
    'by a privilege.',
    TAG_PRODUCT,
    namespaces=[NAMESPACE_DOMAIN],
)

SSO_OIDC_DEVELOPMENT = StaticToggle(
    'sso_oidc_development',
    'Development feature flag for SSO OIDC support',
    TAG_PRODUCT,
    namespaces=[NAMESPACE_DOMAIN, NAMESPACE_USER],
)

ADD_LIMITED_FIXTURES_TO_CASE_RESTORE = StaticToggle(
    'fixtures_in_case_restore',
    'Allow limited fixtures to be available in case restore for SMS workflows.',
    TAG_CUSTOM,
    namespaces=[NAMESPACE_DOMAIN],
    description="""
    WARNING: To be used only for small templates since the performance implication has not been evaluated.
    Do not enable on your own.
    """
)

EMBEDDED_TABLEAU = StaticToggle(
    'embedded_tableau',
    'USH: Enable retrieving and embedding tableau visualizations from a Tableau Server',
    TAG_CUSTOM,
    namespaces=[NAMESPACE_DOMAIN],
    help_link="https://confluence.dimagi.com/display/USH/Embedded+Tableau+Visualizations",
)

DETAILED_TAGGING = StaticToggle(
    'detailed_tagging',
    'Send additional metrics to datadog and sentry. Currently only used in Formplayer.',
    TAG_INTERNAL,
    namespaces=[NAMESPACE_DOMAIN],
)


USER_HISTORY_REPORT = StaticToggle(
    'user_history_report',
    'View user history report under user management',
    TAG_INTERNAL,
    namespaces=[NAMESPACE_USER],
    help_link="https://confluence.dimagi.com/display/saas/User+History+Report",
)


COWIN_INTEGRATION = StaticToggle(
    'cowin_integration',
    'Integrate with COWIN APIs',
    TAG_CUSTOM,
    namespaces=[NAMESPACE_DOMAIN],
)

EXPRESSION_REPEATER = StaticToggle(
    'expression_repeater',
    'Integrate with generic APIs using UCR expressions',
    TAG_SOLUTIONS_LIMITED,
    namespaces=[NAMESPACE_DOMAIN],
    help_link="https://confluence.dimagi.com/display/saas/Configurable+Repeaters",
)

UCR_EXPRESSION_REGISTRY = StaticToggle(
    'expression_registry',
    'Store named UCR expressions and filters in the database to be referenced elsewhere',
    TAG_SOLUTIONS_LIMITED,
    namespaces=[NAMESPACE_DOMAIN],
    help_link="https://confluence.dimagi.com/display/saas/UCR+Expression+Registry",
)

GENERIC_INBOUND_API = StaticToggle(
    'configurable_api',
    'Generic inbound APIs',
    TAG_SOLUTIONS_LIMITED,
    namespaces=[NAMESPACE_DOMAIN],
    description="Create inbound APIs that use UCR expressions to process data into case updates",
    help_link="TODO",
)

CASE_UPDATES_UCR_FILTERS = StaticToggle(
    'case_updates_ucr_filters',
    'Allow the use of UCR filters in Auto Case Update Rules',
    TAG_SOLUTIONS_LIMITED,
    namespaces=[NAMESPACE_DOMAIN],
)

TURN_IO_BACKEND = StaticToggle(
    'turn_io_backend',
    'Enable Turn.io SMS backend',
    TAG_SOLUTIONS_LIMITED,
    namespaces=[NAMESPACE_DOMAIN],
)


FOLLOWUP_FORMS_AS_CASE_LIST_FORM = StaticToggle(
    'followup_forms_as_case_list_form',
    'Option to configure follow up forms on parent case for Case List Form menu setting of '
    'child modules that use Parent Child Selection',
    TAG_CUSTOM,
    namespaces=[NAMESPACE_DOMAIN],
    help_link="https://confluence.dimagi.com/pages/viewpage.action?spaceKey=USH&title=Add+Form+to+Bottom+of++Case+List",
)


DATA_REGISTRY = StaticToggle(
    'data_registry',
    'USH: Enable Data Registries for sharing data between project spaces',
    TAG_CUSTOM,
    namespaces=[NAMESPACE_DOMAIN],
    help_link="https://confluence.dimagi.com/display/USH/Data+Registry",
)

DATA_REGISTRY_UCR = StaticToggle(
    'data_registry_ucr',
    'USH: Enable the creation of Custom Web Reports backed by Data Registries',
    TAG_CUSTOM,
    namespaces=[NAMESPACE_DOMAIN],
    help_link="https://confluence.dimagi.com/display/USH/Data+Registry#DataRegistry-CrossDomainReports",
    parent_toggles=[DATA_REGISTRY]
)

DATA_REGISTRY_CASE_UPDATE_REPEATER = StaticToggle(
    'data_registry_case_update_repeater',
    'USH: Allow data registry repeater to be setup to update cases in other domains',
    TAG_CUSTOM,
    namespaces=[NAMESPACE_DOMAIN],
    help_link="https://confluence.dimagi.com/display/USH/Data+Registry+Case+Update+Repeater",
    parent_toggles=[DATA_REGISTRY]
)

CASE_IMPORT_DATA_DICTIONARY_VALIDATION = StaticToggle(
    'case_import_data_dictionary_validaton',
    'USH: Validate data per data dictionary definitions during case import',
    TAG_CUSTOM,
    namespaces=[NAMESPACE_DOMAIN],
    help_link="https://confluence.dimagi.com/display/saas/Validate+data+per+data+dictionary+definitions+during+case+import",
)

DO_NOT_REPUBLISH_DOCS = StaticToggle(
    'do_not_republish_docs',
    'Prevents automatic attempts to repair stale ES docs in this domain',
    TAG_INTERNAL,
    namespaces=[NAMESPACE_DOMAIN],
)

HOURLY_SCHEDULED_REPORT = StaticToggle(
    'hourly-scheduled-report',
    'Add ability to send a scheduled report hourly',
    TAG_CUSTOM,
    [NAMESPACE_DOMAIN],
)

SUPPORT_EXPANDED_COLUMN_IN_REPORTS = StaticToggle(
    'support_expanded_column_in_reports',
    'Support count per choice column to show up in multibar graph in reports',
    TAG_CUSTOM,
    namespaces=[NAMESPACE_DOMAIN]
)

SAVE_ONLY_EDITED_FORM_FIELDS = FeatureRelease(
    'save-only-edited-form-fields',
    'Save a form field only if the answer has been edited',
    TAG_RELEASE,
    namespaces=[NAMESPACE_DOMAIN],
    owner='Addison Dunn',
    description="""
    Enable a checkbox for the ability to save a form question's answer in Case Management in App
    Manager only if the question's inputted answer is different from the current value in the case.
    """
)

GOOGLE_SHEETS_INTEGRATION = StaticToggle(
    'google-sheet-integration',
    'Unlock the Google Sheets view in Exports',
    TAG_SAAS_CONDITIONAL,
    namespaces=[NAMESPACE_USER],
    description="""
    Toggle only when testing the new Google Sheet Integration. The Google Sheet Integration can be found
    on the Exports page.
    """
)

APP_DEPENDENCIES = StaticToggle(
    'app-dependencies',
    'Set Android app dependencies that must be installed before using a '
    'CommCare app',
    TAG_SOLUTIONS_LIMITED,
    namespaces=[NAMESPACE_DOMAIN],
    description="""
    Prevents mobile workers from using a CommCare app until the Android apps
    that it needs have been installed on the device.
    """,
)

SUPERSET_ANALYTICS = StaticToggle(
    'superset-analytics',
    'Activates Analytics features to create Superset based reports and dashboards using UCR data',
    TAG_SOLUTIONS_LIMITED,
    namespaces=[NAMESPACE_DOMAIN],
)

TWO_STAGE_USER_PROVISIONING_BY_SMS = StaticToggle(
    'two_stage_user_provisioning_by_sms',
    'Enable two-stage user provisioning (users confirm and set their own passwords via sms).',
    TAG_CUSTOM,
    namespaces=[NAMESPACE_DOMAIN],
)

SMS_USE_LATEST_DEV_APP = FeatureRelease(
    'sms_use_latest_dev_app',
    'Use latest development version of the app for SMS processing',
    TAG_INTERNAL,
    namespaces=[NAMESPACE_DOMAIN],
    owner='Simon Kelly',
    description='This will revert the SMS processing to previous functionality of using the '
                'development version of the app instead of the latest release. It should only'
                'be used temporarily if a domain needs unreleased app changes to be used for SMS.',
)

VIEW_FORM_ATTACHMENT = StaticToggle(
    'view_form_attachments',
    'Allow users on the domain to view form attachments without having to have the report Submit History permission.',
    TAG_CUSTOM,
    namespaces=[NAMESPACE_DOMAIN],
)


DISABLE_FORM_ATTACHMENT_DOWNLOAD_IN_BROWSER = StaticToggle(
    'disable_form_attachment_download_in_browser',
    'Restrict users from downloading audio/video form attachments in browser',
    TAG_CUSTOM,
    namespaces=[NAMESPACE_DOMAIN]
)


FORMPLAYER_INCLUDE_STATE_HASH = FeatureRelease(
    'formplayer_include_state_hash',
    'Make Formplayer include the state hash in sync and restore requests',
    TAG_INTERNAL,
    namespaces=[NAMESPACE_DOMAIN],
    owner='Simon Kelly'
)

EMBED_TABLEAU_REPORT_BY_USER = StaticToggle(
    'embed_tableau_report_by_user',
    'Use a Tableau username "HQ/{username}" to embed reports instead of "HQ/{role name}"',
    TAG_INTERNAL,
    namespaces=[NAMESPACE_DOMAIN],
    description='By default, a Tableau username "HQ/{role name}" is sent to Tableau to get the embedded report. '
                'Turn on this flag to instead send "HQ/{the user\'s HQ username}", i.e. "HQ/jdoe@dimagi.com", '
                'to Tableau to get the embedded report.',
)

APPLICATION_RELEASE_LOGS = StaticToggle(
    'application_release_logs',
    'Show Application release logs',
    TAG_PRODUCT,
    namespaces=[NAMESPACE_DOMAIN],
    description='This feature provides the release logs for application.'
)

TABLEAU_USER_SYNCING = StaticToggle(
    'tableau_user_syncing',
    'Automatically sync HQ users with users on Tableau',
    TAG_INTERNAL,
    namespaces=[NAMESPACE_DOMAIN],
    description="""
    Each time a user is added/deleted/updated on HQ, an equivalent Tableau user with the username "HQ/{username}"
    will be added/deleted/updated on the linked Tableau server.
    """,
    parent_toggles=[EMBEDDED_TABLEAU]
)


class FrozenPrivilegeToggle(StaticToggle):
    """
    A special toggle to represent a legacy toggle that should't be
    edited via the UI or the code and its new associated privilege.

    This can be used when releasing a domain-only Toggle to general
    availability as a new paid privilege to support domains that
    may not have the privilege but had the toggle enabled historically.

    To do this, simply change the toggle type to FrozenPrivilegeToggle
    and pass the privilege as the first argument to it.

    For e.g.
    If a toggle were defined as below
        MY_DOMAIN_TOGGLE = StaticToggle(
            'toggle_name',
            'Title',
            TAG_PRODUCT,
            namespaces=[NAMESPACE_DOMAIN],
            description='Description'
        )
    It can be converted to a FrozenPrivilegeToggle by defining.
        MY_DOMAIN_TOGGLE = FrozenPrivilegeToggle(
            privilege_name
            'toggle_name',
            'Title',
            TAG_PRODUCT,
            namespaces=[NAMESPACE_DOMAIN],
            description='Description'
        )
    """

    def __init__(self, privilege_slug, *args, **kwargs):
        self.privilege_slug = privilege_slug
        super(FrozenPrivilegeToggle, self).__init__(*args, **kwargs)


def frozen_toggles_by_privilege():
    return {
        t.privilege_slug: t
        for t in all_toggles_by_name_in_scope(globals(), FrozenPrivilegeToggle).values()
    }


def domain_has_privilege_from_toggle(privilege_slug, domain):
    toggle = frozen_toggles_by_privilege().get(privilege_slug)
    return toggle and toggle.enabled(domain)


FORM_LINK_WORKFLOW = FrozenPrivilegeToggle(
    privileges.FORM_LINK_WORKFLOW,
    'form_link_workflow',
    'Form linking workflow available on forms',
    TAG_SOLUTIONS_CONDITIONAL,
    [NAMESPACE_DOMAIN],
    help_link='https://confluence.dimagi.com/display/saas/Form+Link+Workflow+Feature+Flag',
)

<<<<<<< HEAD
PHONE_HEARTBEAT = FrozenPrivilegeToggle(
    privileges.PHONE_APK_HEARTBEAT,
    'phone_apk_heartbeat',
    "Ability to configure a mobile feature to prompt users to update to latest CommCare app and apk",
    TAG_SOLUTIONS_CONDITIONAL,
    [NAMESPACE_DOMAIN]
)

=======
>>>>>>> 90bbcf86
ALLOW_SUBMISSION_WITHOUT_METADATA = StaticToggle(
    'allow_submission_without_metadata',
    'Allows submission API calls without metadata',  # reword this
    TAG_PRODUCT,  # idk if this is the right tag. might be solutions.
    namespaces=[NAMESPACE_DOMAIN],
    description='This feature allows for form and case submissions via the Submission API '
                'without the metadata node.'
)<|MERGE_RESOLUTION|>--- conflicted
+++ resolved
@@ -2458,7 +2458,7 @@
     help_link='https://confluence.dimagi.com/display/saas/Form+Link+Workflow+Feature+Flag',
 )
 
-<<<<<<< HEAD
+
 PHONE_HEARTBEAT = FrozenPrivilegeToggle(
     privileges.PHONE_APK_HEARTBEAT,
     'phone_apk_heartbeat',
@@ -2467,8 +2467,7 @@
     [NAMESPACE_DOMAIN]
 )
 
-=======
->>>>>>> 90bbcf86
+
 ALLOW_SUBMISSION_WITHOUT_METADATA = StaticToggle(
     'allow_submission_without_metadata',
     'Allows submission API calls without metadata',  # reword this
