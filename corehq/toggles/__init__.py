--- conflicted
+++ resolved
@@ -2462,7 +2462,6 @@
     [NAMESPACE_DOMAIN]
 )
 
-<<<<<<< HEAD
 ALLOW_SUBMISSION_WITHOUT_METADATA = StaticToggle(
     'allow_submission_without_metadata',
     'Allows API submissions to go through without metadata',
@@ -2470,7 +2469,8 @@
     namespaces=[NAMESPACE_DOMAIN],
     description='This feature allows for form and case submissions via the Submission API '
                 'without the metadata node.'
-=======
+)
+
 MOBILE_USER_DEMO_MODE = FrozenPrivilegeToggle(
     privileges.PRACTICE_MOBILE_WORKERS,
     'mobile_user_demo_mode',
@@ -2489,5 +2489,4 @@
     namespaces=[NAMESPACE_DOMAIN],
     help_link='https://confluence.dimagi.com/display/saas/Offer+hosting+and+'
               'sharing+data+files+for+downloading+from+a+secure+dropzone',
->>>>>>> f30fbe91
 )