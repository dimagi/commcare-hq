import hashlib
import inspect
import math
from functools import wraps
from importlib import import_module
from typing import List

from django.conf import settings
from django.contrib import messages
from django.http import Http404
from django.urls import reverse
from django.utils.html import format_html
from django.utils.safestring import mark_safe

from attr import attrib, attrs
from couchdbkit import ResourceNotFound
from memoized import memoized

from corehq import privileges
from corehq.extensions import ResultFormat, extension_point
from corehq.util.quickcache import quickcache

from .models import Toggle
from .shortcuts import set_toggle, toggle_enabled


@attrs(frozen=True)
class Tag:
    name = attrib(type=str)
    css_class = attrib(type=str)
    description = attrib(type=str)

    @property
    def index(self):
        return ALL_TAGS.index(self)


TAG_CUSTOM = Tag(
    name='One-Off / Custom',
    css_class='warning',
    description="This feature flag was created for one specific project. "
                "Please don't enable it for any other projects. "
                "This is NOT SUPPORTED outside of that project and may break other features.",
)
TAG_DEPRECATED = Tag(
    name='Deprecated',
    css_class='danger',
    description="This feature flag is being removed. "
                "Do not add any new projects to this list.",
)
TAG_PRODUCT = Tag(
    name='Product',
    css_class='success',
    description="This is a core-product feature that you should feel free to "
                "use.  We've feature-flagged until release.",
)
TAG_PREVIEW = Tag(
    name='Preview',
    css_class='default',
    description='',
)
TAG_RELEASE = Tag(
    name='Release',
    css_class='release',
    description='This is a feature that is in the process of being released.',
)
TAG_SAAS_CONDITIONAL = Tag(
    name='SaaS - Conditional Use',
    css_class='primary',
    description="When enabled, “SaaS - Conditional Use” feature flags will be fully supported by the SaaS team. "
                "Please confirm with the SaaS Product team before enabling “SaaS - Conditional Use” flags for an external "  # noqa: E501
                "customer."
)
TAG_SOLUTIONS = Tag(
    name='Solutions',
    css_class='info',
    description="These features are only available for our services projects. This may affect support and "
                "pricing when the project is transitioned to a subscription."
)
TAG_SOLUTIONS_OPEN = Tag(
    name='Solutions - Open Use',
    css_class='info',
    description="These features are only available for our services projects. This may affect support and "
                "pricing when the project is transitioned to a subscription. Open Use Solutions Feature Flags can be "  # noqa: E501
                "enabled by GS."
)
TAG_SOLUTIONS_CONDITIONAL = Tag(
    name='Solutions - Conditional Use',
    css_class='info',
    description="These features are only available for our services projects. This may affect support and "
                "pricing when the project is transitioned to a subscription. Conditional Use Solutions Feature Flags can be "  # noqa: E501
                "complicated and should be enabled by GS only after ensuring your partners have the proper training materials."  # noqa: E501
)
TAG_SOLUTIONS_LIMITED = Tag(
    name='Solutions - Limited Use',
    css_class='info',
    description=mark_safe(  # nosec: no user input
        'These features are only available for our services projects. This '
        'may affect support and pricing when the project is transitioned to a '
        'subscription. Limited Use Solutions Feature Flags cannot be enabled '
        'by GS before submitting a <a href="https://docs.google.com/forms/d/e/'
        '1FAIpQLSfsX0K05nqflGdboeRgaa40HMfFb2DjGUbP4cKJL76ieS_TAA/viewform">'
        'SolTech Feature Flag Request</a>.'
    )
)
TAG_INTERNAL = Tag(
    name='Internal Engineering Tools',
    css_class='default',
    description="These are tools for our engineering team to use to manage the product",
)
# Order roughly corresponds to how much we want you to use it
ALL_TAG_GROUPS = [TAG_SOLUTIONS, TAG_PRODUCT, TAG_CUSTOM, TAG_INTERNAL, TAG_RELEASE, TAG_DEPRECATED]
ALL_TAGS = [
    TAG_SOLUTIONS_OPEN,
    TAG_SOLUTIONS_CONDITIONAL,
    TAG_SOLUTIONS_LIMITED,
    TAG_SAAS_CONDITIONAL,
] + ALL_TAG_GROUPS


class StaticToggle(object):

    def __init__(
        self,
        slug,
        label,
        tag,
        namespaces=None,
        help_link=None,
        description=None,
        save_fn=None,
        enabled_for_new_domains_after=None,
        enabled_for_new_users_after=None,
        relevant_environments=None,
        notification_emails=None,
        parent_toggles=None,
    ):
        self.slug = slug
        self.label = label
        self.tag = tag
        self.help_link = help_link
        self.description = description
        # Optionally provide a callable to be called whenever the toggle is
        # updated.  This is only applicable to domain toggles.  It must accept
        # two parameters, `domain_name` and `toggle_is_enabled`
        self.save_fn = save_fn
        # Toggles can be declared in localsettings statically
        #   to avoid cache lookups
        self.always_enabled = set(
            settings.STATIC_TOGGLE_STATES.get(self.slug, {}).get('always_enabled', []))
        self.always_disabled = set(
            settings.STATIC_TOGGLE_STATES.get(self.slug, {}).get('always_disabled', []))
        self.enabled_for_new_domains_after = enabled_for_new_domains_after
        self.enabled_for_new_users_after = enabled_for_new_users_after
        # pass in a set of environments where this toggle applies
        self.relevant_environments = relevant_environments

        parent_toggles = parent_toggles or []
        for dependency in parent_toggles:
            parent_toggles.extend(dependency.parent_toggles)

        self.parent_toggles = parent_toggles

        if namespaces:
            self.namespaces = [None if n == NAMESPACE_USER else n for n in namespaces]
        else:
            self.namespaces = [None]
        self.notification_emails = notification_emails

        for dependency in self.parent_toggles:
            if not set(self.namespaces) & set(dependency.namespaces):
                raise Exception(
                    "Namespaces of dependent toggles must overlap with dependency:"
                    f" {self.slug}, {dependency.slug}")

    def enabled(self, item, namespace=Ellipsis):
        if self.relevant_environments and not (
            settings.SERVER_ENVIRONMENT in self.relevant_environments
            or settings.DEBUG
        ):
            # Don't even bother looking it up in the cache
            return False
        if item in self.always_enabled:
            return True
        elif item in self.always_disabled:
            return False

        if namespace == NAMESPACE_USER:
            namespace = None  # because:
            #     __init__() ... self.namespaces = [None if n == NAMESPACE_USER else n for n in namespaces]
        if namespace is not Ellipsis and namespace not in self.namespaces:
            # short circuit if we're checking an item that isn't supported by this toggle
            return False

        domain_enabled_after = self.enabled_for_new_domains_after
        if (domain_enabled_after is not None and NAMESPACE_DOMAIN in self.namespaces
                and was_domain_created_after(item, domain_enabled_after)):
            return True

        user_enabled_after = self.enabled_for_new_users_after
        if (user_enabled_after is not None and was_user_created_after(item, user_enabled_after)):
            return True

        namespaces = self.namespaces if namespace is Ellipsis else [namespace]
        return any([toggle_enabled(self.slug, item, namespace=n) for n in namespaces])

    def enabled_for_request(self, request):
        return (
            None in self.namespaces
            and hasattr(request, 'user')
            and self.enabled(request.user.username, namespace=None)
        ) or (
            NAMESPACE_DOMAIN in self.namespaces
            and hasattr(request, 'domain')
            and self.enabled(request.domain, namespace=NAMESPACE_DOMAIN)
        ) or (
            NAMESPACE_EMAIL_DOMAIN in self.namespaces
            and hasattr(request, 'user')
            and self.enabled(
                request.user.email or request.user.username,
                namespace=NAMESPACE_EMAIL_DOMAIN
            )
        )

    def set(self, item, enabled, namespace=None):
        if namespace == NAMESPACE_USER:
            namespace = None  # because:
            #     __init__() ... self.namespaces = [None if n == NAMESPACE_USER else n for n in namespaces]

        if namespace not in self.namespaces:
            return False

        return set_toggle(self.slug, item, enabled, namespace)

    def required_decorator(self):
        """
        Returns a view function decorator that checks to see if the domain
        or user in the request has the appropriate toggle enabled.
        """

        def decorator(view_func):
            @wraps(view_func)
            def wrapped_view(request, *args, **kwargs):
                if self.enabled_for_request(request):
                    return view_func(request, *args, **kwargs)
                if request.user.is_superuser:
                    from corehq.apps.toggle_ui.views import ToggleEditView
                    toggle_url = reverse(ToggleEditView.urlname, args=[self.slug])
                    messages.warning(
                        request,
                        format_html(
                            'This <a href="{}">feature flag</a> should be enabled '
                            'to access this URL',
                            toggle_url
                        ),
                        fail_silently=True,  # workaround for tests: https://code.djangoproject.com/ticket/17971
                    )
                raise Http404()

            return wrapped_view

        return decorator

    def get_enabled_domains(self):
        try:
            toggle = Toggle.get(self.slug)
        except ResourceNotFound:
            return []

        enabled_users = toggle.enabled_users
        domains = {user.split('domain:')[1] for user in enabled_users if 'domain:' in user}
        domains |= self.always_enabled
        domains -= self.always_disabled
        return list(domains)

    def get_enabled_users(self):
        try:
            toggle = Toggle.get(self.slug)
        except ResourceNotFound:
            return []

        return [user for user in toggle.enabled_users if not user.startswith("domain:")]


def was_domain_created_after(domain, checkpoint):
    """
    Return true if domain was created after checkpoint

    :param domain: Domain name (string).
    :param checkpoint: datetime object.
    """
    from corehq.apps.domain.models import Domain
    domain_obj = Domain.get_by_name(domain)
    return (
        domain_obj is not None
        and domain_obj.date_created is not None
        and domain_obj.date_created > checkpoint
    )


def was_user_created_after(username, checkpoint):
    """
    Return true if user was created after checkpoint

    :param username: Web User username (string).
    :param checkpoint: datetime object.
    """
    from corehq.apps.users.models import WebUser
    user = WebUser.get_by_username(username)
    return (
        user is not None
        and user.created_on is not None
        and user.created_on > checkpoint
    )


def deterministic_random(input_string):
    """
    Returns a deterministically random number between 0 and 1 based on the
    value of the string. The same input should always produce the same output.
    """
    if isinstance(input_string, str):
        input_string = input_string.encode('utf-8')
    return float.fromhex(hashlib.md5(input_string).hexdigest()) / math.pow(2, 128)


class PredictablyRandomToggle(StaticToggle):
    """
    A toggle that is predictably random based off some axis. Useful for for doing
    a randomized rollout of a feature. E.g. "turn this on for 5% of domains", or
    "turn this on for 40% of users".

    It extends StaticToggle, so individual domains/users can also be explicitly added.
    """

    def __init__(
        self,
        slug,
        label,
        tag,
        namespaces,
        randomness,
        help_link=None,
        description=None,
        relevant_environments=None,
        notification_emails=None,
        parent_toggles=None
    ):
        super(PredictablyRandomToggle, self).__init__(slug, label, tag, list(namespaces),
                                                      help_link=help_link, description=description,
                                                      relevant_environments=relevant_environments,
                                                      notification_emails=notification_emails,
                                                      parent_toggles=parent_toggles)
        _ensure_valid_namespaces(namespaces)
        _ensure_valid_randomness(randomness)
        self.randomness = randomness

    @property
    def randomness_percent(self):
        return "{:.0f}".format(self.randomness * 100)

    def _get_identifier(self, item):
        return '{}:{}:{}'.format(self.namespaces, self.slug, item)

    def enabled(self, item, namespace=Ellipsis):
        if self.relevant_environments and not (
            settings.SERVER_ENVIRONMENT in self.relevant_environments
            or settings.DEBUG
        ):
            # Don't even bother looking it up in the cache
            return False

        if namespace == NAMESPACE_USER:
            namespace = None  # because:
            # StaticToggle.__init__(): self.namespaces = [None if n == NAMESPACE_USER else n for n in namespaces]

        all_namespaces = {None if n == NAMESPACE_USER else n for n in ALL_RANDOM_NAMESPACES}
        if namespace is Ellipsis and set(self.namespaces) != all_namespaces:
            raise ValueError(
                'PredictablyRandomToggle.enabled() cannot be determined for toggle "{slug}" because it is not '
                'available for all namespaces and the namespace of "{item}" is not given.'.format(
                    slug=self.slug,
                    item=item,
                )
            )

        if settings.DISABLE_RANDOM_TOGGLES:
            return False
        elif item in self.always_disabled:
            return False
        elif namespace is not Ellipsis and namespace not in self.namespaces:
            return False
        return (
            (item and deterministic_random(self._get_identifier(item)) < self.randomness)
            or super(PredictablyRandomToggle, self).enabled(item, namespace)
        )


class DynamicallyPredictablyRandomToggle(PredictablyRandomToggle):
    """
    A PredictablyRandomToggle whose randomness can be configured via the database/UI.
    """
    RANDOMNESS_KEY = 'hq_dynamic_randomness'

    def __init__(
        self,
        slug,
        label,
        tag,
        namespaces,
        default_randomness=0.0,
        help_link=None,
        description=None,
        relevant_environments=None,
        notification_emails=None,
        parent_toggles=None
    ):
        super(PredictablyRandomToggle, self).__init__(slug, label, tag, list(namespaces),
                                                      help_link=help_link, description=description,
                                                      relevant_environments=relevant_environments,
                                                      notification_emails=notification_emails,
                                                      parent_toggles=parent_toggles)
        _ensure_valid_namespaces(namespaces)
        _ensure_valid_randomness(default_randomness)
        self.default_randomness = default_randomness

    @property
    @quickcache(vary_on=['self.slug'])
    def randomness(self):
        # a bit hacky: leverage couch's dynamic properties to just tack this onto the couch toggle doc
        try:
            toggle = Toggle.get(self.slug)
        except ResourceNotFound:
            return self.default_randomness
        dynamic_randomness = getattr(toggle, self.RANDOMNESS_KEY, self.default_randomness)
        try:
            dynamic_randomness = float(dynamic_randomness)
            return dynamic_randomness
        except ValueError:
            return self.default_randomness


class FeatureRelease(DynamicallyPredictablyRandomToggle):
    """This class is designed to allow release of features in a controlled manner.
    The primary purpose is to decouple code deploys from feature releases.

    In addition the normal arguments, feature release toggles must also provide
    an 'owner' to indicate the member of the team responsible for releasing this feature.
    This will be displayed on the UI when editing the toggle.
    """

    def __init__(
        self,
        slug,
        label,
        tag,
        namespaces,
        owner,
        default_randomness=0.0,
        help_link=None,
        description=None,
        relevant_environments=None,
        notification_emails=None,
        parent_toggles=None
    ):
        super().__init__(
            slug, label, tag, namespaces,
            default_randomness=default_randomness,
            help_link=help_link,
            description=description,
            relevant_environments=relevant_environments,
            notification_emails=notification_emails,
            parent_toggles=parent_toggles
        )
        self.owner = owner


# if no namespaces are specified the user namespace is assumed
NAMESPACE_USER = 'user'
NAMESPACE_DOMAIN = 'domain'
NAMESPACE_EMAIL_DOMAIN = 'email_domain'
NAMESPACE_OTHER = 'other'
ALL_NAMESPACES = [NAMESPACE_USER, NAMESPACE_DOMAIN, NAMESPACE_EMAIL_DOMAIN]
ALL_RANDOM_NAMESPACES = [NAMESPACE_USER, NAMESPACE_DOMAIN]


def any_toggle_enabled(*toggles):
    """
    Return a view decorator for allowing access if any of the given toggles are
    enabled. Example usage:

    @toggles.any_toggle_enabled(REPORT_BUILDER, USER_CONFIGURABLE_REPORTS)
    def delete_custom_report():
        pass

    """

    def decorator(view_func):
        @wraps(view_func)
        def wrapped_view(request, *args, **kwargs):
            for t in toggles:
                if t.enabled_for_request(request):
                    return view_func(request, *args, **kwargs)
            raise Http404()

        return wrapped_view

    return decorator


@extension_point(result_format=ResultFormat.FLATTEN)
def custom_toggle_modules() -> List[str]:
    """Extension point to add toggles from custom code

    Parameters:
        None

    Returns:
        List of python module strings for custom toggle modules.
    """


def all_toggles():
    """
    Loads all toggles
    """
    return list(all_toggles_by_name().values())


def all_toggle_slugs():
    """
    Provides all toggles by their slug as a list
    """
    return [toggle.slug for toggle in all_toggles()]


@memoized
def all_toggles_by_name():
    # trick for listing the attributes of the current module.
    # http://stackoverflow.com/a/990450/8207
    core_toggles = all_toggles_by_name_in_scope(globals())
    for module_name in custom_toggle_modules():
        module = import_module(module_name)
        core_toggles.update(all_toggles_by_name_in_scope(module.__dict__))
    return core_toggles


def all_toggles_by_name_in_scope(scope_dict, toggle_class=StaticToggle):
    result = {}
    for toggle_name, toggle in scope_dict.items():
        if not toggle_name.startswith('__'):
            if toggle_class == FrozenPrivilegeToggle:
                # Include only FrozenPrivilegeToggle types
                include = type(toggle) == FrozenPrivilegeToggle
            else:
                # Exclude FrozenPrivilegeToggle but include other subclasses such as FeatureRelease
                include = isinstance(toggle, toggle_class) and type(toggle) != FrozenPrivilegeToggle
            if include:
                result[toggle_name] = toggle
    return result


def toggles_dict(username=None, domain=None):
    """
    Loads all toggles into a dictionary for use in JS

    (only enabled toggles are included)
    """
    by_name = all_toggles_by_name()
    enabled = set()
    if username:
        enabled |= toggles_enabled_for_user(username)
    if domain:
        enabled |= toggles_enabled_for_domain(domain)
    return {by_name[name].slug: True for name in enabled if name in by_name}


def toggle_values_by_name(username, domain):
    """
    Loads all toggles into a dictionary for use in JS
    """
    all_enabled = toggles_enabled_for_user(username) | toggles_enabled_for_domain(domain)

    return {
        toggle_name: toggle_name in all_enabled
        for toggle_name in all_toggles_by_name().keys()
    }


@quickcache(["domain"], timeout=24 * 60 * 60, skip_arg=lambda _: settings.UNIT_TESTING)
def toggles_enabled_for_domain(domain):
    """Return set of toggle names that are enabled for the given domain"""
    return {
        toggle_name
        for toggle_name, toggle in all_toggles_by_name().items()
        if toggle.enabled(domain, NAMESPACE_DOMAIN)
    }


@quickcache(["username"], timeout=24 * 60 * 60, skip_arg=lambda _: settings.UNIT_TESTING)
def toggles_enabled_for_user(username):
    """Return set of toggle names that are enabled for the given user"""
    return {
        toggle_name
        for toggle_name, toggle in all_toggles_by_name().items()
        if toggle.enabled(username, NAMESPACE_USER)
    }


@quickcache(["email"], timeout=24 * 60 * 60, skip_arg=lambda _: settings.UNIT_TESTING)
def toggles_enabled_for_email_domain(email):
    """Return set of toggle names that are enabled for the given email"""
    return {
        toggle_name
        for toggle_name, toggle in all_toggles_by_name().items()
        if toggle.enabled(email, NAMESPACE_EMAIL_DOMAIN)
    }


def toggles_enabled_for_request(request):
    """Return set of toggle names that are enabled for a particular request"""
    toggles = set()

    if hasattr(request, 'domain'):
        toggles = toggles | toggles_enabled_for_domain(request.domain)

    if hasattr(request, 'user'):
        toggles = toggles | toggles_enabled_for_user(request.user.username)
        toggles = toggles | toggles_enabled_for_email_domain(getattr(request.user, 'email', request.user.username))

    return toggles


def _ensure_valid_namespaces(namespaces):
    if not namespaces:
        raise Exception('namespaces must be defined!')


def _ensure_valid_randomness(randomness):
    if not 0 <= randomness <= 1:
        raise Exception('randomness must be between 0 and 1!')


APP_BUILDER_CUSTOM_PARENT_REF = StaticToggle(
    'custom-parent-ref',
    'ICDS: Custom case parent reference',
    TAG_CUSTOM,
    [NAMESPACE_DOMAIN],
)

LAZY_LOAD_MULTIMEDIA = StaticToggle(
    'optional-media',
    'ICDS: Lazy load multimedia files in Updates',
    TAG_CUSTOM,
    [NAMESPACE_DOMAIN],
)

APP_BUILDER_ADVANCED = StaticToggle(
    'advanced-app-builder',
    'Advanced Module in App-Builder',
    TAG_SOLUTIONS_LIMITED,
    [NAMESPACE_DOMAIN],
    description="Advanced Modules allow you to autoload and manage multiple case types, "
                "but may behave in unexpected ways.",
    help_link='https://confluence.dimagi.com/display/saas/Advanced+Modules',
)

APP_BUILDER_SHADOW_MODULES = StaticToggle(
    'shadow-app-builder',
    'Shadow Modules',
    TAG_SOLUTIONS_CONDITIONAL,
    [NAMESPACE_DOMAIN],
    help_link='https://confluence.dimagi.com/display/saas/Shadow+Modules+and+Forms',
)

V1_SHADOW_MODULES = StaticToggle(
    'v1-shadows',
    'Allow creation and management of deprecated Shadow Module behaviour',
    TAG_SOLUTIONS_CONDITIONAL,
    [NAMESPACE_DOMAIN],
    help_link='https://github.com/dimagi/commcare-hq/blob/master/docs/apps/advanced_app_features.rst#shadow-modules',  # noqa
)

CASE_LIST_CUSTOM_XML = StaticToggle(
    'case_list_custom_xml',
    'Allow custom XML to define case lists (ex. for case tiles)',
    TAG_SOLUTIONS_LIMITED,
    [NAMESPACE_DOMAIN],
    help_link='https://confluence.dimagi.com/pages/viewpage.action?'
              'spaceKey=saas&title=Allow+Configuration+of+Case+List+Tiles',
)

CASE_LIST_CUSTOM_VARIABLES = StaticToggle(
    'case_list_custom_variables',
    'Show text area for entering custom variables',
    TAG_SOLUTIONS_LIMITED,
    [NAMESPACE_DOMAIN],
    description='Defines custom variables that can be used in case list or detail calculations',
)

CASE_LIST_TILE = StaticToggle(
    'case_list_tile',
    'REC/USH: Case tile templates',
    TAG_CUSTOM,
    [NAMESPACE_DOMAIN],
    help_link='https://confluence.dimagi.com/pages/viewpage.action?'
              'spaceKey=saas&title=Allow+Configuration+of+Case+List+Tiles',
)

CASE_LIST_MAP = StaticToggle(
    'case_list_map',
    'USH: Allow use of a map in the case list in Web Apps',
    TAG_CUSTOM,
    [NAMESPACE_DOMAIN],
    help_link='https://confluence.dimagi.com/pages/viewpage.action?'
              'spaceKey=saas&title=Allow+Configuration+of+Case+List+Tiles',
)

SHOW_PERSIST_CASE_CONTEXT_SETTING = StaticToggle(
    'show_persist_case_context_setting',
    'Allow toggling the persistent case context tile',
    TAG_SOLUTIONS_CONDITIONAL,
    [NAMESPACE_DOMAIN],
)

CASE_LIST_LOOKUP = StaticToggle(
    'case_list_lookup',
    'Allow external android callouts to search the case list',
    TAG_SOLUTIONS_CONDITIONAL,
    [NAMESPACE_DOMAIN]
)

BIOMETRIC_INTEGRATION = StaticToggle(
    'biometric_integration',
    "Enables biometric integration (simprints) features.",
    TAG_PRODUCT,
    [NAMESPACE_DOMAIN]
)

ADD_USERS_FROM_LOCATION = StaticToggle(
    'add_users_from_location',
    "Allow users to add new mobile workers from the locations page",
    TAG_DEPRECATED,
    [NAMESPACE_DOMAIN]
)

CASE_DETAIL_PRINT = StaticToggle(
    'case_detail_print',
    'MLabour: Allowing printing of the case detail, based on an HTML template',
    TAG_CUSTOM,
    [NAMESPACE_DOMAIN],
)

COPY_FORM_TO_APP = StaticToggle(
    'copy_form_to_app',
    'Allow copying a form from one app to another',
    TAG_INTERNAL,
    [NAMESPACE_DOMAIN, NAMESPACE_USER],
)

DETAIL_LIST_TAB_NODESETS = StaticToggle(
    'detail-list-tab-nodesets',
    'Associate a nodeset with a case detail tab',
    TAG_SOLUTIONS_CONDITIONAL,
    help_link='https://confluence.dimagi.com/display/saas/Case+Detail+Nodesets',
    namespaces=[NAMESPACE_DOMAIN]
)

DHIS2_INTEGRATION = StaticToggle(
    'dhis2_integration',
    'DHIS2 Integration',
    TAG_SOLUTIONS_LIMITED,
    [NAMESPACE_DOMAIN]
)

GRAPH_CREATION = StaticToggle(
    'graph-creation',
    'Case list/detail graph creation',
    TAG_SOLUTIONS_CONDITIONAL,
    help_link='https://confluence.dimagi.com/display/GTDArchive/Graphing+in+HQ',
    namespaces=[NAMESPACE_DOMAIN]
)

IS_CONTRACTOR = StaticToggle(
    'is_contractor',
    'Is contractor',
    TAG_INTERNAL,
    description="Used to give non super-users access to select super-user features"
)

MM_CASE_PROPERTIES = StaticToggle(
    'mm_case_properties',
    'Multimedia Case Properties',
    TAG_DEPRECATED,
    help_link='https://confluence.dimagi.com/display/saas/Multimedia+Case+Properties+Feature+Flag',
    namespaces=[NAMESPACE_DOMAIN],
)

VISIT_SCHEDULER = StaticToggle(
    'app_builder_visit_scheduler',
    'ICDS: Visit Scheduler',
    TAG_CUSTOM,
    [NAMESPACE_DOMAIN, NAMESPACE_USER]
)

USER_CONFIGURABLE_REPORTS = StaticToggle(
    'user_reports',
    'User configurable reports UI',
    TAG_SOLUTIONS_LIMITED,
    [NAMESPACE_DOMAIN, NAMESPACE_USER],
    description=(
        "A feature which will allow your domain to create User Configurable Reports."
    ),
    help_link='https://confluence.dimagi.com/display/GTDArchive/User+Configurable+Reporting',
)

UCR_UPDATED_NAMING = StaticToggle(
    'ucr_updated_naming',
    'Show updated naming of UCRS',
    TAG_SAAS_CONDITIONAL,
    [NAMESPACE_DOMAIN],
    description=(
        "Displays updated UCR naming if the feature flag is enabled."
        "This is a temporary flag which would be removed when the updated naming is agreed upon by all divisons."
    )
)

LOCATIONS_IN_UCR = StaticToggle(
    'locations_in_ucr',
    'ICDS: Add Locations as one of the Source Types for User Configurable Reports',
    TAG_CUSTOM,
    [NAMESPACE_DOMAIN]
)

REPORT_BUILDER = StaticToggle(
    'report_builder',
    'Activate Report Builder for a project without setting up a subscription.',
    TAG_DEPRECATED,
    [NAMESPACE_DOMAIN],
)

UCR_SUM_WHEN_TEMPLATES = StaticToggle(
    'ucr_sum_when_templates',
    'Allow sum when template columns in dynamic UCRs',
    TAG_CUSTOM,
    [NAMESPACE_DOMAIN],
    description=(
        "Enables use of SumWhenTemplateColumn with custom expressions in dynamic UCRS."
    ),
    help_link='https://commcare-hq.readthedocs.io/ucr.html#sumwhencolumn-and-sumwhentemplatecolumn',
)

ASYNC_RESTORE = StaticToggle(
    'async_restore',
    'Generate restore response in an asynchronous task to prevent timeouts',
    TAG_INTERNAL,
    [NAMESPACE_DOMAIN],
)

REPORT_BUILDER_BETA_GROUP = StaticToggle(
    'report_builder_beta_group',
    'RB beta group',
    TAG_DEPRECATED,
    [NAMESPACE_DOMAIN],
)

SYNC_ALL_LOCATIONS = StaticToggle(
    'sync_all_locations',
    '(Deprecated) Sync the full location hierarchy when syncing location fixtures',
    TAG_DEPRECATED,
    [NAMESPACE_DOMAIN],
    description="Do not turn this feature flag. It is only used for providing compatability for old projects. "
                "We are actively trying to remove projects from this list. This functionality is now possible by using the "  # noqa: E501
                "Advanced Settings on the Organization Levels page and setting the Level to Expand From option.",
)

HIERARCHICAL_LOCATION_FIXTURE = StaticToggle(
    'hierarchical_location_fixture',
    'Display Settings To Get Hierarchical Location Fixture',
    TAG_INTERNAL,
    [NAMESPACE_DOMAIN],
    description=(
        "Do not turn this feature flag.  It is only used for providing "
        "compatability for old projects.  We are actively trying to remove "
        "projects from this list."
    ),
)

EXTENSION_CASES_SYNC_ENABLED = StaticToggle(
    'extension_sync',
    'Enable extension syncing',
    TAG_SOLUTIONS_CONDITIONAL,
    help_link='https://confluence.dimagi.com/display/saas/Extension+Cases',
    namespaces=[NAMESPACE_DOMAIN],
)

USH_DONT_CLOSE_PATIENT_EXTENSIONS = StaticToggle(
    'ush_dont_close_patient_extensions',
    'USH: Suppress closing extensions on closing hosts for host/extension pairs of patient/contact case-types',
    TAG_CUSTOM,
    namespaces=[NAMESPACE_DOMAIN],
    description="""
    Suppress the normal behaviour of 'closing host cases closes its extension cases'.
    Enabling this results in 'closing patient type cases will not close its contact type
    extension cases'. Designed for specific USH domain use-case
    """
)

DISABLE_WEB_APPS = StaticToggle(
    'disable_web_apps',
    'Disable access to Web Apps UI',
    TAG_INTERNAL,
    namespaces=[NAMESPACE_DOMAIN],
    help_link='https://confluence.dimagi.com/display/saas/Disable+access+to+Web+Apps+UI',
)

WEB_APPS_DOMAIN_BANNER = StaticToggle(
    'web_apps_domain_banner',
    'USH: Show current domain in web apps Log In As banner',
    TAG_CUSTOM,
    namespaces=[NAMESPACE_DOMAIN],
    help_link='https://confluence.dimagi.com/display/saas/USH%3A+Show+current+domain+in+web+apps+Login+As+banner',
)

WEB_APPS_UPLOAD_QUESTIONS = FeatureRelease(
    'web_apps_upload_questions',
    'USH: Support image, audio, and video questions in Web Apps',
    TAG_RELEASE,
    namespaces=[NAMESPACE_DOMAIN],
    owner='Jenny Schweers',
)

SYNC_SEARCH_CASE_CLAIM = StaticToggle(
    'search_claim',
    'Enable synchronous mobile searching and case claiming',
    TAG_SOLUTIONS_CONDITIONAL,
    help_link='https://confluence.dimagi.com/display/saas/Case+Search+and+Claim',
    namespaces=[NAMESPACE_DOMAIN]
)

USH_CASE_LIST_MULTI_SELECT = StaticToggle(
    'ush_case_list_multi_select',
    'USH: Allow selecting multiple cases from the case list',
    TAG_CUSTOM,
    namespaces=[NAMESPACE_DOMAIN],
    help_link='https://confluence.dimagi.com/display/saas/USH%3A+Allow+selecting+multiple+cases+from+the+case+list',  # noqa: E501
    description="""
    Allows user to select multiple cases and load them all into the form.
    """
)

USH_CASE_CLAIM_UPDATES = StaticToggle(
    'case_claim_autolaunch',
    "USH Specific toggle to support several different case search/claim workflows in web apps",
    TAG_CUSTOM,
    help_link='https://confluence.dimagi.com/display/USH/Case+Search+Configuration',
    namespaces=[NAMESPACE_DOMAIN],
    description="""
    USH Specific toggle to support several different case search/claim workflows in web apps:
    "search first", "see more", and "skip to default case search results", Geocoder
    and other options in Webapps Case Search.
    """,
    parent_toggles=[SYNC_SEARCH_CASE_CLAIM]
)

GEOCODER_MY_LOCATION_BUTTON = StaticToggle(
    "geocoder_my_location_button",
    "USH: Add button to geocoder to populate search with the user's current location",
    TAG_RELEASE,
    namespaces=[NAMESPACE_DOMAIN],
    description="""
    When enabled this will add a small button to the geocoder widget that, when pressed, and if
    the user grants permission, will perform a reverse geocoding query based on the user's reported location.
    The result will be used to populate the search field of the geocoder widget.

    This is intended as a temporary toggle and will likely get rolled into the "USH_CASE_CLAIM_UPDATES" toggle.
    """,
    parent_toggles=[USH_CASE_CLAIM_UPDATES],
)

GEOCODER_AUTOLOAD_USER_LOCATION = StaticToggle(
    "geocoder_autoload_user_location",
    "USH: Auto-load the geocoder widget with the user's current location",
    TAG_CUSTOM,
    namespaces=[NAMESPACE_DOMAIN],
    description="""
    When enabled, and if the user grants permissions, the geocoder widget will automatically do a reverse
    geocoding query using the user's reported location The result will be used to populate the search field
    of the geocoder widget.
    """,
    parent_toggles=[USH_CASE_CLAIM_UPDATES],
)

GEOCODER_USER_PROXIMITY = StaticToggle(
    "geocoder_user_proximity",
    "USH: Set the geocoder widget's proximity based on the user's location.",
    TAG_CUSTOM,
    namespaces=[NAMESPACE_DOMAIN],
    description="""
    This has the effect of getting search results that are closer to the user's location. This will override
    the domains default proximity setting ("Default project location").
    """,
    parent_toggles=[USH_CASE_CLAIM_UPDATES],
)

USH_SEARCH_FILTER = StaticToggle(
    'case_search_filter',
    "USH Specific toggle to use Search Filter in case search options.",
    TAG_CUSTOM,
    namespaces=[NAMESPACE_DOMAIN],
    parent_toggles=[SYNC_SEARCH_CASE_CLAIM]
)

USH_INLINE_SEARCH = StaticToggle(
    'inline_case_search',
    "USH Specific toggle to making case search user input available to other parts of the app.",
    TAG_CUSTOM,
    help_link='https://docs.google.com/document/d/1Mmx1FrYZrcEmWidqSkNjC_gWSJ6xzRFKoP3Rn_xSaj4/edit#',
    namespaces=[NAMESPACE_DOMAIN],
    description="""
    Temporary toggle to manage the release of the 'inline search' / 'case search input' feature.
    """,
    parent_toggles=[USH_CASE_CLAIM_UPDATES]
)

USH_EMPTY_CASE_LIST_TEXT = StaticToggle(
    'empty_case_list_text',
    "USH: Allow customizing the text displayed when case list contains no cases in web apps",
    TAG_CUSTOM,
    namespaces=[NAMESPACE_DOMAIN]
)

SPLIT_SCREEN_CASE_SEARCH = StaticToggle(
    'split_screen_case_search',
    "Split screen case search: In case search, show the search filters in a sidebar on the left and the results"
    " on the right.",
    TAG_CUSTOM,
    help_link='https://confluence.dimagi.com/display/USH/Split+Screen+Case+Search',
    namespaces=[NAMESPACE_DOMAIN],
    parent_toggles=[SYNC_SEARCH_CASE_CLAIM]
)

USH_USERCASES_FOR_WEB_USERS = StaticToggle(
    'usercases_for_web_users',
    "USH: Enable the creation of usercases for web users.",
    TAG_CUSTOM,
    help_link='https://confluence.dimagi.com/display/saas/USH%3A+Enable+Web+User+Usercase+Creation',
    namespaces=[NAMESPACE_DOMAIN],
)

WEBAPPS_STICKY_SEARCH = StaticToggle(
    "webapps_sticky_search",
    "USH: Sticky search: In web apps, save user's most recent inputs on case search & claim screen.",
    TAG_CUSTOM,
    namespaces=[NAMESPACE_DOMAIN],
    help_link='https://confluence.dimagi.com/display/saas/COVID%3A+Web+Apps+Sticky+Search',
)

HIDE_SYNC_BUTTON = StaticToggle(
    "hide_sync_button",
    "USH: Hide Sync Button in Web Apps",
    TAG_CUSTOM,
    namespaces=[NAMESPACE_DOMAIN],
)


def _ensure_search_index_is_enabled(domain, enabled):
    from corehq.apps.case_search.tasks import reindex_case_search_for_domain
    from corehq.apps.es import CaseSearchES
    from corehq.pillows.case_search import domain_needs_search_index
    from corehq.apps.case_search.models import DomainsNotInCaseSearchIndex

    if enabled and DomainsNotInCaseSearchIndex.objects.filter(domain=domain).exists():
        DomainsNotInCaseSearchIndex.objects.filter(domain=domain).delete()
        domain_needs_search_index.clear(domain)

    has_case_search_cases = CaseSearchES().domain(domain).count() > 0
    if enabled and not has_case_search_cases:
        reindex_case_search_for_domain.delay(domain)


EXPLORE_CASE_DATA = StaticToggle(
    'explore_case_data',
    'Show the Explore Case Data report (in dev)',
    TAG_PRODUCT,
    namespaces=[NAMESPACE_DOMAIN, NAMESPACE_USER],
    description='Show the Explore Case Data report (in dev). Please make sure the project '
    'is fully migrated to support the CaseSearch index either by enabling '
    'the Case List Explorer toggle or doing a manual migration.\n\n'
    'Please use the EXPLORE_CASE_DATA_PREVIEW Feature Preview moving forward. '
    'This will be deprecated once the Feature Preview is in full swing.',
)

ECD_MIGRATED_DOMAINS = StaticToggle(
    'ecd_migrated_domains',
    'Explore Case Data for domains that have undergone migration',
    TAG_INTERNAL,
    namespaces=[NAMESPACE_DOMAIN],
    description='Domains that have undergone migration for Explore Case Data and have a '
    'CaseSearch elasticsearch index created.\n\n'
    'NOTE: enabling this Feature Flag will NOT enable the CaseSearch index.'
)

WEB_USER_ACTIVITY_REPORT = StaticToggle(
    'web_user_activity_report',
    'USH: Enable Web User Activity Report',
    TAG_CUSTOM,
    namespaces=[NAMESPACE_DOMAIN, NAMESPACE_USER],
    help_link='https://confluence.dimagi.com/display/saas/USH%3A+Enable+Web+User+Activity+Report',
)

ECD_PREVIEW_ENTERPRISE_DOMAINS = StaticToggle(
    'ecd_enterprise_domains',
    'Explore Case Data feature preview for Enterprise domains',
    TAG_INTERNAL,
    namespaces=[NAMESPACE_DOMAIN],
    description='Enterprise Domains that are eligible to view the Explore Case Data '
    'Feature Preview. By default, this feature will only be available for '
    'domains that are Advanced or Pro and have undergone the ECD migration.'
)

CASE_API_V0_6 = StaticToggle(
    'case_api_v0_6',
    'Enable the v0.6 Case API',
    TAG_SOLUTIONS_LIMITED,
    namespaces=[NAMESPACE_DOMAIN],
    save_fn=_ensure_search_index_is_enabled,
)

ACTION_TIMES_API = StaticToggle(
    'action_times_api',
    'Enable the Action Times API',
    TAG_CUSTOM,
    help_link='https://confluence.dimagi.com/display/GTD/Action+Times+API',
    namespaces=[NAMESPACE_USER],
)

HIPAA_COMPLIANCE_CHECKBOX = StaticToggle(
    'hipaa_compliance_checkbox',
    'Show HIPAA compliance checkbox',
    TAG_INTERNAL,
    [NAMESPACE_USER],
)

CAN_EDIT_EULA = StaticToggle(
    'can_edit_eula',
    "Allow user to set the custom EULA and data sharing project options.",
    TAG_INTERNAL,
    description="Whether this user can set the custom eula and data sharing internal project options. "
    "This should be a small number of DIMAGI ONLY users"
)

# This toggle offers the "multiple_apps_unlimited" mobile flag to non-Dimagi users
MOBILE_PRIVILEGES_FLAG = StaticToggle(
    'mobile_privileges_flag',
    'Offer "Enable Privileges on Mobile" flag.',
    TAG_INTERNAL,
    [NAMESPACE_USER]
)

PRODUCTS_PER_LOCATION = StaticToggle(
    'products_per_location',
    "Products Per Location: Specify products stocked at individual locations.",
    TAG_CUSTOM,
    [NAMESPACE_DOMAIN],
    description="This doesn't actually do anything yet."
)

ALLOW_CASE_ATTACHMENTS_VIEW = StaticToggle(
    'allow_case_attachments_view',
    "Explicitly allow user to access case attachments, even if they can't view the case list report.",
    TAG_CUSTOM,
    [NAMESPACE_DOMAIN, NAMESPACE_USER]
)

TRANSFER_DOMAIN = StaticToggle(
    'transfer_domain',
    'Transfer domains to different users',
    TAG_INTERNAL,
    [NAMESPACE_DOMAIN]
)

SECURE_SESSION_TIMEOUT = StaticToggle(
    'secure_session_timeout',
    "USH: Allow domain to override default length of inactivity timeout",
    TAG_CUSTOM,
    [NAMESPACE_DOMAIN],
    help_link="https://confluence.dimagi.com/display/saas/Allow+domain+to+override+default+length+of+inactivity+timeout",  # noqa: E501
)

# not referenced in code directly but passed through to vellum
# see toggles_dict

VELLUM_SAVE_TO_CASE = StaticToggle(
    'save_to_case',
    "Adds save to case as a question to the form builder",
    TAG_SAAS_CONDITIONAL,
    [NAMESPACE_DOMAIN],
    description='This flag allows case management inside repeat groups',
    help_link='https://confluence.dimagi.com/display/saas/Save+to+Case+Feature+Flag',
)

VELLUM_PRINTING = StaticToggle(
    'printing',
    "Enables the Print Android App Callout",
    TAG_SOLUTIONS_LIMITED,
    [NAMESPACE_DOMAIN],
    description='Allows printing from CommCare on the device',
    help_link='https://confluence.dimagi.com/display/saas/Printing+from+a+form+in+CommCare+Android',
)

VELLUM_DATA_IN_SETVALUE = StaticToggle(
    'allow_data_reference_in_setvalue',
    "Allow data references in a setvalue",
    TAG_SOLUTIONS_LIMITED,
    [NAMESPACE_DOMAIN],
    description="This allows referencing other questions in the form in a setvalue. "
                "This may still cause issues if the other questions have not been calculated yet",
)

VELLUM_ALLOW_BULK_FORM_ACTIONS = StaticToggle(
    'allow_bulk_form_actions',
    "Allow bulk form actions in the Form Builder",
    TAG_PRODUCT,
    [NAMESPACE_DOMAIN],
    description="This shows Bulk Form Actions (mark all questions required, "
                "set default values to matching case properties) in "
                "the Form Builder's main dropdown menu.",
)

CACHE_AND_INDEX = StaticToggle(
    'cache_and_index',
    'REC: Enable the "Cache and Index" format option when choosing sort properties '
    'in the app builder',
    TAG_CUSTOM,
    [NAMESPACE_DOMAIN],
)

CUSTOM_PROPERTIES = StaticToggle(
    'custom_properties',
    'Allow users to add arbitrary custom properties to their application',
    TAG_SOLUTIONS_LIMITED,
    help_link='https://confluence.dimagi.com/display/GS/CommCare+Android+Developer+Options+--+Internal#'
              'CommCareAndroidDeveloperOptions--Internal-SettingtheValueofaDeveloperOptionfromHQ',
    namespaces=[NAMESPACE_DOMAIN]
)

MOBILE_UCR = StaticToggle(
    'mobile_ucr',
    ('Mobile UCR: Configure viewing user configurable reports on the mobile '
     'through the app builder'),
    TAG_SOLUTIONS_LIMITED,
    namespaces=[NAMESPACE_DOMAIN],
    parent_toggles=[USER_CONFIGURABLE_REPORTS]
)

API_THROTTLE_WHITELIST = StaticToggle(
    'api_throttle_whitelist',
    ('API throttle whitelist'),
    TAG_INTERNAL,
    namespaces=[NAMESPACE_USER],
)

API_BLACKLIST = StaticToggle(
    'API_BLACKLIST',
    ("Blacklist API access to a user or domain that spams us"),
    TAG_INTERNAL,
    namespaces=[NAMESPACE_DOMAIN, NAMESPACE_USER],
    description="For temporary, emergency use only. If a partner doesn't properly "
                "throttle their API requests, it can hammer our infrastructure, causing "
                "outages. This will cut off the tide, but we should communicate with them "
                "immediately.",
)

FORM_SUBMISSION_BLACKLIST = StaticToggle(
    'FORM_SUBMISSION_BLACKLIST',
    ("Blacklist form submissions from a domain that spams us"),
    TAG_INTERNAL,
    namespaces=[NAMESPACE_DOMAIN],
    description="This is a temporary solution to an unusually high volume of "
                "form submissions from a domain.  We have some projects that automatically "
                "send forms. If that ever causes problems, we can use this to cut them off.",
)


def _commtrackify(domain_name, toggle_is_enabled):
    from corehq.apps.domain.models import Domain
    domain_obj = Domain.get_by_name(domain_name, strict=True)
    if domain_obj and domain_obj.commtrack_enabled != toggle_is_enabled:
        if toggle_is_enabled:
            domain_obj.convert_to_commtrack()
        else:
            domain_obj.commtrack_enabled = False
            domain_obj.save()


COMMTRACK = StaticToggle(
    'commtrack',
    "CommCare Supply",
    TAG_SOLUTIONS_LIMITED,
    description=(
        '<a href="https://help.commcarehq.org/display/commtrack/CommCare+Supply+Home">CommCare Supply</a> '
        "is a logistics and supply chain management module. It is designed "
        "to improve the management, transport, and resupply of a variety of "
        "goods and materials, from medication to food to bednets. <br/>"
    ),
    help_link='https://help.commcarehq.org/display/commtrack/CommCare+Supply+Home',
    namespaces=[NAMESPACE_DOMAIN],
    save_fn=_commtrackify,
)

NON_COMMTRACK_LEDGERS = StaticToggle(
    'non_commtrack_ledgers',
    "Enable ledgers for projects not using Supply.",
    TAG_CUSTOM,
    description=(
        'Turns on the ledger fixture and ledger transaction question types in '
        'the form builder. ONLY WORKS ON SQL DOMAINS!'
    ),
    namespaces=[NAMESPACE_DOMAIN],
)

CUSTOM_INSTANCES = StaticToggle(
    'custom_instances',
    'Inject custom instance declarations',
    TAG_CUSTOM,
    description=(
        'Enables the insertion of custom instances into a case list configuration. '
        'Currently used by SimPrints-integrated projects.'
    ),
    namespaces=[NAMESPACE_DOMAIN],
)

CUSTOM_ASSERTIONS = StaticToggle(
    'custom_assertions',
    'Inject custom assertions into the suite',
    TAG_SOLUTIONS_CONDITIONAL,
    description=(
        'Enables the insertion of custom assertions into the suite file. '
    ),
    namespaces=[NAMESPACE_DOMAIN],
    help_link="https://confluence.dimagi.com/display/saas/User+defined+assert+blocks",
)

OPENMRS_INTEGRATION = StaticToggle(
    'openmrs_integration',
    'Enable OpenMRS integration',
    TAG_SOLUTIONS_LIMITED,
    [NAMESPACE_DOMAIN],
)

SUPPORT = StaticToggle(
    'support',
    'General toggle for support features',
    TAG_INTERNAL,
    help_link='https://confluence.dimagi.com/display/saas/Support+Flag',
)

LEGACY_CHILD_MODULES = StaticToggle(
    'legacy_child_modules',
    'Legacy, non-nested sub-menus',
    TAG_DEPRECATED,
    [NAMESPACE_DOMAIN],
    description=(
        "Sub-menus are now displayed nested under their parent menu. Some "
        "apps built before this change will require that their modules be "
        "reordered to fit this paradigm. This feature flag exists to support "
        "those applications until they're transitioned."
    )
)

NON_PARENT_MENU_SELECTION = StaticToggle(
    'non_parent_menu_selection',
    'Allow selecting of module of any case-type in select-parent workflow',
    TAG_CUSTOM,
    namespaces=[NAMESPACE_DOMAIN],
    description="Allow selecting of module of any case-type in select-parent workflow",
    help_link="https://confluence.dimagi.com/display/USH/Selecting+any+case+in+%27select+parent+first%27+workflow"
)

FIXTURE_CASE_SELECTION = StaticToggle(
    'fixture_case',
    'ICDS: Allow a configurable case list that is filtered based on a fixture type and '
    'fixture selection (Due List)',
    TAG_CUSTOM,
    [NAMESPACE_DOMAIN],
)

SMS_LOG_CHANGES = StaticToggle(
    'sms_log_changes',
    'Message Log Report v2',
    TAG_SOLUTIONS_OPEN,
    [NAMESPACE_USER, NAMESPACE_DOMAIN],
    description=("This flag makes failed messages appear in the Message Log "
                 "Report, and adds Status and Event columns"),
)

ENABLE_INCLUDE_SMS_GATEWAY_CHARGING = StaticToggle(
    'enable_include_sms_gateway_charging',
    'Enable include SMS gateway charging',
    TAG_CUSTOM,
    [NAMESPACE_DOMAIN]
)

MESSAGE_LOG_METADATA = StaticToggle(
    'message_log_metadata',
    'Include message id in Message Log export.',
    TAG_CUSTOM,
    [NAMESPACE_USER],
)

RUN_AUTO_CASE_UPDATES_ON_SAVE = StaticToggle(
    'run_auto_case_updates_on_save',
    'Run Auto Case Update rules on each case save.',
    TAG_INTERNAL,
    [NAMESPACE_DOMAIN],
)

CASE_DEDUPE = StaticToggle(
    'case_dedupe',
    'Case deduplication feature',
    TAG_SOLUTIONS_LIMITED,
    [NAMESPACE_DOMAIN],
    help_link='https://confluence.dimagi.com/display/saas/Surfacing+Case+Duplicates+in+CommCare',
)

LEGACY_SYNC_SUPPORT = StaticToggle(
    'legacy_sync_support',
    "Support mobile sync bugs in older projects (2.9 and below).",
    TAG_DEPRECATED,
    [NAMESPACE_DOMAIN]
)

CALL_CENTER_LOCATION_OWNERS = StaticToggle(
    'call_center_location_owners',
    'ICDS: Enable the use of locations as owners of call center cases',
    TAG_CUSTOM,
    [NAMESPACE_DOMAIN]
)

CUSTOM_APP_BASE_URL = StaticToggle(
    'custom_app_base_url',
    'Allow specifying a custom base URL for an application.',
    TAG_SOLUTIONS_LIMITED,
    [NAMESPACE_DOMAIN],
    description="Main use case is to allow migrating projects to a new cluster."
)

PHONE_NUMBERS_REPORT = StaticToggle(
    'phone_numbers_report',
    "Report related to the phone numbers owned by a project's contacts",
    TAG_SOLUTIONS_CONDITIONAL,
    [NAMESPACE_DOMAIN]
)

INBOUND_SMS_LENIENCY = StaticToggle(
    'inbound_sms_leniency',
    "Inbound SMS leniency on domain-owned gateways.",
    TAG_INTERNAL,
    [NAMESPACE_DOMAIN],
    description="WARNING: This wil be rolled out slowly; do not enable on your own.",
)

WHATSAPP_MESSAGING = StaticToggle(
    'whatsapp_messaging',
    "Default SMS to send messages via Whatsapp, where available",
    TAG_CUSTOM,
    [NAMESPACE_DOMAIN]
)

UNLIMITED_REPORT_BUILDER_REPORTS = StaticToggle(
    'unlimited_report_builder_reports',
    'Allow unlimited reports created in report builder',
    TAG_INTERNAL,
    [NAMESPACE_DOMAIN]
)

SHOW_IDS_IN_REPORT_BUILDER = StaticToggle(
    'show_ids_in_report_builder',
    'Allow adding Case IDs to report builder reports.',
    TAG_SOLUTIONS_OPEN,
    [NAMESPACE_DOMAIN],
)


ALLOW_USER_DEFINED_EXPORT_COLUMNS = StaticToggle(
    'allow_user_defined_export_columns',
    'Add user defined columns to exports',
    TAG_DEPRECATED,
    [NAMESPACE_DOMAIN],
)

DISABLE_COLUMN_LIMIT_IN_UCR = StaticToggle(
    'disable_column_limit_in_ucr',
    'Enikshay: Disable column limit in UCR',
    TAG_CUSTOM,
    [NAMESPACE_DOMAIN]
)

OVERRIDE_EXPANDED_COLUMN_LIMIT_IN_REPORT_BUILDER = StaticToggle(
    'override_expanded_column_limit_in_report_builder',
    'USH: Override the limit for expanded columns in report builder from 10 to 50',
    TAG_CUSTOM,
    [NAMESPACE_DOMAIN],
)

CLOUDCARE_LATEST_BUILD = StaticToggle(
    'use_latest_build_cloudcare',
    'Uses latest build for Web Apps instead of latest published',
    TAG_SOLUTIONS_OPEN,
    [NAMESPACE_DOMAIN, NAMESPACE_USER]
)

CAUTIOUS_MULTIMEDIA = StaticToggle(
    'cautious_multimedia',
    'More cautious handling of multimedia: do not delete multimedia files, add logging, etc.',
    TAG_INTERNAL,
    [NAMESPACE_DOMAIN],
)

LOCALE_ID_INTEGRITY = StaticToggle(
    'locale_id_integrity',
    'Verify all locale ids in suite are present in app strings before allowing CCZ download',
    TAG_CUSTOM,
    [NAMESPACE_DOMAIN],
    notification_emails=['jschweers']
)

BULK_UPDATE_MULTIMEDIA_PATHS = StaticToggle(
    'bulk_update_multimedia_paths',
    'Bulk multimedia path management',
    TAG_CUSTOM,
    [NAMESPACE_DOMAIN],
    help_link="https://confluence.dimagi.com/display/IndiaDivision/Multimedia+Path+Manager"
)

USER_TESTING_SIMPLIFY = StaticToggle(
    'user_testing_simplify',
    'Simplify the UI for user testing experiments',
    TAG_INTERNAL,
    [NAMESPACE_DOMAIN]
)

# when enabled this should prevent any changes to a domains data
DATA_MIGRATION = StaticToggle(
    'data_migration',
    'Disable submissions, restores, and web user access during a data migration',
    TAG_INTERNAL,
    [NAMESPACE_DOMAIN]
)

EMWF_WORKER_ACTIVITY_REPORT = StaticToggle(
    'emwf_worker_activity_report',
    'Make the Worker Activity Report use the Groups or Users or Locations filter',
    TAG_SOLUTIONS_OPEN,
    namespaces=[NAMESPACE_DOMAIN],
    description=(
        "This flag allows you filter the users to display in the same way as the "
        "other reports - by individual user, group, or location.  Note that this "
        "will also force the report to always display by user."
    ),
)

DATA_DICTIONARY = StaticToggle(
    'data_dictionary',
    'Project level data dictionary of cases',
    TAG_SOLUTIONS_OPEN,
    [NAMESPACE_DOMAIN],
    description='Available in the Data section, shows the names of all properties of each case type.',
    help_link='https://confluence.dimagi.com/display/GS/Data+Dictionary+for+Case+Properties',
)

DD_CASE_DATA = StaticToggle(
    'dd_case_data',
    'Data Dictionary Case Data Page',
    TAG_INTERNAL,
    [NAMESPACE_USER],
    description='Experimental: render the case data page in accordance with the data dictionary',
)

SORT_CALCULATION_IN_CASE_LIST = StaticToggle(
    'sort_calculation_in_case_list',
    'Configure a custom xpath calculation for Sort Property in Case Lists',
    TAG_SOLUTIONS_CONDITIONAL,
    [NAMESPACE_DOMAIN]
)

PAGINATED_EXPORTS = StaticToggle(
    'paginated_exports',
    'Allows for pagination of exports for very large exports',
    TAG_SOLUTIONS_LIMITED,
    [NAMESPACE_DOMAIN]
)

CLEAR_MOBILE_WORKER_DATA = StaticToggle(
    'clear_mobile_worker_data',
    "Allows a web user to clear mobile workers' data",
    TAG_CUSTOM,
    [NAMESPACE_DOMAIN],
)

SKIP_REMOVE_INDICES = StaticToggle(
    'skip_remove_indices',
    'Make _remove_indices_from_deleted_cases_task into a no-op.',
    TAG_INTERNAL,
    [NAMESPACE_DOMAIN]
)

MOBILE_RECOVERY_MEASURES = StaticToggle(
    'mobile_recovery_measures',
    'Mobile recovery measures',
    TAG_INTERNAL,
    [NAMESPACE_DOMAIN],
    description=("Used for widely deployed projects where recovery from "
                 "large-scale failures would otherwise be next to impossible."),
)

PREVENT_MOBILE_UCR_SYNC = StaticToggle(
    'prevent_mobile_ucr_sync',
    'ICDS: Used for ICDS emergencies when UCR sync is killing the DB',
    TAG_CUSTOM,
    [NAMESPACE_DOMAIN],
    description='Prevents mobile UCRs from being generated or included in the sync payload',
)

ENABLE_ALL_ADD_ONS = StaticToggle(
    'enable_all_add_ons',
    'Enable all app manager add-ons',
    TAG_SOLUTIONS_OPEN,
    [NAMESPACE_DOMAIN]
)

BULK_UPLOAD_DATE_OPENED = StaticToggle(
    'bulk_upload_date_opened',
    "Allow updating of the date_opened field with the bulk uploader",
    TAG_INTERNAL,
    [NAMESPACE_DOMAIN],
)

TWO_FACTOR_SUPERUSER_ROLLOUT = StaticToggle(
    'two_factor_superuser_rollout',
    'Users in this list will be forced to have Two-Factor Auth enabled',
    TAG_INTERNAL,
    [NAMESPACE_USER]
)

CUSTOM_ICON_BADGES = StaticToggle(
    'custom_icon_badges',
    'Custom Icon Badges for modules and forms',
    TAG_SOLUTIONS_LIMITED,
    namespaces=[NAMESPACE_DOMAIN],
)

MULTI_MASTER_LINKED_DOMAINS = StaticToggle(
    'multi_master_linked_domains',
    "Allow linked apps to pull from multiple master apps in the upstream domain",
    TAG_CUSTOM,
    [NAMESPACE_DOMAIN],
)

SESSION_ENDPOINTS = StaticToggle(
    'session_endpoints',
    'Enable session endpoints',
    TAG_SOLUTIONS_LIMITED,
    [NAMESPACE_DOMAIN],
    description='Support external Android apps calling in to an endpoint in a '
                'CommCare app. (Used by the Reminders App)',
)

SUMOLOGIC_LOGS = DynamicallyPredictablyRandomToggle(
    'sumologic_logs',
    'Send logs to sumologic',
    TAG_INTERNAL,
    namespaces=[NAMESPACE_OTHER],
)

TARGET_COMMCARE_FLAVOR = StaticToggle(
    'target_commcare_flavor',
    'Target CommCare Flavor.',
    TAG_CUSTOM,
    namespaces=[NAMESPACE_DOMAIN],
)

TRAINING_MODULE = StaticToggle(
    'training-module',
    'Training Modules',
    TAG_CUSTOM,
    [NAMESPACE_DOMAIN],
)

APP_TRANSLATIONS_WITH_TRANSIFEX = StaticToggle(
    'app_trans_with_transifex',
    'Translate Application Content With Transifex',
    TAG_CUSTOM,
    namespaces=[NAMESPACE_USER]
)

VALIDATE_APP_TRANSLATIONS = StaticToggle(
    'validate_app_translations',
    'Validate app translations before uploading them',
    TAG_CUSTOM,
    namespaces=[NAMESPACE_USER]
)

AGGREGATE_UCRS = StaticToggle(
    'aggregate_ucrs',
    'Enable experimental aggregate UCR support',
    TAG_INTERNAL,  # this might change in the future
    namespaces=[NAMESPACE_DOMAIN],
    notification_emails=['czue'],
)

SHOW_RAW_DATA_SOURCES_IN_REPORT_BUILDER = StaticToggle(
    'show_raw_data_sources_in_report_builder',
    'Allow building report builder reports directly from raw UCR Data Sources',
    TAG_SOLUTIONS_CONDITIONAL,
    namespaces=[NAMESPACE_DOMAIN],
)

ALLOW_BLANK_CASE_TAGS = StaticToggle(
    'allow_blank_case_tags',
    'eCHIS/ICDS: Allow blank case tags',
    TAG_CUSTOM,
    namespaces=[NAMESPACE_DOMAIN],
)

FILTER_ON_GROUPS_AND_LOCATIONS = StaticToggle(
    'filter_on_groups_and_locations',
    '[ONSE] Change filter from groups OR locations to groups AND locations in all reports and exports in the '
    'ONSE domain with group and location filters',
    TAG_CUSTOM,
    namespaces=[NAMESPACE_DOMAIN],
    description='For reports filtered by groups and locations, change the OR logic to an AND, so that '
                '(for example): "Groups or Users: [Salima District] AND [User group Healthworkers]" '
                'returns 40 healthworkers who are also in salima. Changes this logic to all reports that '
                'have group and location filters, such as the Submissions by Form report.',
)

DONT_INDEX_SAME_CASETYPE = StaticToggle(
    'dont_index_same_casetype',
    "Don't create a parent index if the child case has the same case type as the parent case",
    TAG_DEPRECATED,
    namespaces=[NAMESPACE_DOMAIN],
    description=inspect.cleandoc("""This toggle preserves old behaviour
        of not creating a parent index on the child case if their case
        types are the same.""")
)

SORT_OUT_OF_ORDER_FORM_SUBMISSIONS_SQL = DynamicallyPredictablyRandomToggle(
    'sort_out_of_order_form_submissions_sql',
    'Sort out of order form submissions in the SQL update strategy',
    TAG_INTERNAL,
    namespaces=[NAMESPACE_DOMAIN],
)


RELEASE_BUILDS_PER_PROFILE = StaticToggle(
    'release_builds_per_profile',
    'Do not release builds for all app profiles by default. Then manage via Source files view',
    TAG_CUSTOM,
    namespaces=[NAMESPACE_DOMAIN],
)

MANAGE_RELEASES_PER_LOCATION = StaticToggle(
    'manage_releases_per_location',
    'Manage releases per location',
    TAG_SOLUTIONS_LIMITED,
    namespaces=[NAMESPACE_DOMAIN],
    help_link='https://confluence.dimagi.com/display/saas/Manage+Releases+per+Location',
)

HIDE_HQ_ON_MOBILE_EXPERIENCE = StaticToggle(
    'hide_hq_on_mobile_experience',
    'Do not show modal on mobile that mobile hq experience is bad',
    TAG_SOLUTIONS_OPEN,
    namespaces=[NAMESPACE_DOMAIN]
)

DASHBOARD_REACH_REPORT = StaticToggle(
    'dashboard_reach_reports',
    'REACH: Enable access to the AAA Convergence Dashboard reports for REACH',
    TAG_CUSTOM,
    [NAMESPACE_DOMAIN]
)

PARTIAL_UI_TRANSLATIONS = StaticToggle(
    'partial_ui_translations',
    'Enable uploading a subset of translations in the UI Translations Excel upload',
    TAG_CUSTOM,
    [NAMESPACE_DOMAIN]
)

SKIP_ORM_FIXTURE_UPLOAD = StaticToggle(
    'skip_orm_fixture_upload',
    'Exposes an option in fixture api upload to skip saving through couchdbkit',
    TAG_CUSTOM,
    [NAMESPACE_DOMAIN]
)

ENABLE_UCR_MIRRORS = StaticToggle(
    'enable_ucr_mirrors',
    'Enable the mirrored engines for UCRs in this domain',
    TAG_CUSTOM,
    [NAMESPACE_DOMAIN]
)

LOCATION_COLUMNS_APP_STATUS_REPORT = StaticToggle(
    'location_columns_app_status_report',
    'Enables location columns to app status report',
    TAG_CUSTOM,
    [NAMESPACE_DOMAIN]
)

SKIP_CREATING_DEFAULT_BUILD_FILES_ON_BUILD = StaticToggle(
    'skip_creating_default_build_files_on_build',
    'Skips creating the build files for default profile each time a build is made'
    'which helps speed up the build and revert process',
    TAG_CUSTOM,
    [NAMESPACE_DOMAIN]
)

DISABLE_CASE_UPDATE_RULE_SCHEDULED_TASK = StaticToggle(
    'disable_case_update_rule_task',
    'Disable the `run_case_update_rules` periodic task '
    'while investigating database performance issues.',
    TAG_CUSTOM,
    [NAMESPACE_DOMAIN]
)

DO_NOT_RATE_LIMIT_SUBMISSIONS = StaticToggle(
    'do_not_rate_limit_submissions',
    'Do not rate limit submissions for this project, on a temporary basis.',
    TAG_INTERNAL,
    [NAMESPACE_DOMAIN],
    description="""
    When an individual project is having problems with rate limiting,
    use this toggle to lift the restriction for them on a temporary basis,
    just to unblock them while we sort out the conversation with the client.
    """
)

TEST_FORM_SUBMISSION_RATE_LIMIT_RESPONSE = StaticToggle(
    'test_form_submission_rate_limit_response',
    "Respond to all form submissions with a 429 response",
    TAG_INTERNAL,
    namespaces=[NAMESPACE_DOMAIN],
    description="""
    For use on test domains only.
    Without this, there's no sane way to test the UI for being rate limited on
    Mobile and Web Apps. Never use this on a real domain.
    """
)

RATE_LIMIT_RESTORES = DynamicallyPredictablyRandomToggle(
    'rate_limit_restores',
    'Rate limit restores with a 429 TOO MANY REQUESTS response',
    TAG_INTERNAL,
    [NAMESPACE_DOMAIN],
    description="""
    While we are gaining an understanding of the effects of rate limiting,
    we want to force rate limiting on certain domains, while also being to
    toggle on and off global rate limiting quickly in response to issues.

    To turn on global rate limiting, set Randomness Level to 1.
    To turn it off, set to 0.
    """
)

BLOCK_RESTORES = StaticToggle(
    'block_restores',
    'Block Restores Immediately with a 429 TOO MANY REQUESTS response',
    TAG_INTERNAL,
    [NAMESPACE_DOMAIN],
    description="""
    Use this flag for EMERGENCY PURPOSES ONLY if a project's restore is causing
    system-wide issues that aren't caught by rate limiting or other mechanisms.
    """
)

SKIP_FIXTURES_ON_RESTORE = StaticToggle(
    'skip_fixtures_on_restore',
    'Skip Fixture Syncs on Restores',
    TAG_INTERNAL,
    [NAMESPACE_DOMAIN],
    description="""
    Use this flag to skip fixtures on restores for certain project spaces.
    """
)

SKIP_UPDATING_USER_REPORTING_METADATA = StaticToggle(
    'skip_updating_user_reporting_metadata',
    'ICDS: Skip updates to user reporting metadata to avoid expected load on couch',
    TAG_CUSTOM,
    [NAMESPACE_DOMAIN],
)

DOMAIN_PERMISSIONS_MIRROR = StaticToggle(
    'domain_permissions_mirror',
    "USH: Enterprise Permissions: mirror a project space's permissions in other project spaces",
    TAG_CUSTOM,
    [NAMESPACE_DOMAIN],
    help_link='https://confluence.dimagi.com/display/saas/Enterprise+Permissions',
)

SHOW_BUILD_PROFILE_IN_APPLICATION_STATUS = StaticToggle(
    'show_build_profile_in_app_status',
    'Show build profile installed on phone tracked via heartbeat request in App Status Report',
    TAG_CUSTOM,
    [NAMESPACE_DOMAIN]
)

LIVEQUERY_READ_FROM_STANDBYS = DynamicallyPredictablyRandomToggle(
    'livequery_read_from_standbys',
    'Allow livequery restore to read data from plproxy standbys if they are available',
    TAG_INTERNAL,
    [NAMESPACE_USER],
    description="""
    To allow a gradual rollout and testing of using the standby
    databases to generate restore payloads.
    """
)

ACCOUNTING_TESTING_TOOLS = StaticToggle(
    'accounting_testing_tools',
    'Enable Accounting Testing Tools',
    TAG_INTERNAL,
    [NAMESPACE_USER]
)

ADD_ROW_INDEX_TO_MOBILE_UCRS = StaticToggle(
    'add_row_index_to_mobile_ucrs',
    'Add row index to mobile UCRs as the first column to retain original order of data',
    TAG_CUSTOM,
    [NAMESPACE_DOMAIN]
)

TWO_STAGE_USER_PROVISIONING = StaticToggle(
    'two_stage_user_provisioning',
    'Enable two-stage user provisioning (users confirm and set their own passwords via email).',
    TAG_SOLUTIONS_LIMITED,
    [NAMESPACE_DOMAIN],
    help_link='https://confluence.dimagi.com/display/saas/Two-Stage+Mobile+Worker+Account+Creation',
)

REFER_CASE_REPEATER = StaticToggle(
    'refer_case_repeater',
    'USH: Allow refer case repeaters to be setup',
    TAG_CUSTOM,
    namespaces=[NAMESPACE_DOMAIN],
    help_link="https://confluence.dimagi.com/display/saas/COVID%3A+Allow+refer+case+repeaters+to+be+setup",
)

WIDGET_DIALER = StaticToggle(
    'widget_dialer',
    'USH: Enable usage of AWS Connect Dialer',
    TAG_CUSTOM,
    namespaces=[NAMESPACE_DOMAIN],
    help_link="https://confluence.dimagi.com/display/saas/COVID%3A+Enable+usage+of+AWS+Connect+Dialer",
)

HMAC_CALLOUT = StaticToggle(
    'hmac_callout',
    'USH: Enable signed messaging url callouts in cloudcare',
    TAG_CUSTOM,
    namespaces=[NAMESPACE_DOMAIN],
    help_link="https://confluence.dimagi.com/display/saas/COVID%3A+Enable+signed+messaging+url+callouts+in+cloudcare",  # noqa: E501
)

GAEN_OTP_SERVER = StaticToggle(
    'gaen_otp_server',
    'USH: Enable retrieving OTPs from a GAEN Server',
    TAG_CUSTOM,
    namespaces=[NAMESPACE_DOMAIN],
    help_link="https://confluence.dimagi.com/display/saas/COVID%3A+Enable+retrieving+OTPs+from+a+GAEN+Server",
)

PARALLEL_USER_IMPORTS = StaticToggle(
    'parallel_user_imports',
    'USH: Process user imports in parallel on a dedicated queue',
    TAG_CUSTOM,
    namespaces=[NAMESPACE_DOMAIN],
    help_link="https://confluence.dimagi.com/display/saas/Parallel+User+Imports"
)

RESTRICT_LOGIN_AS = StaticToggle(
    'restrict_login_as',
    'USH: Limit allowed users for Log In As',
    TAG_CUSTOM,
    namespaces=[NAMESPACE_DOMAIN],
    description="""
    Adds a permission that can be set on user roles to allow log in as, but only
    as a limited set of users. Users with this enabled can "log in as" other
    users that set custom user property "login_as_user" to the first user's
    username.

    For example, if web user a@a.com has this permission set on their role,
    they can only log in as mobile users who have the custom property
    "login_as_user" set to "a@a.com".
    """,
    help_link="https://confluence.dimagi.com/display/saas/Limited+Login+As",
)

ONE_PHONE_NUMBER_MULTIPLE_CONTACTS = StaticToggle(
    'one_phone_number_multiple_contacts',
    'Allow multiple contacts to share a single phone number',
    TAG_CUSTOM,
    namespaces=[NAMESPACE_DOMAIN],
    description="""
    Allows multiple SMS contacts in a project space to share the same phone number.
    Sessions for different contacts are initiated in series rather than in parallel so that
    only one contact per phone number is in an active session at any given time.
    Incoming SMS are then routed to the live session.
    If a form goes unfilled over SMS, it will prevent any further forms (for that contact or another)
    from being initiated on that phone number until the original session expires.

    Only use this feature if every form behind an SMS survey begins by identifying the contact.
    Otherwise the recipient has no way to know who they're supposed to be enter information about.
    """,
    help_link="https://confluence.dimagi.com/display/saas/One+Phone+Number+-+Multiple+Contacts",
    parent_toggles=[INBOUND_SMS_LENIENCY]
)

CHANGE_FORM_LANGUAGE = StaticToggle(
    'change_form_language',
    'USH: Allow user to change form language in web apps',
    TAG_CUSTOM,
    namespaces=[NAMESPACE_DOMAIN],
    description="""
    Allows the user to change the language of the form content while in the form itself in Web Apps
    """,
    help_link="https://confluence.dimagi.com/display/saas/Change+Form+Language"
)

BLOCKED_EMAIL_DOMAIN_RECIPIENTS = StaticToggle(
    'blocked_email_domain_recipients',
    'Block any outgoing email addresses that have an email domain which '
    'match a domain in this list.',
    TAG_INTERNAL,
    namespaces=[NAMESPACE_EMAIL_DOMAIN],
)

BLOCKED_DOMAIN_EMAIL_SENDERS = StaticToggle(
    'blocked_domain_email_senders',
    'Domains in this list are blocked from sending emails through our '
    'messaging feature',
    TAG_INTERNAL,
    namespaces=[NAMESPACE_DOMAIN],
)

ENTERPRISE_USER_MANAGEMENT = StaticToggle(
    'enterprise_user_management',
    'USH: UI for managing all web users in an enterprise',
    TAG_CUSTOM,
    namespaces=[NAMESPACE_USER],
    help_link="https://confluence.dimagi.com/display/saas/USH%3A+UI+for+managing+all+web+users+in+an+enterprise",
)

CLEAN_OLD_FORMPLAYER_SYNCS = DynamicallyPredictablyRandomToggle(
    'clean_old_formplayer_syncs',
    'Delete old formplayer syncs during submission processing',
    TAG_INTERNAL,
    namespaces=[NAMESPACE_OTHER],
    default_randomness=0.001
)

PRIME_FORMPLAYER_DBS = StaticToggle(
    'prime_formplayer_dbs',
    'USH: Control which domains will be included in the prime formplayer task runs',
    TAG_CUSTOM,
    namespaces=[NAMESPACE_DOMAIN],
    help_link="https://confluence.dimagi.com/display/saas/Prime+Formplayer+DBS"
)

FHIR_INTEGRATION = StaticToggle(
    'fhir_integration',
    'FHIR: Enable setting up FHIR integration',
    TAG_SOLUTIONS_LIMITED,
    namespaces=[NAMESPACE_DOMAIN],
    help_link="https://confluence.dimagi.com/display/GS/FHIR+API+Documentation",
)

AUTO_DEACTIVATE_MOBILE_WORKERS = StaticToggle(
    'auto_deactivate_mobile_workers',
    'Development flag for auto-deactivation of mobile workers. To be replaced '
    'by a privilege.',
    TAG_PRODUCT,
    namespaces=[NAMESPACE_DOMAIN],
)

SSO_OIDC_DEVELOPMENT = StaticToggle(
    'sso_oidc_development',
    'Development feature flag for SSO OIDC support',
    TAG_PRODUCT,
    namespaces=[NAMESPACE_DOMAIN, NAMESPACE_USER],
)

ADD_LIMITED_FIXTURES_TO_CASE_RESTORE = StaticToggle(
    'fixtures_in_case_restore',
    'Allow limited fixtures to be available in case restore for SMS workflows.',
    TAG_CUSTOM,
    namespaces=[NAMESPACE_DOMAIN],
    description="""
    WARNING: To be used only for small templates since the performance implication has not been evaluated.
    Do not enable on your own.
    """
)

EMBEDDED_TABLEAU = StaticToggle(
    'embedded_tableau',
    'USH: Enable retrieving and embedding tableau visualizations from a Tableau Server',
    TAG_CUSTOM,
    namespaces=[NAMESPACE_DOMAIN],
    help_link="https://confluence.dimagi.com/display/USH/Embedded+Tableau+Visualizations",
)

DETAILED_TAGGING = StaticToggle(
    'detailed_tagging',
    'Send additional metrics to datadog and sentry. Currently only used in Formplayer.',
    TAG_INTERNAL,
    namespaces=[NAMESPACE_DOMAIN],
)


USER_HISTORY_REPORT = StaticToggle(
    'user_history_report',
    'View user history report under user management',
    TAG_INTERNAL,
    namespaces=[NAMESPACE_USER],
    help_link="https://confluence.dimagi.com/display/saas/User+History+Report",
)


COWIN_INTEGRATION = StaticToggle(
    'cowin_integration',
    'Integrate with COWIN APIs',
    TAG_CUSTOM,
    namespaces=[NAMESPACE_DOMAIN],
)

EXPRESSION_REPEATER = StaticToggle(
    'expression_repeater',
    'Integrate with generic APIs using UCR expressions',
    TAG_SOLUTIONS_LIMITED,
    namespaces=[NAMESPACE_DOMAIN],
    help_link="https://confluence.dimagi.com/display/saas/Configurable+Repeaters",
)

UCR_EXPRESSION_REGISTRY = StaticToggle(
    'expression_registry',
    'Store named UCR expressions and filters in the database to be referenced elsewhere',
    TAG_SOLUTIONS_LIMITED,
    namespaces=[NAMESPACE_DOMAIN],
    help_link="https://confluence.dimagi.com/display/saas/UCR+Expression+Registry",
)

GENERIC_INBOUND_API = StaticToggle(
    'configurable_api',
    'Generic inbound APIs',
    TAG_SOLUTIONS_LIMITED,
    namespaces=[NAMESPACE_DOMAIN],
    description="Create inbound APIs that use UCR expressions to process data into case updates",
    help_link="https://docs.google.com/document/d/1y9CZwpzGYtitxbh-Y7nS5-WoMUg-LbRlZHd-eD5i78U/edit",
    parent_toggles=[UCR_EXPRESSION_REGISTRY]
)

CASE_UPDATES_UCR_FILTERS = StaticToggle(
    'case_updates_ucr_filters',
    'Allow the use of UCR filters in Auto Case Update Rules',
    TAG_SOLUTIONS_LIMITED,
    namespaces=[NAMESPACE_DOMAIN],
)

TURN_IO_BACKEND = StaticToggle(
    'turn_io_backend',
    'Enable Turn.io SMS backend',
    TAG_SOLUTIONS_LIMITED,
    namespaces=[NAMESPACE_DOMAIN],
)

FOLLOWUP_FORMS_AS_CASE_LIST_FORM = StaticToggle(
    'followup_forms_as_case_list_form',
    'Option to configure follow up forms on parent case for Case List Form menu setting of '
    'child modules that use Parent Child Selection',
    TAG_CUSTOM,
    namespaces=[NAMESPACE_DOMAIN],
    help_link="https://confluence.dimagi.com/pages/viewpage.action?spaceKey=USH&title=Add+Form+to+Bottom+of++Case+List",  # noqa: E501
)


DATA_REGISTRY = StaticToggle(
    'data_registry',
    'USH: Enable Data Registries for sharing data between project spaces',
    TAG_CUSTOM,
    namespaces=[NAMESPACE_DOMAIN],
    help_link="https://confluence.dimagi.com/display/USH/Data+Registry",
)

DATA_REGISTRY_UCR = StaticToggle(
    'data_registry_ucr',
    'USH: Enable the creation of Custom Web Reports backed by Data Registries',
    TAG_CUSTOM,
    namespaces=[NAMESPACE_DOMAIN],
    help_link="https://confluence.dimagi.com/display/USH/Data+Registry#DataRegistry-CrossDomainReports",
    parent_toggles=[DATA_REGISTRY]
)

DATA_REGISTRY_CASE_UPDATE_REPEATER = StaticToggle(
    'data_registry_case_update_repeater',
    'USH: Allow data registry repeater to be setup to update cases in other domains',
    TAG_CUSTOM,
    namespaces=[NAMESPACE_DOMAIN],
    help_link="https://confluence.dimagi.com/display/USH/Data+Registry+Case+Update+Repeater",
    parent_toggles=[DATA_REGISTRY]
)

CASE_IMPORT_DATA_DICTIONARY_VALIDATION = StaticToggle(
    'case_import_data_dictionary_validaton',
    'USH: Validate data per data dictionary definitions during case import',
    TAG_CUSTOM,
    namespaces=[NAMESPACE_DOMAIN],
    help_link="https://confluence.dimagi.com/display/saas/Validate+data+per+data+dictionary+definitions+during+case+import",  # noqa: E501
)

DO_NOT_REPUBLISH_DOCS = StaticToggle(
    'do_not_republish_docs',
    'Prevents automatic attempts to repair stale ES docs in this domain',
    TAG_INTERNAL,
    namespaces=[NAMESPACE_DOMAIN],
)

HOURLY_SCHEDULED_REPORT = StaticToggle(
    'hourly-scheduled-report',
    'Add ability to send a scheduled report hourly',
    TAG_CUSTOM,
    [NAMESPACE_DOMAIN],
)

SUPPORT_EXPANDED_COLUMN_IN_REPORTS = StaticToggle(
    'support_expanded_column_in_reports',
    'Support count per choice column to show up in multibar graph in reports',
    TAG_CUSTOM,
    namespaces=[NAMESPACE_DOMAIN]
)

SAVE_ONLY_EDITED_FORM_FIELDS = FeatureRelease(
    'save-only-edited-form-fields',
    'Save a form field only if the answer has been edited',
    TAG_RELEASE,
    namespaces=[NAMESPACE_DOMAIN],
    owner='Addison Dunn',
    description="""
    Enable a checkbox for the ability to save a form question's answer in Case Management in App
    Manager only if the question's inputted answer is different from the current value in the case.
    """
)

GOOGLE_SHEETS_INTEGRATION = StaticToggle(
    'google-sheet-integration',
    'Unlock the Google Sheets view in Exports',
    TAG_SAAS_CONDITIONAL,
    namespaces=[NAMESPACE_USER],
    description="""
    Toggle only when testing the new Google Sheet Integration. The Google Sheet Integration can be found
    on the Exports page.
    """
)

APP_DEPENDENCIES = StaticToggle(
    'app-dependencies',
    'Set Android app dependencies that must be installed before using a '
    'CommCare app',
    TAG_SOLUTIONS_LIMITED,
    namespaces=[NAMESPACE_DOMAIN],
    description="""
    Prevents mobile workers from using a CommCare app until the Android apps
    that it needs have been installed on the device.
    """,
)

SUPERSET_ANALYTICS = StaticToggle(
    'superset-analytics',
    'Activates Analytics features to create Superset based reports and dashboards using UCR data',
    TAG_SOLUTIONS_LIMITED,
    namespaces=[NAMESPACE_DOMAIN],
)

TWO_STAGE_USER_PROVISIONING_BY_SMS = StaticToggle(
    'two_stage_user_provisioning_by_sms',
    'Enable two-stage user provisioning (users confirm and set their own passwords via sms).',
    TAG_CUSTOM,
    namespaces=[NAMESPACE_DOMAIN],
)

SMS_USE_LATEST_DEV_APP = FeatureRelease(
    'sms_use_latest_dev_app',
    'Use latest development version of the app for SMS processing',
    TAG_INTERNAL,
    namespaces=[NAMESPACE_DOMAIN],
    owner='Simon Kelly',
    description='This will revert the SMS processing to previous functionality of using the '
                'development version of the app instead of the latest release. It should only'
                'be used temporarily if a domain needs unreleased app changes to be used for SMS.',
)

VIEW_FORM_ATTACHMENT = StaticToggle(
    'view_form_attachments',
    'Allow users on the domain to view form attachments without having to have the report Submit History permission.',  # noqa: E501
    TAG_CUSTOM,
    namespaces=[NAMESPACE_DOMAIN],
)


DISABLE_FORM_ATTACHMENT_DOWNLOAD_IN_BROWSER = StaticToggle(
    'disable_form_attachment_download_in_browser',
    'Restrict users from downloading audio/video form attachments in browser',
    TAG_CUSTOM,
    namespaces=[NAMESPACE_DOMAIN]
)


FORMPLAYER_INCLUDE_STATE_HASH = FeatureRelease(
    'formplayer_include_state_hash',
    'Make Formplayer include the state hash in sync and restore requests',
    TAG_INTERNAL,
    namespaces=[NAMESPACE_DOMAIN],
    owner='Simon Kelly'
)

EMBED_TABLEAU_REPORT_BY_USER = StaticToggle(
    'embed_tableau_report_by_user',
    'Use a Tableau username "HQ/{username}" to embed reports instead of "HQ/{role name}"',
    TAG_INTERNAL,
    namespaces=[NAMESPACE_DOMAIN],
    description='By default, a Tableau username "HQ/{role name}" is sent to Tableau to get the embedded report. '
                'Turn on this flag to instead send "HQ/{the user\'s HQ username}", i.e. "HQ/jdoe@dimagi.com", '
                'to Tableau to get the embedded report.',
    parent_toggles=[EMBEDDED_TABLEAU]
)

APPLICATION_RELEASE_LOGS = StaticToggle(
    'application_release_logs',
    'Show Application release logs',
    TAG_PRODUCT,
    namespaces=[NAMESPACE_DOMAIN],
    description='This feature provides the release logs for application.'
)

TABLEAU_USER_SYNCING = StaticToggle(
    'tableau_user_syncing',
    'Automatically sync HQ users with users on Tableau',
    TAG_INTERNAL,
    namespaces=[NAMESPACE_DOMAIN],
    description="""
    Each time a user is added/deleted/updated on HQ, an equivalent Tableau user with the username "HQ/{username}"
    will be added/deleted/updated on the linked Tableau server.
    """,
    parent_toggles=[EMBED_TABLEAU_REPORT_BY_USER],
    help_link='https://confluence.dimagi.com/display/USH/Tableau+User+Syncing',
)


def _handle_attendance_tracking_role(domain, is_enabled):
    from corehq.apps.accounting.utils import domain_has_privilege
    from corehq.apps.users.role_utils import (
        archive_attendance_coordinator_role_for_domain,
        enable_attendance_coordinator_role_for_domain,
    )

    if not domain_has_privilege(domain, privileges.ATTENDANCE_TRACKING):
        return

    if is_enabled:
        enable_attendance_coordinator_role_for_domain(domain)
    else:
        archive_attendance_coordinator_role_for_domain(domain)


ATTENDANCE_TRACKING = StaticToggle(
    'attendance_tracking',
    'Allows access to the attendance tracking page',
    TAG_SOLUTIONS_LIMITED,
    namespaces=[NAMESPACE_DOMAIN],
    description='Additional views will be added to simplify the process of '
                'using CommCare HQ for attendance tracking.',
    save_fn=_handle_attendance_tracking_role,
)

GEOSPATIAL = StaticToggle(
    'geospatial',
    'Allows access to GIS functionality',
    TAG_SOLUTIONS_LIMITED,
    namespaces=[NAMESPACE_DOMAIN],
    description='Additional views will be added allowing for visually viewing '
                'and assigning cases on a map.'

)

COMMCARE_CONNECT = StaticToggle(
    'commcare_connect',
    'Enable CommCare Connect features',
    tag=TAG_INTERNAL,
    namespaces=[NAMESPACE_DOMAIN],
    description='More details to come',

)

FCM_NOTIFICATION = StaticToggle(
    'fcm_notification',
    'Allows access to FCM Push Notifications',
    TAG_CUSTOM,
    namespaces=[NAMESPACE_DOMAIN],
    description='Push Notification option will be available in content for '
                'Conditional Alerts in Messaging.'
)

<<<<<<< HEAD
=======
SHOW_OWNER_LOCATION_PROPERTY_IN_REPORT_BUILDER_TOGGLE = StaticToggle(
    'show_owner_location_property_in_report_builder',
    label='Show an additional "Owner (Location)" property in report builder reports.',
    tag=TAG_SOLUTIONS_OPEN,
    namespaces=[NAMESPACE_DOMAIN],
    help_link='https://confluence.dimagi.com/display/saas/Enable+creation+of+report+builder+reports+that+are+location+safe',  # noqa: E501
    description='This can be used to create report builder reports that are location-safe.'
)


>>>>>>> e00f691e
class FrozenPrivilegeToggle(StaticToggle):
    """
    A special toggle to represent a legacy toggle that should't be
    edited via the UI or the code and its new associated privilege.

    This can be used when releasing a domain-only Toggle to general
    availability as a new paid privilege to support domains that
    may not have the privilege but had the toggle enabled historically.

    To do this, simply change the toggle type to FrozenPrivilegeToggle
    and pass the privilege as the first argument to it.

    For e.g.
    If a toggle were defined as below
        MY_DOMAIN_TOGGLE = StaticToggle(
            'toggle_name',
            'Title',
            TAG_PRODUCT,
            namespaces=[NAMESPACE_DOMAIN],
            description='Description'
        )
    It can be converted to a FrozenPrivilegeToggle by defining.
        MY_DOMAIN_TOGGLE = FrozenPrivilegeToggle(
            privilege_name
            'toggle_name',
            'Title',
            TAG_PRODUCT,
            namespaces=[NAMESPACE_DOMAIN],
            description='Description'
        )
    """

    def __init__(self, privilege_slug, *args, **kwargs):
        self.privilege_slug = privilege_slug
        super(FrozenPrivilegeToggle, self).__init__(*args, **kwargs)


def frozen_toggles_by_privilege():
    return {
        t.privilege_slug: t
        for t in all_toggles_by_name_in_scope(globals(), FrozenPrivilegeToggle).values()
    }


def domain_has_privilege_from_toggle(privilege_slug, domain):
    toggle = frozen_toggles_by_privilege().get(privilege_slug)
    return toggle and toggle.enabled(domain)


FORM_LINK_WORKFLOW = FrozenPrivilegeToggle(
    privileges.FORM_LINK_WORKFLOW,
    'form_link_workflow',
    'Form linking workflow available on forms',
    TAG_SOLUTIONS_CONDITIONAL,
    [NAMESPACE_DOMAIN],
    help_link='https://confluence.dimagi.com/display/saas/Form+Link+Workflow+Feature+Flag',
)

PHONE_HEARTBEAT = FrozenPrivilegeToggle(
    privileges.PHONE_APK_HEARTBEAT,
    'phone_apk_heartbeat',
    "Ability to configure a mobile feature to prompt users to update to latest CommCare app and apk",
    TAG_SOLUTIONS_CONDITIONAL,
    [NAMESPACE_DOMAIN]
)


MOBILE_USER_DEMO_MODE = FrozenPrivilegeToggle(
    privileges.PRACTICE_MOBILE_WORKERS,
    'mobile_user_demo_mode',
    'Ability to make a mobile worker into Demo only mobile worker',
    TAG_SOLUTIONS_OPEN,
    help_link='https://confluence.dimagi.com/display/GS/Demo+Mobile+Workers+and+Practice+Mode',
    namespaces=[NAMESPACE_DOMAIN]
)


VIEW_APP_CHANGES = FrozenPrivilegeToggle(
    privileges.VIEW_APP_DIFF,
    'app-changes-with-improved-diff',
    'Improved app changes view',
    TAG_SOLUTIONS_OPEN,
    [NAMESPACE_DOMAIN, NAMESPACE_USER],
    help_link="https://confluence.dimagi.com/display/saas/Viewing+App+Changes+between+versions",
)


CASE_LIST_EXPLORER = FrozenPrivilegeToggle(
    privileges.CASE_LIST_EXPLORER,
    'case_list_explorer',
    label='Show the case list explorer report',
    tag=TAG_SOLUTIONS_OPEN,
    namespaces=[NAMESPACE_DOMAIN],
    save_fn=_ensure_search_index_is_enabled,
    help_link='https://confluence.dimagi.com/display/commcarepublic/Case+List+Explorer',
)


DATA_FILE_DOWNLOAD = FrozenPrivilegeToggle(
    privileges.DATA_FILE_DOWNLOAD,
    'data_file_download',
    label='Offer hosting and sharing data files for downloading from a secure '
          'dropzone',
    tag=TAG_SOLUTIONS_OPEN,
    namespaces=[NAMESPACE_DOMAIN],
    help_link='https://confluence.dimagi.com/display/saas/Offer+hosting+and+'
              'sharing+data+files+for+downloading+from+a+secure+dropzone',
)

REGEX_FIELD_VALIDATION = FrozenPrivilegeToggle(
    privileges.REGEX_FIELD_VALIDATION,
    'regex_field_validation',
    label='Regular Expression Validation for Custom Data Fields',
    tag=TAG_SOLUTIONS_OPEN,
    namespaces=[NAMESPACE_DOMAIN],
    description="This flag adds the option to specify a regular expression "
                "(regex) to validate custom user data, custom location data, "
                "and/or custom product data fields.",
    help_link='https://confluence.dimagi.com/display/saas/Regular+Expression+Validation+for+Custom+Data+Fields',
)

LOCATION_SAFE_CASE_IMPORTS = FrozenPrivilegeToggle(
    privileges.LOCATION_SAFE_CASE_IMPORTS,
    'location_safe_case_imports',
    label='Location-restricted users can import cases at their location or below',
    tag=TAG_SOLUTIONS_OPEN,
    namespaces=[NAMESPACE_DOMAIN],
    description='Allow location-restricted users to import cases owned at their location or below',
)

FORM_CASE_IDS_CASE_IMPORTER = FrozenPrivilegeToggle(
    privileges.FORM_CASE_IDS_CASE_IMPORTER,
    'form_case_ids_case_importer',
    label='Download buttons for Form- and Case IDs on Case Importer',
    tag=TAG_SOLUTIONS_OPEN,
    namespaces=[NAMESPACE_DOMAIN],
    description='Display the "Form IDs" and "Case IDs" download buttons on Case Importer',
)

EXPORT_MULTISORT = FrozenPrivilegeToggle(
    privileges.EXPORT_MULTISORT,
    'export_multisort',
    label='Sort multiple rows in exports simultaneously',
    tag=TAG_SOLUTIONS_OPEN,
    namespaces=[NAMESPACE_DOMAIN],
    description='Sort multiple rows in exports simultaneously',
)

EXPORT_OWNERSHIP = FrozenPrivilegeToggle(
    privileges.EXPORT_OWNERSHIP,
    'export_ownership',
    label='Allow exports to have ownership',
    tag=TAG_SOLUTIONS_OPEN,
    namespaces=[NAMESPACE_DOMAIN],
    description='Allow exports to have ownership',
)

FORCE_ANNUAL_TOS = StaticToggle(
    'annual_terms_of_service',
    "USH Specific toggle that forces users to agree to terms of service annually.",
    TAG_CUSTOM,
    namespaces=[NAMESPACE_DOMAIN],
)

FILTERED_BULK_USER_DOWNLOAD = FrozenPrivilegeToggle(
    privileges.FILTERED_BULK_USER_DOWNLOAD,
    'filtered_bulk_user_download',
    label='Bulk user management features',
    tag=TAG_SOLUTIONS_OPEN,
    namespaces=[NAMESPACE_DOMAIN],
    description="""
        For mobile users, enables bulk deletion page and bulk lookup page.
        For web users, enables filtered download page.
    """,
    help_link='https://confluence.dimagi.com/display/commcarepublic/Bulk+User+Management'
)

APPLICATION_ERROR_REPORT = FrozenPrivilegeToggle(
    privileges.APPLICATION_ERROR_REPORT,
    'application_error_report',
    label='Show Application Error Report',
    tag=TAG_SOLUTIONS_OPEN,
    namespaces=[NAMESPACE_DOMAIN],
    description="Show Application Error Report.",
    # TODO: Move to public wiki
    help_link='https://confluence.dimagi.com/display/saas/Show+Application+Error+Report+Feature+Flag'
)<|MERGE_RESOLUTION|>--- conflicted
+++ resolved
@@ -2413,8 +2413,6 @@
                 'Conditional Alerts in Messaging.'
 )
 
-<<<<<<< HEAD
-=======
 SHOW_OWNER_LOCATION_PROPERTY_IN_REPORT_BUILDER_TOGGLE = StaticToggle(
     'show_owner_location_property_in_report_builder',
     label='Show an additional "Owner (Location)" property in report builder reports.',
@@ -2425,7 +2423,6 @@
 )
 
 
->>>>>>> e00f691e
 class FrozenPrivilegeToggle(StaticToggle):
     """
     A special toggle to represent a legacy toggle that should't be
