import hashlib
import inspect
import math
from functools import wraps
from importlib import import_module
from typing import List

from django.conf import settings
from django.contrib import messages
from django.http import Http404
from django.urls import reverse
from django.utils.html import format_html
from django.utils.safestring import mark_safe

from attr import attrib, attrs
from couchdbkit import ResourceNotFound
from memoized import memoized

from corehq import privileges
from corehq.extensions import ResultFormat, extension_point
from corehq.util.quickcache import quickcache

from .models import Toggle
from .shortcuts import set_toggle, toggle_enabled


@attrs(frozen=True)
class Tag:
    name = attrib(type=str)
    css_class = attrib(type=str)
    description = attrib(type=str)

    @property
    def index(self):
        return ALL_TAGS.index(self)


TAG_CUSTOM = Tag(
    name='One-Off / Custom',
    css_class='warning',
    description="This feature flag was created for one specific project. "
                "Please don't enable it for any other projects. "
                "This is NOT SUPPORTED outside of that project and may break other features.",
)
TAG_DEPRECATED = Tag(
    name='Deprecated',
    css_class='danger',
    description="This feature flag is being removed. "
                "Do not add any new projects to this list.",
)
TAG_PRODUCT = Tag(
    name='Product',
    css_class='success',
    description="This is a core-product feature that you should feel free to "
                "use.  We've feature-flagged until release.",
)
TAG_PREVIEW = Tag(
    name='Preview',
    css_class='default',
    description='',
)
TAG_RELEASE = Tag(
    name='Release',
    css_class='release',
    description='This is a feature that is in the process of being released.',
)
TAG_SAAS_CONDITIONAL = Tag(
    name='SaaS - Conditional Use',
    css_class='primary',
    description="When enabled, “SaaS - Conditional Use” feature flags will be fully supported by the SaaS team. "
                "Please confirm with the SaaS Product team before enabling “SaaS - Conditional Use” flags for an external "  # noqa: E501
                "customer."
)
TAG_SOLUTIONS = Tag(
    name='Solutions',
    css_class='info',
    description="These features are only available for our services projects. This may affect support and "
                "pricing when the project is transitioned to a subscription."
)
TAG_SOLUTIONS_OPEN = Tag(
    name='Solutions - Open Use',
    css_class='info',
    description="These features are only available for our services projects. This may affect support and "
                "pricing when the project is transitioned to a subscription. Open Use Solutions Feature Flags can be "  # noqa: E501
                "enabled by GS."
)
TAG_SOLUTIONS_CONDITIONAL = Tag(
    name='Solutions - Conditional Use',
    css_class='info',
    description="These features are only available for our services projects. This may affect support and "
                "pricing when the project is transitioned to a subscription. Conditional Use Solutions Feature Flags can be "  # noqa: E501
                "complicated and should be enabled by GS only after ensuring your partners have the proper training materials."  # noqa: E501
)
TAG_SOLUTIONS_LIMITED = Tag(
    name='Solutions - Limited Use',
    css_class='info',
    description=mark_safe(  # nosec: no user input
        'These features are only available for our services projects. This '
        'may affect support and pricing when the project is transitioned to a '
        'subscription. Limited Use Solutions Feature Flags cannot be enabled '
        'by GS before submitting a <a href="https://docs.google.com/forms/d/e/'
        '1FAIpQLSfsX0K05nqflGdboeRgaa40HMfFb2DjGUbP4cKJL76ieS_TAA/viewform">'
        'SolTech Feature Flag Request</a>.'
    )
)
TAG_INTERNAL = Tag(
    name='Internal Engineering Tools',
    css_class='default',
    description="These are tools for our engineering team to use to manage the product",
)
# Order roughly corresponds to how much we want you to use it
ALL_TAG_GROUPS = [TAG_SOLUTIONS, TAG_PRODUCT, TAG_CUSTOM, TAG_INTERNAL, TAG_RELEASE, TAG_DEPRECATED]
ALL_TAGS = [
    TAG_SOLUTIONS_OPEN,
    TAG_SOLUTIONS_CONDITIONAL,
    TAG_SOLUTIONS_LIMITED,
    TAG_SAAS_CONDITIONAL,
] + ALL_TAG_GROUPS


class StaticToggle(object):

    def __init__(
        self,
        slug,
        label,
        tag,
        namespaces=None,
        help_link=None,
        description=None,
        save_fn=None,
        enabled_for_new_domains_after=None,
        enabled_for_new_users_after=None,
        relevant_environments=None,
        notification_emails=None,
        parent_toggles=None,
    ):
        self.slug = slug
        self.label = label
        self.tag = tag
        self.help_link = help_link
        self.description = description
        # Optionally provide a callable to be called whenever the toggle is
        # updated.  This is only applicable to domain toggles.  It must accept
        # two parameters, `domain_name` and `toggle_is_enabled`
        self.save_fn = save_fn
        # Toggles can be declared in localsettings statically
        #   to avoid cache lookups
        self.always_enabled = set(
            settings.STATIC_TOGGLE_STATES.get(self.slug, {}).get('always_enabled', []))
        self.always_disabled = set(
            settings.STATIC_TOGGLE_STATES.get(self.slug, {}).get('always_disabled', []))
        self.enabled_for_new_domains_after = enabled_for_new_domains_after
        self.enabled_for_new_users_after = enabled_for_new_users_after
        # pass in a set of environments where this toggle applies
        self.relevant_environments = relevant_environments

        parent_toggles = parent_toggles or []
        for dependency in parent_toggles:
            parent_toggles.extend(dependency.parent_toggles)

        self.parent_toggles = parent_toggles

        if namespaces:
            self.namespaces = [None if n == NAMESPACE_USER else n for n in namespaces]
        else:
            self.namespaces = [None]
        self.notification_emails = notification_emails

        for dependency in self.parent_toggles:
            if not set(self.namespaces) & set(dependency.namespaces):
                raise Exception(
                    "Namespaces of dependent toggles must overlap with dependency:"
                    f" {self.slug}, {dependency.slug}")

    def enabled(self, item, namespace=Ellipsis):
        if self.relevant_environments and not (
            settings.SERVER_ENVIRONMENT in self.relevant_environments
            or settings.DEBUG
        ):
            # Don't even bother looking it up in the cache
            return False
        if item in self.always_enabled:
            return True
        elif item in self.always_disabled:
            return False

        if namespace == NAMESPACE_USER:
            namespace = None  # because:
            #     __init__() ... self.namespaces = [None if n == NAMESPACE_USER else n for n in namespaces]
        if namespace is not Ellipsis and namespace not in self.namespaces:
            # short circuit if we're checking an item that isn't supported by this toggle
            return False

        domain_enabled_after = self.enabled_for_new_domains_after
        if (domain_enabled_after is not None and NAMESPACE_DOMAIN in self.namespaces
                and was_domain_created_after(item, domain_enabled_after)):
            return True

        user_enabled_after = self.enabled_for_new_users_after
        if (user_enabled_after is not None and was_user_created_after(item, user_enabled_after)):
            return True

        namespaces = self.namespaces if namespace is Ellipsis else [namespace]
        return any([toggle_enabled(self.slug, item, namespace=n) for n in namespaces])

    def enabled_for_request(self, request):
        return (
            None in self.namespaces
            and hasattr(request, 'user')
            and self.enabled(request.user.username, namespace=None)
        ) or (
            NAMESPACE_DOMAIN in self.namespaces
            and hasattr(request, 'domain')
            and self.enabled(request.domain, namespace=NAMESPACE_DOMAIN)
        ) or (
            NAMESPACE_EMAIL_DOMAIN in self.namespaces
            and hasattr(request, 'user')
            and self.enabled(
                request.user.email or request.user.username,
                namespace=NAMESPACE_EMAIL_DOMAIN
            )
        )

    def set(self, item, enabled, namespace=None):
        if namespace == NAMESPACE_USER:
            namespace = None  # because:
            #     __init__() ... self.namespaces = [None if n == NAMESPACE_USER else n for n in namespaces]

        if namespace not in self.namespaces:
            return False

        return set_toggle(self.slug, item, enabled, namespace)

    def required_decorator(self):
        """
        Returns a view function decorator that checks to see if the domain
        or user in the request has the appropriate toggle enabled.
        """

        def decorator(view_func):
            @wraps(view_func)
            def wrapped_view(request, *args, **kwargs):
                if self.enabled_for_request(request):
                    return view_func(request, *args, **kwargs)
                if request.user.is_superuser:
                    from corehq.apps.toggle_ui.views import ToggleEditView
                    toggle_url = reverse(ToggleEditView.urlname, args=[self.slug])
                    messages.warning(
                        request,
                        format_html(
                            'This <a href="{}">feature flag</a> should be enabled '
                            'to access this URL',
                            toggle_url
                        ),
                        fail_silently=True,  # workaround for tests: https://code.djangoproject.com/ticket/17971
                    )
                raise Http404()

            return wrapped_view

        return decorator

    def get_enabled_domains(self):
        try:
            toggle = Toggle.get(self.slug)
        except ResourceNotFound:
            return []

        enabled_users = toggle.enabled_users
        domains = {user.split('domain:')[1] for user in enabled_users if 'domain:' in user}
        domains |= self.always_enabled
        domains -= self.always_disabled
        return list(domains)

    def get_enabled_users(self):
        try:
            toggle = Toggle.get(self.slug)
        except ResourceNotFound:
            return []

        return [user for user in toggle.enabled_users if not user.startswith("domain:")]


def was_domain_created_after(domain, checkpoint):
    """
    Return true if domain was created after checkpoint

    :param domain: Domain name (string).
    :param checkpoint: datetime object.
    """
    from corehq.apps.domain.models import Domain
    domain_obj = Domain.get_by_name(domain)
    return (
        domain_obj is not None
        and domain_obj.date_created is not None
        and domain_obj.date_created > checkpoint
    )


def was_user_created_after(username, checkpoint):
    """
    Return true if user was created after checkpoint

    :param username: Web User username (string).
    :param checkpoint: datetime object.
    """
    from corehq.apps.users.models import WebUser
    user = WebUser.get_by_username(username)
    return (
        user is not None
        and user.created_on is not None
        and user.created_on > checkpoint
    )


class FrozenPrivilegeToggle(StaticToggle):
    """
    A special toggle to represent a legacy toggle that should't be
    edited via the UI or the code and its new associated privilege.

    This can be used when releasing a domain-only Toggle to general
    availability as a new paid privilege to support domains that
    may not have the privilege but had the toggle enabled historically.

    To do this, simply change the toggle type to FrozenPrivilegeToggle
    and pass the privilege as the first argument to it.

    For e.g.
    If a toggle were defined as below
        MY_DOMAIN_TOGGLE = StaticToggle(
            'toggle_name',
            'Title',
            TAG_PRODUCT,
            namespaces=[NAMESPACE_DOMAIN],
            description='Description'
        )
    It can be converted to a FrozenPrivilegeToggle by defining.
        MY_DOMAIN_TOGGLE = FrozenPrivilegeToggle(
            privilege_name
            'toggle_name',
            'Title',
            TAG_PRODUCT,
            namespaces=[NAMESPACE_DOMAIN],
            description='Description'
        )
    """

    def __init__(self, privilege_slug, *args, **kwargs):
        self.privilege_slug = privilege_slug
        super(FrozenPrivilegeToggle, self).__init__(*args, **kwargs)


class PredictablyRandomToggle(StaticToggle):
    """
    A toggle that is predictably random based off some axis. Useful for for doing
    a randomized rollout of a feature. E.g. "turn this on for 5% of domains", or
    "turn this on for 40% of users".

    It extends StaticToggle, so individual domains/users can also be explicitly added.
    """

    def __init__(
        self,
        slug,
        label,
        tag,
        namespaces,
        randomness,
        help_link=None,
        description=None,
        relevant_environments=None,
        notification_emails=None,
        parent_toggles=None
    ):
        super(PredictablyRandomToggle, self).__init__(slug, label, tag, list(namespaces),
                                                      help_link=help_link, description=description,
                                                      relevant_environments=relevant_environments,
                                                      notification_emails=notification_emails,
                                                      parent_toggles=parent_toggles)
        _ensure_valid_namespaces(namespaces)
        _ensure_valid_randomness(randomness)
        self.randomness = randomness

    @property
    def randomness_percent(self):
        return "{:.0f}".format(self.randomness * 100)

    def _get_identifier(self, item):
        return '{}:{}:{}'.format(self.namespaces, self.slug, item)

    def enabled(self, item, namespace=Ellipsis):
        if self.relevant_environments and not (
            settings.SERVER_ENVIRONMENT in self.relevant_environments
            or settings.DEBUG
        ):
            # Don't even bother looking it up in the cache
            return False

        if namespace == NAMESPACE_USER:
            namespace = None  # because:
            # StaticToggle.__init__(): self.namespaces = [None if n == NAMESPACE_USER else n for n in namespaces]

        all_namespaces = {None if n == NAMESPACE_USER else n for n in ALL_RANDOM_NAMESPACES}
        if namespace is Ellipsis and set(self.namespaces) != all_namespaces:
            raise ValueError(
                'PredictablyRandomToggle.enabled() cannot be determined for toggle "{slug}" because it is not '
                'available for all namespaces and the namespace of "{item}" is not given.'.format(
                    slug=self.slug,
                    item=item,
                )
            )

        if settings.DISABLE_RANDOM_TOGGLES:
            return False
        elif item in self.always_disabled:
            return False
        elif namespace is not Ellipsis and namespace not in self.namespaces:
            return False
        elif item and super().enabled(f'!{item}', namespace):
            # if there is an explicit entry for the item preceded by '!', always disable
            return False
        elif item and deterministic_random(self._get_identifier(item)) < self.randomness:
            return True
        else:
            return super().enabled(item, namespace)


def deterministic_random(input_string):
    """
    Returns a deterministically random number between 0 and 1 based on the
    value of the string. The same input should always produce the same output.
    """
    if isinstance(input_string, str):
        input_string = input_string.encode('utf-8')
    return float.fromhex(hashlib.md5(input_string).hexdigest()) / math.pow(2, 128)


class DynamicallyPredictablyRandomToggle(PredictablyRandomToggle):
    """
    A PredictablyRandomToggle whose randomness can be configured via the database/UI.
    """
    RANDOMNESS_KEY = 'hq_dynamic_randomness'

    def __init__(
        self,
        slug,
        label,
        tag,
        namespaces,
        default_randomness=0.0,
        help_link=None,
        description=None,
        relevant_environments=None,
        notification_emails=None,
        parent_toggles=None
    ):
        super(PredictablyRandomToggle, self).__init__(slug, label, tag, list(namespaces),
                                                      help_link=help_link, description=description,
                                                      relevant_environments=relevant_environments,
                                                      notification_emails=notification_emails,
                                                      parent_toggles=parent_toggles)
        _ensure_valid_namespaces(namespaces)
        _ensure_valid_randomness(default_randomness)
        self.default_randomness = default_randomness

    @property
    @quickcache(vary_on=['self.slug'])
    def randomness(self):
        # a bit hacky: leverage couch's dynamic properties to just tack this onto the couch toggle doc
        try:
            toggle = Toggle.get(self.slug)
        except ResourceNotFound:
            return self.default_randomness
        dynamic_randomness = getattr(toggle, self.RANDOMNESS_KEY, self.default_randomness)
        try:
            dynamic_randomness = float(dynamic_randomness)
            return dynamic_randomness
        except ValueError:
            return self.default_randomness


class FeatureRelease(DynamicallyPredictablyRandomToggle):
    """This class is designed to allow release of features in a controlled manner.
    The primary purpose is to decouple code deploys from feature releases.

    In addition the normal arguments, feature release toggles must also provide
    an 'owner' to indicate the member of the team responsible for releasing this feature.
    This will be displayed on the UI when editing the toggle.
    """

    def __init__(
        self,
        slug,
        label,
        tag,
        namespaces,
        owner,
        default_randomness=0.0,
        help_link=None,
        description=None,
        relevant_environments=None,
        notification_emails=None,
        parent_toggles=None
    ):
        super().__init__(
            slug, label, tag, namespaces,
            default_randomness=default_randomness,
            help_link=help_link,
            description=description,
            relevant_environments=relevant_environments,
            notification_emails=notification_emails,
            parent_toggles=parent_toggles
        )
        self.owner = owner


# if no namespaces are specified the user namespace is assumed
NAMESPACE_USER = 'user'
NAMESPACE_DOMAIN = 'domain'
NAMESPACE_EMAIL_DOMAIN = 'email_domain'
NAMESPACE_OTHER = 'other'
ALL_NAMESPACES = [NAMESPACE_USER, NAMESPACE_DOMAIN, NAMESPACE_EMAIL_DOMAIN]
ALL_RANDOM_NAMESPACES = [NAMESPACE_USER, NAMESPACE_DOMAIN]


def any_toggle_enabled(*toggles):
    """
    Return a view decorator for allowing access if any of the given toggles are
    enabled. Example usage:

    @toggles.any_toggle_enabled(REPORT_BUILDER, USER_CONFIGURABLE_REPORTS)
    def delete_custom_report():
        pass

    """

    def decorator(view_func):
        @wraps(view_func)
        def wrapped_view(request, *args, **kwargs):
            for t in toggles:
                if t.enabled_for_request(request):
                    return view_func(request, *args, **kwargs)
            raise Http404()

        return wrapped_view

    return decorator


@extension_point(result_format=ResultFormat.FLATTEN)
def custom_toggle_modules() -> List[str]:
    """Extension point to add toggles from custom code

    Parameters:
        None

    Returns:
        List of python module strings for custom toggle modules.
    """


def all_toggles():
    """
    Loads all toggles
    """
    return list(all_toggles_by_name().values())


def all_toggle_slugs():
    """
    Provides all toggles by their slug as a list
    """
    return [toggle.slug for toggle in all_toggles()]


@memoized
def all_toggles_by_name():
    # trick for listing the attributes of the current module.
    # http://stackoverflow.com/a/990450/8207
    core_toggles = all_toggles_by_name_in_scope(globals())
    for module_name in custom_toggle_modules():
        module = import_module(module_name)
        core_toggles.update(all_toggles_by_name_in_scope(module.__dict__))
    return core_toggles


def all_toggles_by_name_in_scope(scope_dict, toggle_class=StaticToggle):
    result = {}
    for toggle_name, toggle in scope_dict.items():
        if not toggle_name.startswith('__'):
            if toggle_class == FrozenPrivilegeToggle:
                # Include only FrozenPrivilegeToggle types
                include = isinstance(toggle, FrozenPrivilegeToggle)
            else:
                # Exclude FrozenPrivilegeToggle but include other subclasses such as FeatureRelease
                include = isinstance(toggle, toggle_class) and not isinstance(toggle, FrozenPrivilegeToggle)
            if include:
                result[toggle_name] = toggle
    return result


def toggles_dict(username=None, domain=None):
    """
    Loads all toggles into a dictionary for use in JS

    (only enabled toggles are included)
    """
    by_name = all_toggles_by_name()
    enabled = set()
    if username:
        enabled |= toggles_enabled_for_user(username)
    if domain:
        enabled |= toggles_enabled_for_domain(domain)
    return {by_name[name].slug: True for name in enabled if name in by_name}


def toggle_values_by_name(username, domain):
    """
    Loads all toggles into a dictionary for use in JS
    """
    all_enabled = toggles_enabled_for_user(username) | toggles_enabled_for_domain(domain)

    return {
        toggle_name: toggle_name in all_enabled
        for toggle_name in all_toggles_by_name().keys()
    }


@quickcache(["domain"], timeout=24 * 60 * 60, skip_arg=lambda _: settings.UNIT_TESTING)
def toggles_enabled_for_domain(domain):
    """Return set of toggle names that are enabled for the given domain"""
    return {
        toggle_name
        for toggle_name, toggle in all_toggles_by_name().items()
        if toggle.enabled(domain, NAMESPACE_DOMAIN)
    }


@quickcache(["username"], timeout=24 * 60 * 60, skip_arg=lambda _: settings.UNIT_TESTING)
def toggles_enabled_for_user(username):
    """Return set of toggle names that are enabled for the given user"""
    return {
        toggle_name
        for toggle_name, toggle in all_toggles_by_name().items()
        if toggle.enabled(username, NAMESPACE_USER)
    }


@quickcache(["email"], timeout=24 * 60 * 60, skip_arg=lambda _: settings.UNIT_TESTING)
def toggles_enabled_for_email_domain(email):
    """Return set of toggle names that are enabled for the given email"""
    return {
        toggle_name
        for toggle_name, toggle in all_toggles_by_name().items()
        if toggle.enabled(email, NAMESPACE_EMAIL_DOMAIN)
    }


def toggles_enabled_for_request(request):
    """Return set of toggle names that are enabled for a particular request"""
    toggles = set()

    if hasattr(request, 'domain'):
        toggles = toggles | toggles_enabled_for_domain(request.domain)

    if hasattr(request, 'user'):
        toggles = toggles | toggles_enabled_for_user(request.user.username)
        toggles = toggles | toggles_enabled_for_email_domain(getattr(request.user, 'email', request.user.username))

    return toggles


def _ensure_valid_namespaces(namespaces):
    if not namespaces:
        raise Exception('namespaces must be defined!')


def _ensure_valid_randomness(randomness):
    if not 0 <= randomness <= 1:
        raise Exception('randomness must be between 0 and 1!')


APP_BUILDER_CUSTOM_PARENT_REF = StaticToggle(
    'custom-parent-ref',
    'ICDS: Custom case parent reference',
    TAG_CUSTOM,
    [NAMESPACE_DOMAIN],
)

LAZY_LOAD_MULTIMEDIA = StaticToggle(
    'optional-media',
    'ICDS: Lazy load multimedia files in Updates',
    TAG_CUSTOM,
    [NAMESPACE_DOMAIN],
)

APP_BUILDER_ADVANCED = StaticToggle(
    'advanced-app-builder',
    'Advanced Module in App-Builder',
    TAG_SOLUTIONS_LIMITED,
    [NAMESPACE_DOMAIN],
    description="Advanced Modules allow you to autoload and manage multiple case types, "
                "but may behave in unexpected ways.",
    help_link='https://confluence.dimagi.com/display/saas/Advanced+Modules',
)

APP_BUILDER_SHADOW_MODULES = StaticToggle(
    'shadow-app-builder',
    'Shadow Modules',
    TAG_SOLUTIONS_CONDITIONAL,
    [NAMESPACE_DOMAIN],
    help_link='https://confluence.dimagi.com/display/saas/Shadow+Modules+and+Forms',
)

V1_SHADOW_MODULES = StaticToggle(
    'v1-shadows',
    'Allow creation and management of deprecated Shadow Module behaviour',
    TAG_SOLUTIONS_CONDITIONAL,
    [NAMESPACE_DOMAIN],
    help_link='https://github.com/dimagi/commcare-hq/blob/master/docs/apps/advanced_app_features.rst#shadow-modules',  # noqa
)

CASE_LIST_CUSTOM_XML = StaticToggle(
    'case_list_custom_xml',
    'Allow custom XML to define case lists (ex. for case tiles)',
    TAG_SOLUTIONS_LIMITED,
    [NAMESPACE_DOMAIN],
    help_link='https://confluence.dimagi.com/pages/viewpage.action?'
              'spaceKey=saas&title=Allow+Configuration+of+Case+List+Tiles',
)

CASE_LIST_CUSTOM_VARIABLES = StaticToggle(
    'case_list_custom_variables',
    'Show editor for entering custom variables',
    TAG_SOLUTIONS_LIMITED,
    [NAMESPACE_DOMAIN],
    description='Defines custom variables that can be used in case list or detail calculations',
)

CASE_LIST_TILE = StaticToggle(
    'case_list_tile',
    'REC/USH: Case tile templates',
    TAG_CUSTOM,
    [NAMESPACE_DOMAIN],
    help_link='https://confluence.dimagi.com/pages/viewpage.action?'
              'spaceKey=saas&title=Allow+Configuration+of+Case+List+Tiles',
)

CASE_LIST_TILE_CUSTOM = StaticToggle(
    'case_list_tile_custom',
    'USH: Configure custom case tile for case list and case detail',
    TAG_CUSTOM,
    [NAMESPACE_DOMAIN],
    help_link='https://confluence.dimagi.com/pages/viewpage.action?'
              'spaceKey=saas&title=Allow+Configuration+of+Case+List+Tiles',
    parent_toggles=[CASE_LIST_TILE],
)

CASE_LIST_MAP = StaticToggle(
    'case_list_map',
    'USH: Allow use of a map in the case list in Web Apps',
    TAG_CUSTOM,
    [NAMESPACE_DOMAIN],
    help_link='https://confluence.dimagi.com/pages/viewpage.action?'
              'spaceKey=saas&title=Allow+Configuration+of+Case+List+Tiles',
)

CASE_LIST_LAZY = StaticToggle(
    'case_list_lazy',
    'USH: Add option to lazy load case list',
    TAG_CUSTOM,
    [NAMESPACE_DOMAIN],
    help_link='https://confluence.dimagi.com/pages/viewpage.action?'
              'spaceKey=saas&title=Allow+Configuration+of+Case+List+Lazy',
)

SHOW_PERSIST_CASE_CONTEXT_SETTING = StaticToggle(
    'show_persist_case_context_setting',
    'Allow toggling the persistent case context tile',
    TAG_SOLUTIONS_CONDITIONAL,
    [NAMESPACE_DOMAIN],
)

FORM_LINK_ADVANCED_MODE = StaticToggle(
    'form_link_advanced_mode',
    'USH: Form linking advanced mode',
    TAG_CUSTOM,
    [NAMESPACE_DOMAIN],
    description=(
        "Switches manual datum configuration for form linking to a UI where app "
        "builders must specify the datum IDs to provide. Allows for linking to "
        "more targets, but is way harder to use."
    ),
)

CASE_LIST_LOOKUP = StaticToggle(
    'case_list_lookup',
    'Allow external android callouts to search the case list',
    TAG_SOLUTIONS_CONDITIONAL,
    [NAMESPACE_DOMAIN]
)

BIOMETRIC_INTEGRATION = StaticToggle(
    'biometric_integration',
    "Enables biometric integration (simprints) features.",
    TAG_PRODUCT,
    [NAMESPACE_DOMAIN]
)

CASE_DETAIL_PRINT = StaticToggle(
    'case_detail_print',
    'MLabour: Allowing printing of the case detail, based on an HTML template',
    TAG_CUSTOM,
    [NAMESPACE_DOMAIN],
)

COPY_FORM_TO_APP = StaticToggle(
    'copy_form_to_app',
    'Allow copying a form from one app to another',
    TAG_INTERNAL,
    [NAMESPACE_DOMAIN, NAMESPACE_USER],
)

DETAIL_LIST_TAB_NODESETS = StaticToggle(
    'detail-list-tab-nodesets',
    'Associate a nodeset with a case detail tab',
    TAG_SOLUTIONS_CONDITIONAL,
    help_link='https://confluence.dimagi.com/display/saas/Case+Detail+Nodesets',
    namespaces=[NAMESPACE_DOMAIN]
)

DHIS2_INTEGRATION = StaticToggle(
    'dhis2_integration',
    'DHIS2 Integration',
    TAG_SOLUTIONS_LIMITED,
    [NAMESPACE_DOMAIN]
)

GRAPH_CREATION = StaticToggle(
    'graph-creation',
    'Case list/detail graph creation',
    TAG_SOLUTIONS_CONDITIONAL,
    help_link='https://confluence.dimagi.com/display/GTDArchive/Graphing+in+HQ',
    namespaces=[NAMESPACE_DOMAIN]
)

IS_CONTRACTOR = StaticToggle(
    'is_contractor',
    'Is contractor',
    TAG_INTERNAL,
    description="Used to give non super-users access to select super-user features"
)

MM_CASE_PROPERTIES = StaticToggle(
    'mm_case_properties',
    'Multimedia Case Properties',
    TAG_DEPRECATED,
    help_link='https://confluence.dimagi.com/display/saas/Multimedia+Case+Properties+Feature+Flag',
    namespaces=[NAMESPACE_DOMAIN],
)

VISIT_SCHEDULER = StaticToggle(
    'app_builder_visit_scheduler',
    'ICDS: Visit Scheduler',
    TAG_CUSTOM,
    [NAMESPACE_DOMAIN, NAMESPACE_USER]
)

USER_CONFIGURABLE_REPORTS = StaticToggle(
    'user_reports',
    'User configurable reports UI',
    TAG_SOLUTIONS_LIMITED,
    [NAMESPACE_DOMAIN, NAMESPACE_USER],
    description=(
        "A feature which will allow your domain to create User Configurable Reports."
    ),
    help_link='https://confluence.dimagi.com/display/GTDArchive/User+Configurable+Reporting',
)

UCR_UPDATED_NAMING = StaticToggle(
    'ucr_updated_naming',
    'Show updated naming of UCRS',
    TAG_SAAS_CONDITIONAL,
    [NAMESPACE_DOMAIN],
    description=(
        "Displays updated UCR naming if the feature flag is enabled."
        "This is a temporary flag which would be removed when the updated naming is agreed upon by all divisons."
    )
)

LOCATIONS_IN_UCR = StaticToggle(
    'locations_in_ucr',
    'ICDS: Add Locations as one of the Source Types for User Configurable Reports',
    TAG_CUSTOM,
    [NAMESPACE_DOMAIN]
)

REPORT_BUILDER = StaticToggle(
    'report_builder',
    'Activate Report Builder for a project without setting up a subscription.',
    TAG_DEPRECATED,
    [NAMESPACE_DOMAIN],
)

UCR_SUM_WHEN_TEMPLATES = StaticToggle(
    'ucr_sum_when_templates',
    'Allow sum when template columns in dynamic UCRs',
    TAG_CUSTOM,
    [NAMESPACE_DOMAIN],
    description=(
        "Enables use of SumWhenTemplateColumn with custom expressions in dynamic UCRS."
    ),
    help_link='https://commcare-hq.readthedocs.io/ucr.html#sumwhencolumn-and-sumwhentemplatecolumn',
)

ASYNC_RESTORE = StaticToggle(
    'async_restore',
    'Generate restore response in an asynchronous task to prevent timeouts',
    TAG_INTERNAL,
    [NAMESPACE_DOMAIN],
)

REPORT_BUILDER_BETA_GROUP = StaticToggle(
    'report_builder_beta_group',
    'RB beta group',
    TAG_DEPRECATED,
    [NAMESPACE_DOMAIN],
)

SYNC_ALL_LOCATIONS = StaticToggle(
    'sync_all_locations',
    '(Deprecated) Sync the full location hierarchy when syncing location fixtures',
    TAG_DEPRECATED,
    [NAMESPACE_DOMAIN],
    description="Do not turn this feature flag. It is only used for providing compatability for old projects. "
                "We are actively trying to remove projects from this list. This functionality is now possible by using the "  # noqa: E501
                "Advanced Settings on the Organization Levels page and setting the Level to Expand From option.",
)

HIERARCHICAL_LOCATION_FIXTURE = StaticToggle(
    'hierarchical_location_fixture',
    'Display Settings To Get Hierarchical Location Fixture',
    TAG_INTERNAL,
    [NAMESPACE_DOMAIN],
    description=(
        "Do not turn this feature flag.  It is only used for providing "
        "compatability for old projects.  We are actively trying to remove "
        "projects from this list."
    ),
)

EXTENSION_CASES_SYNC_ENABLED = StaticToggle(
    'extension_sync',
    'Enable extension syncing',
    TAG_SOLUTIONS_CONDITIONAL,
    help_link='https://confluence.dimagi.com/display/saas/Extension+Cases',
    namespaces=[NAMESPACE_DOMAIN],
)

USH_DONT_CLOSE_PATIENT_EXTENSIONS = StaticToggle(
    'ush_dont_close_patient_extensions',
    'USH: Suppress closing extensions on closing hosts for host/extension pairs of patient/contact case-types',
    TAG_CUSTOM,
    namespaces=[NAMESPACE_DOMAIN],
    description="""
    Suppress the normal behaviour of 'closing host cases closes its extension cases'.
    Enabling this results in 'closing patient type cases will not close its contact type
    extension cases'. Designed for specific USH domain use-case
    """
)

WEB_APPS_PERMISSIONS_VIA_GROUPS = StaticToggle(
    'web_apps_permissions_via_groups',
    "USH: Allow users to control access to specific web apps via mobile worker groups.",
    TAG_DEPRECATED,
    [NAMESPACE_DOMAIN],
    description="""
        This is a legacy feature that allows setting app-specific permissions in Web Apps based on user
        groups. This functionality is now available via the roles and permissions page, where the
        permission for accessing web apps supports specifying a list of apps.
    """,
)

DISABLE_WEB_APPS = StaticToggle(
    'disable_web_apps',
    'Disable access to Web Apps UI',
    TAG_INTERNAL,
    namespaces=[NAMESPACE_DOMAIN],
    help_link='https://confluence.dimagi.com/display/saas/Disable+access+to+Web+Apps+UI',
)

WEB_APPS_DOMAIN_BANNER = StaticToggle(
    'web_apps_domain_banner',
    'USH: Show current domain in web apps Log In As banner',
    TAG_CUSTOM,
    namespaces=[NAMESPACE_DOMAIN],
    help_link='https://confluence.dimagi.com/display/saas/USH%3A+Show+current+domain+in+web+apps+Login+As+banner',
)

WEB_APPS_UPLOAD_QUESTIONS = FeatureRelease(
    'web_apps_upload_questions',
    'USH: Support image, audio, and video questions in Web Apps',
    TAG_RELEASE,
    namespaces=[NAMESPACE_DOMAIN],
    owner='Jenny Schweers',
)

LOCATION_FIELD_USER_PROVISIONING = FeatureRelease(
    'location_field_user_provisioning',
    'USH: Holding feature flag for various works relating to the location field',
    TAG_RELEASE,
    namespaces=[NAMESPACE_DOMAIN],
    owner='Minha Lee',
)

WEB_APPS_ANCHORED_SUBMIT = StaticToggle(
    'web_apps_anchored_submit',
    'USH: Keep submit button anchored at the bottom of screen for forms in Web Apps',
    TAG_CUSTOM,
    namespaces=[NAMESPACE_DOMAIN],
)

SYNC_SEARCH_CASE_CLAIM = StaticToggle(
    'search_claim',
    'Enable synchronous mobile searching and case claiming',
    TAG_SOLUTIONS_CONDITIONAL,
    help_link='https://confluence.dimagi.com/display/saas/Case+Search+and+Claim',
    namespaces=[NAMESPACE_DOMAIN]
)

USH_CASE_LIST_MULTI_SELECT = StaticToggle(
    'ush_case_list_multi_select',
    'USH: Allow selecting multiple cases from the case list',
    TAG_CUSTOM,
    namespaces=[NAMESPACE_DOMAIN],
    help_link='https://confluence.dimagi.com/display/saas/USH%3A+Allow+selecting+multiple+cases+from+the+case+list',  # noqa: E501
    description="""
    Allows user to select multiple cases and load them all into the form.
    """
)

CASE_SEARCH_INDEXED_METADATA = StaticToggle(
    'CASE_SEARCH_INDEXED_METADATA',
    "Case Search: Search against indexed system metadata fields when possible",
    TAG_INTERNAL,
    namespaces=[NAMESPACE_DOMAIN],
    description="""
    This is a performance optimization. When creating filters from CSQL
    expressions and the property being queried is a standard system metadata
    property, query against the top-level location of that property rather than
    the nested document inside case_properties.
    """
)

USH_CASE_CLAIM_UPDATES = StaticToggle(
    'case_claim_autolaunch',
    "USH Specific toggle to support several different case search/claim workflows in web apps",
    TAG_CUSTOM,
    help_link='https://confluence.dimagi.com/display/USH/Case+Search+Configuration',
    namespaces=[NAMESPACE_DOMAIN],
    description="""
    USH Specific toggle to support several different case search/claim workflows in web apps:
    "search first", "see more", and "skip to default case search results", Geocoder
    and other options in Webapps Case Search.
    """,
    parent_toggles=[SYNC_SEARCH_CASE_CLAIM]
)

GEOCODER_MY_LOCATION_BUTTON = StaticToggle(
    "geocoder_my_location_button",
    "USH: Add button to geocoder to populate search with the user's current location",
    TAG_RELEASE,
    namespaces=[NAMESPACE_DOMAIN],
    description="""
    When enabled this will add a small button to the geocoder widget that, when pressed, and if
    the user grants permission, will perform a reverse geocoding query based on the user's reported location.
    The result will be used to populate the search field of the geocoder widget.

    This is intended as a temporary toggle and will likely get rolled into the "USH_CASE_CLAIM_UPDATES" toggle.
    """,
    parent_toggles=[USH_CASE_CLAIM_UPDATES],
)

GEOCODER_AUTOLOAD_USER_LOCATION = StaticToggle(
    "geocoder_autoload_user_location",
    "USH: Auto-load the geocoder widget with the user's current location",
    TAG_CUSTOM,
    namespaces=[NAMESPACE_DOMAIN],
    description="""
    When enabled, and if the user grants permissions, the geocoder widget will automatically do a reverse
    geocoding query using the user's reported location The result will be used to populate the search field
    of the geocoder widget.
    """,
    parent_toggles=[USH_CASE_CLAIM_UPDATES],
)

GEOCODER_USER_PROXIMITY = StaticToggle(
    "geocoder_user_proximity",
    "USH: Adjust geocoder result to be more relevant to user and project.",
    TAG_CUSTOM,
    namespaces=[NAMESPACE_DOMAIN],
    description="""
    This has two effects on getting geocoder search results:
    1. Based on the bounding box of the project default location all result falling outside of it
       will be filtered out when used in the case search.
    2. Proximity to the users location will be taken into account for the results order.
    """,
    parent_toggles=[USH_CASE_CLAIM_UPDATES],
)

USH_SEARCH_FILTER = StaticToggle(
    'case_search_filter',
    "USH Specific toggle to use Search Filter in case search options.",
    TAG_CUSTOM,
    namespaces=[NAMESPACE_DOMAIN],
    parent_toggles=[SYNC_SEARCH_CASE_CLAIM]
)

USH_INLINE_SEARCH = StaticToggle(
    'inline_case_search',
    "USH Specific toggle to making case search user input available to other parts of the app.",
    TAG_CUSTOM,
    help_link='https://docs.google.com/document/d/1Mmx1FrYZrcEmWidqSkNjC_gWSJ6xzRFKoP3Rn_xSaj4/edit#',
    namespaces=[NAMESPACE_DOMAIN],
    description="""
    Temporary toggle to manage the release of the 'inline search' / 'case search input' feature.
    """,
    parent_toggles=[USH_CASE_CLAIM_UPDATES]
)

USH_EMPTY_CASE_LIST_TEXT = StaticToggle(
    'empty_case_list_text',
    "USH: Allow customizing the text displayed when case list contains no cases in web apps",
    TAG_CUSTOM,
    namespaces=[NAMESPACE_DOMAIN]
)

SPLIT_SCREEN_CASE_SEARCH = StaticToggle(
    'split_screen_case_search',
    "Split screen case search: In case search, show the search filters in a sidebar on the left and the results"
    " on the right.",
    TAG_CUSTOM,
    help_link='https://confluence.dimagi.com/display/USH/Split+Screen+Case+Search',
    namespaces=[NAMESPACE_DOMAIN],
    parent_toggles=[SYNC_SEARCH_CASE_CLAIM]
)

DYNAMICALLY_UPDATE_SEARCH_RESULTS = StaticToggle(
    'dynamically_update_search_results',
    "In case search with split screen case search enabled, search results update when a search field is updated"
    " without requiring the user to manually press a button to search.",
    TAG_CUSTOM,
    help_link='https://confluence.dimagi.com/display/USH/Split+Screen+Case+Search',
    namespaces=[NAMESPACE_DOMAIN],
    parent_toggles=[SPLIT_SCREEN_CASE_SEARCH]
)

USH_USERCASES_FOR_WEB_USERS = StaticToggle(
    'usercases_for_web_users',
    "USH: Enable the creation of usercases for web users.",
    TAG_CUSTOM,
    help_link='https://confluence.dimagi.com/display/saas/USH%3A+Enable+Web+User+Usercase+Creation',
    namespaces=[NAMESPACE_DOMAIN],
)

WEBAPPS_STICKY_SEARCH = StaticToggle(
    "webapps_sticky_search",
    "USH: Sticky search: In web apps, save user's most recent inputs on case search & claim screen.",
    TAG_CUSTOM,
    namespaces=[NAMESPACE_DOMAIN],
    help_link='https://confluence.dimagi.com/display/saas/COVID%3A+Web+Apps+Sticky+Search',
)

HIDE_SYNC_BUTTON = StaticToggle(
    "hide_sync_button",
    "USH: Hide Sync Button in Web Apps",
    TAG_CUSTOM,
    namespaces=[NAMESPACE_DOMAIN],
)

PAUSE_DATA_FORWARDING = StaticToggle(
    'pause_data_forwarding',
    "Pause all data forwarding from this domain",
    TAG_INTERNAL,
    namespaces=[NAMESPACE_DOMAIN],
)

PERSISTENT_MENU_SETTING = StaticToggle(
    "persistent_menu_setting",
    "Show Persistent Menu option in Web Apps settings",
    TAG_CUSTOM,
    namespaces=[NAMESPACE_DOMAIN],
)


def _ensure_search_index_is_enabled(domain, enabled):
    from corehq.apps.case_search.tasks import reindex_case_search_for_domain
    from corehq.apps.es import CaseSearchES
    from corehq.pillows.case_search import domain_needs_search_index
    from corehq.apps.case_search.models import DomainsNotInCaseSearchIndex

    if enabled and DomainsNotInCaseSearchIndex.objects.filter(domain=domain).exists():
        DomainsNotInCaseSearchIndex.objects.filter(domain=domain).delete()
        domain_needs_search_index.clear(domain)

    has_case_search_cases = CaseSearchES().domain(domain).count() > 0
    if enabled and not has_case_search_cases:
        reindex_case_search_for_domain.delay(domain)


EXPLORE_CASE_DATA = StaticToggle(
    'explore_case_data',
    'Show the Explore Case Data report (in dev)',
    TAG_PRODUCT,
    namespaces=[NAMESPACE_DOMAIN, NAMESPACE_USER],
    description='Show the Explore Case Data report (in dev). Please make sure the project '
    'is fully migrated to support the CaseSearch index either by enabling '
    'the Case List Explorer toggle or doing a manual migration.\n\n'
    'Please use the EXPLORE_CASE_DATA_PREVIEW Feature Preview moving forward. '
    'This will be deprecated once the Feature Preview is in full swing.',
)

SAAS_PROTOTYPE = StaticToggle(
    'saas_prototype',
    'Use allowed to view SaaS prototypes',
    TAG_INTERNAL,
    namespaces=[NAMESPACE_USER],
    description='Use this for rapid prototypes developed by the SaaS product team.',
)

ECD_MIGRATED_DOMAINS = StaticToggle(
    'ecd_migrated_domains',
    'Explore Case Data for domains that have undergone migration',
    TAG_INTERNAL,
    namespaces=[NAMESPACE_DOMAIN],
    description='Domains that have undergone migration for Explore Case Data and have a '
    'CaseSearch elasticsearch index created.\n\n'
    'NOTE: enabling this Feature Flag will NOT enable the CaseSearch index.'
)

ECD_PREVIEW_ENTERPRISE_DOMAINS = StaticToggle(
    'ecd_enterprise_domains',
    'Explore Case Data feature preview for Enterprise domains',
    TAG_INTERNAL,
    namespaces=[NAMESPACE_DOMAIN],
    description='Enterprise Domains that are eligible to view the Explore Case Data '
    'Feature Preview. By default, this feature will only be available for '
    'domains that are Advanced or Pro and have undergone the ECD migration.'
)

CASE_API_V0_6 = StaticToggle(
    'case_api_v0_6',
    'Enable the v0.6 Case API',
    TAG_SOLUTIONS_LIMITED,
    namespaces=[NAMESPACE_DOMAIN],
    save_fn=_ensure_search_index_is_enabled,
)

ACTION_TIMES_API = StaticToggle(
    'action_times_api',
    'Enable the Action Times API',
    TAG_CUSTOM,
    help_link='https://confluence.dimagi.com/display/GTD/Action+Times+API',
    namespaces=[NAMESPACE_USER],
)

HIPAA_COMPLIANCE_CHECKBOX = StaticToggle(
    'hipaa_compliance_checkbox',
    'Show HIPAA compliance checkbox',
    TAG_INTERNAL,
    [NAMESPACE_USER],
)

CAN_EDIT_EULA = StaticToggle(
    'can_edit_eula',
    "Allow user to set the custom EULA and data sharing project options.",
    TAG_INTERNAL,
    description="Whether this user can set the custom eula and data sharing internal project options. "
    "This should be a small number of DIMAGI ONLY users"
)

# This toggle offers the "multiple_apps_unlimited" mobile flag to non-Dimagi users
MOBILE_PRIVILEGES_FLAG = StaticToggle(
    'mobile_privileges_flag',
    'Offer "Enable Privileges on Mobile" flag.',
    TAG_INTERNAL,
    [NAMESPACE_USER]
)

PRODUCTS_PER_LOCATION = StaticToggle(
    'products_per_location',
    "Products Per Location: Specify products stocked at individual locations.",
    TAG_CUSTOM,
    [NAMESPACE_DOMAIN],
    description="This doesn't actually do anything yet."
)

ALLOW_CASE_ATTACHMENTS_VIEW = StaticToggle(
    'allow_case_attachments_view',
    "Explicitly allow user to access case attachments, even if they can't view the case list report.",
    TAG_CUSTOM,
    [NAMESPACE_DOMAIN, NAMESPACE_USER]
)

TRANSFER_DOMAIN = StaticToggle(
    'transfer_domain',
    'Transfer domains to different users',
    TAG_INTERNAL,
    [NAMESPACE_DOMAIN]
)

SECURE_SESSION_TIMEOUT = StaticToggle(
    'secure_session_timeout',
    "USH: Allow domain to override default length of inactivity timeout",
    TAG_CUSTOM,
    [NAMESPACE_DOMAIN],
    help_link="https://confluence.dimagi.com/display/saas/Allow+domain+to+override+default+length+of+inactivity+timeout",  # noqa: E501
)

# not referenced in code directly but passed through to vellum
# see toggles_dict

VELLUM_SAVE_TO_CASE = StaticToggle(
    'save_to_case',
    "Adds save to case as a question to the form builder",
    TAG_SAAS_CONDITIONAL,
    [NAMESPACE_DOMAIN],
    description='This flag allows case management inside repeat groups',
    help_link='https://confluence.dimagi.com/display/saas/Save+to+Case+Feature+Flag',
)

VELLUM_PRINTING = StaticToggle(
    'printing',
    "Enables the Print Android App Callout",
    TAG_SOLUTIONS_LIMITED,
    [NAMESPACE_DOMAIN],
    description='Allows printing from CommCare on the device',
    help_link='https://confluence.dimagi.com/display/saas/Printing+from+a+form+in+CommCare+Android',
)

VELLUM_DATA_IN_SETVALUE = StaticToggle(
    'allow_data_reference_in_setvalue',
    "Allow data references in a setvalue",
    TAG_SOLUTIONS_LIMITED,
    [NAMESPACE_DOMAIN],
    description="This allows referencing other questions in the form in a setvalue. "
                "This may still cause issues if the other questions have not been calculated yet",
)

VELLUM_ALLOW_BULK_FORM_ACTIONS = StaticToggle(
    'allow_bulk_form_actions',
    "Allow bulk form actions in the Form Builder",
    TAG_PRODUCT,
    [NAMESPACE_DOMAIN],
    description="This shows Bulk Form Actions (mark all questions required, "
                "set default values to matching case properties) in "
                "the Form Builder's main dropdown menu.",
)

CACHE_AND_INDEX = StaticToggle(
    'cache_and_index',
    'REC: Enable the "Cache and Index" format option when choosing sort properties '
    'in the app builder',
    TAG_CUSTOM,
    namespaces=[NAMESPACE_DOMAIN],
    help_link='https://confluence.dimagi.com/pages/viewpage.action?pageId=41484944',
)

CUSTOM_PROPERTIES = StaticToggle(
    'custom_properties',
    'Allow users to add arbitrary custom properties to their application',
    TAG_SOLUTIONS_LIMITED,
    help_link='https://confluence.dimagi.com/display/GS/CommCare+Android+Developer+Options+--+Internal#'
              'CommCareAndroidDeveloperOptions--Internal-SettingtheValueofaDeveloperOptionfromHQ',
    namespaces=[NAMESPACE_DOMAIN]
)

MOBILE_UCR = StaticToggle(
    'mobile_ucr',
    ('Mobile UCR: Configure viewing user configurable reports on the mobile '
     'through the app builder'),
    TAG_SOLUTIONS_LIMITED,
    namespaces=[NAMESPACE_DOMAIN],
    parent_toggles=[USER_CONFIGURABLE_REPORTS]
)

API_THROTTLE_WHITELIST = StaticToggle(
    'api_throttle_whitelist',
    ('API throttle whitelist'),
    TAG_INTERNAL,
    namespaces=[NAMESPACE_USER],
)

API_BLACKLIST = StaticToggle(
    'API_BLACKLIST',
    ("Blacklist API access to a user or domain that spams us"),
    TAG_INTERNAL,
    namespaces=[NAMESPACE_DOMAIN, NAMESPACE_USER],
    description="For temporary, emergency use only. If a partner doesn't properly "
                "throttle their API requests, it can hammer our infrastructure, causing "
                "outages. This will cut off the tide, but we should communicate with them "
                "immediately.",
)

FORM_SUBMISSION_BLACKLIST = StaticToggle(
    'FORM_SUBMISSION_BLACKLIST',
    ("Blacklist form submissions from a domain that spams us"),
    TAG_INTERNAL,
    namespaces=[NAMESPACE_DOMAIN],
    description="This is a temporary solution to an unusually high volume of "
                "form submissions from a domain.  We have some projects that automatically "
                "send forms. If that ever causes problems, we can use this to cut them off.",
)


def _commtrackify(domain_name, toggle_is_enabled):
    from corehq.apps.domain.models import Domain
    domain_obj = Domain.get_by_name(domain_name, strict=True)
    if domain_obj and domain_obj.commtrack_enabled != toggle_is_enabled:
        if toggle_is_enabled:
            domain_obj.convert_to_commtrack()
        else:
            domain_obj.commtrack_enabled = False
            domain_obj.save()


COMMTRACK = StaticToggle(
    'commtrack',
    "CommCare Supply",
    TAG_DEPRECATED,
    description=(
        '<a href="https://help.commcarehq.org/display/commtrack/CommCare+Supply+Home">CommCare Supply</a> '
        "is a logistics and supply chain management module. It is designed "
        "to improve the management, transport, and resupply of a variety of "
        "goods and materials, from medication to food to bednets. <br/>"
    ),
    help_link='https://help.commcarehq.org/display/commtrack/CommCare+Supply+Home',
    namespaces=[NAMESPACE_DOMAIN],
    save_fn=_commtrackify,
)

NON_COMMTRACK_LEDGERS = StaticToggle(
    'non_commtrack_ledgers',
    "Enable ledgers for projects not using Supply.",
    TAG_CUSTOM,
    description=(
        'Turns on the ledger fixture and ledger transaction question types in '
        'the form builder. ONLY WORKS ON SQL DOMAINS!'
    ),
    namespaces=[NAMESPACE_DOMAIN],
)

CUSTOM_INSTANCES = StaticToggle(
    'custom_instances',
    'Inject custom instance declarations',
    TAG_CUSTOM,
    description=(
        'Enables the insertion of custom instances into a case list configuration. '
        'Currently used by SimPrints-integrated projects.'
    ),
    namespaces=[NAMESPACE_DOMAIN],
)

CUSTOM_ASSERTIONS = StaticToggle(
    'custom_assertions',
    'Inject custom assertions into the suite',
    TAG_SOLUTIONS_CONDITIONAL,
    description=(
        'Enables the insertion of custom assertions into the suite file. '
    ),
    namespaces=[NAMESPACE_DOMAIN],
    help_link="https://confluence.dimagi.com/display/saas/User+defined+assert+blocks",
)

OPENMRS_INTEGRATION = StaticToggle(
    'openmrs_integration',
    'Enable OpenMRS integration',
    TAG_SOLUTIONS_LIMITED,
    [NAMESPACE_DOMAIN],
)

SUPPORT = StaticToggle(
    'support',
    'General toggle for support features',
    TAG_INTERNAL,
    help_link='https://confluence.dimagi.com/display/saas/Support+Flag',
)

LEGACY_CHILD_MODULES = StaticToggle(
    'legacy_child_modules',
    'Legacy, non-nested sub-menus',
    TAG_DEPRECATED,
    [NAMESPACE_DOMAIN],
    description=(
        "Sub-menus are now displayed nested under their parent menu. Some "
        "apps built before this change will require that their modules be "
        "reordered to fit this paradigm. This feature flag exists to support "
        "those applications until they're transitioned."
    )
)

NON_PARENT_MENU_SELECTION = StaticToggle(
    'non_parent_menu_selection',
    'Allow selecting of module of any case-type in select-parent workflow',
    TAG_CUSTOM,
    namespaces=[NAMESPACE_DOMAIN],
    description="Allow selecting of module of any case-type in select-parent workflow",
    help_link="https://confluence.dimagi.com/display/USH/Selecting+any+case+in+%27select+parent+first%27+workflow"
)

FIXTURE_CASE_SELECTION = StaticToggle(
    'fixture_case',
    'ICDS: Allow a configurable case list that is filtered based on a fixture type and '
    'fixture selection (Due List)',
    TAG_CUSTOM,
    [NAMESPACE_DOMAIN],
)

SMS_LOG_CHANGES = StaticToggle(
    'sms_log_changes',
    'Message Log Report v2',
    TAG_SOLUTIONS_OPEN,
    [NAMESPACE_USER, NAMESPACE_DOMAIN],
    description=("This flag makes failed messages appear in the Message Log "
                 "Report, and adds Status and Event columns"),
)

EXPORT_DATA_SOURCE_DATA = StaticToggle(
    'export_data_source_data',
    'Add Export Data Source Data page',
    TAG_SOLUTIONS_LIMITED,
    [NAMESPACE_USER, NAMESPACE_DOMAIN],
    description="Add the Export Data Source Data page to the Data tab",
)


ENABLE_INCLUDE_SMS_GATEWAY_CHARGING = StaticToggle(
    'enable_include_sms_gateway_charging',
    'Enable include SMS gateway charging',
    TAG_CUSTOM,
    [NAMESPACE_DOMAIN]
)

MESSAGE_LOG_METADATA = StaticToggle(
    'message_log_metadata',
    'Include message id in Message Log export.',
    TAG_CUSTOM,
    [NAMESPACE_USER],
)

RICH_TEXT_EMAILS = StaticToggle(
    'rich_text_emails',
    'Enable sending rich text HTML emails in conditional alerts and broadcasts',
    TAG_CUSTOM,
    [NAMESPACE_DOMAIN],
)

RUN_AUTO_CASE_UPDATES_ON_SAVE = StaticToggle(
    'run_auto_case_updates_on_save',
    'Run Auto Case Update rules on each case save.',
    TAG_INTERNAL,
    [NAMESPACE_DOMAIN],
)

CASE_DEDUPE_UPDATES = StaticToggle(
    'case_dedupe_updates',
    'Allow Case deduplication update actions',
    TAG_SOLUTIONS_LIMITED,
    [NAMESPACE_DOMAIN],
    help_link='https://confluence.dimagi.com/display/saas/Surfacing+Case+Duplicates+in+CommCare',
)

LEGACY_SYNC_SUPPORT = StaticToggle(
    'legacy_sync_support',
    "Support mobile sync bugs in older projects (2.9 and below).",
    TAG_DEPRECATED,
    [NAMESPACE_DOMAIN]
)

CALL_CENTER_LOCATION_OWNERS = StaticToggle(
    'call_center_location_owners',
    'ICDS: Enable the use of locations as owners of call center cases',
    TAG_CUSTOM,
    [NAMESPACE_DOMAIN]
)

CUSTOM_APP_BASE_URL = StaticToggle(
    'custom_app_base_url',
    'Allow specifying a custom base URL for an application.',
    TAG_SOLUTIONS_LIMITED,
    [NAMESPACE_DOMAIN],
    description="Main use case is to allow migrating projects to a new cluster."
)

PHONE_NUMBERS_REPORT = StaticToggle(
    'phone_numbers_report',
    "Report related to the phone numbers owned by a project's contacts",
    TAG_SOLUTIONS_CONDITIONAL,
    [NAMESPACE_DOMAIN]
)

INBOUND_SMS_LENIENCY = StaticToggle(
    'inbound_sms_leniency',
    "Inbound SMS leniency on domain-owned gateways.",
    TAG_INTERNAL,
    [NAMESPACE_DOMAIN],
    description="WARNING: This wil be rolled out slowly; do not enable on your own.",
)

WHATSAPP_MESSAGING = StaticToggle(
    'whatsapp_messaging',
    "Default SMS to send messages via Whatsapp, where available",
    TAG_CUSTOM,
    [NAMESPACE_DOMAIN]
)

UNLIMITED_REPORT_BUILDER_REPORTS = StaticToggle(
    'unlimited_report_builder_reports',
    'Allow unlimited reports created in report builder',
    TAG_INTERNAL,
    [NAMESPACE_DOMAIN]
)

SHOW_IDS_IN_REPORT_BUILDER = StaticToggle(
    'show_ids_in_report_builder',
    'Allow adding Case IDs to report builder reports.',
    TAG_SOLUTIONS_OPEN,
    [NAMESPACE_DOMAIN],
)


ALLOW_USER_DEFINED_EXPORT_COLUMNS = StaticToggle(
    'allow_user_defined_export_columns',
    'Add user defined columns to exports',
    TAG_DEPRECATED,
    [NAMESPACE_DOMAIN],
)


EXPORTS_APPS_USE_ELASTICSEARCH = StaticToggle(
    'export_apps_use_elasticsearch',
    'Use elasticsearch when fetching apps for exports',
    TAG_INTERNAL,
    [NAMESPACE_DOMAIN],
)


DISABLE_COLUMN_LIMIT_IN_UCR = StaticToggle(
    'disable_column_limit_in_ucr',
    'Enikshay: Disable column limit in UCR',
    TAG_CUSTOM,
    [NAMESPACE_DOMAIN]
)

OVERRIDE_EXPANDED_COLUMN_LIMIT_IN_REPORT_BUILDER = StaticToggle(
    'override_expanded_column_limit_in_report_builder',
    'USH: Override the limit for expanded columns in report builder from 10 to 50',
    TAG_CUSTOM,
    [NAMESPACE_DOMAIN],
)

CLOUDCARE_LATEST_BUILD = StaticToggle(
    'use_latest_build_cloudcare',
    'Uses latest build for Web Apps instead of latest published',
    TAG_SOLUTIONS_OPEN,
    [NAMESPACE_DOMAIN, NAMESPACE_USER]
)

CAUTIOUS_MULTIMEDIA = StaticToggle(
    'cautious_multimedia',
    'More cautious handling of multimedia: do not delete multimedia files, add logging, etc.',
    TAG_INTERNAL,
    [NAMESPACE_DOMAIN],
)

LOCALE_ID_INTEGRITY = StaticToggle(
    'locale_id_integrity',
    'Verify all locale ids in suite are present in app strings before allowing CCZ download',
    TAG_CUSTOM,
    [NAMESPACE_DOMAIN],
    notification_emails=['jschweers']
)

BULK_UPDATE_MULTIMEDIA_PATHS = StaticToggle(
    'bulk_update_multimedia_paths',
    'Bulk multimedia path management',
    TAG_CUSTOM,
    [NAMESPACE_DOMAIN],
    help_link="https://confluence.dimagi.com/display/IndiaDivision/Multimedia+Path+Manager"
)

USER_TESTING_SIMPLIFY = StaticToggle(
    'user_testing_simplify',
    'Simplify the UI for user testing experiments',
    TAG_INTERNAL,
    [NAMESPACE_DOMAIN]
)

# when enabled this should prevent any changes to a domains data
DATA_MIGRATION = StaticToggle(
    'data_migration',
    'Disable submissions, restores, and web user access during a data migration',
    TAG_INTERNAL,
    [NAMESPACE_DOMAIN]
)


DISABLE_MOBILE_ENDPOINTS = StaticToggle(
    'disable_mobile_endpoints',
    'Disable mobile endpoints for form submissions and restores',
    TAG_INTERNAL,
    [NAMESPACE_DOMAIN],
    description=(
        "This flag disables endpoints used by CommCare Mobile to submit forms "
        "and sync cases, etc. It does NOT block web access. It does NOT "
        "prevent data changes by case edits, data forwarding, etc. To do "
        "that, use the DATA_MIGRATION feature flag."
    )
)


EMWF_WORKER_ACTIVITY_REPORT = StaticToggle(
    'emwf_worker_activity_report',
    'Make the Worker Activity Report use the Groups or Users or Locations filter',
    TAG_SOLUTIONS_OPEN,
    namespaces=[NAMESPACE_DOMAIN],
    description=(
        "This flag allows you filter the users to display in the same way as the "
        "other reports - by individual user, group, or location.  Note that this "
        "will also force the report to always display by user."
    ),
)

SORT_CALCULATION_IN_CASE_LIST = StaticToggle(
    'sort_calculation_in_case_list',
    'Configure a custom xpath calculation for Sort Property in Case Lists',
    TAG_SOLUTIONS_CONDITIONAL,
    [NAMESPACE_DOMAIN]
)

PAGINATED_EXPORTS = StaticToggle(
    'paginated_exports',
    'Allows for pagination of exports for very large exports',
    TAG_SOLUTIONS_LIMITED,
    [NAMESPACE_DOMAIN]
)

CLEAR_MOBILE_WORKER_DATA = StaticToggle(
    'clear_mobile_worker_data',
    "Allows a web user to clear mobile workers' data",
    TAG_CUSTOM,
    [NAMESPACE_DOMAIN],
)

SKIP_REMOVE_INDICES = StaticToggle(
    'skip_remove_indices',
    'Make _remove_indices_from_deleted_cases_task into a no-op.',
    TAG_INTERNAL,
    [NAMESPACE_DOMAIN]
)

MOBILE_RECOVERY_MEASURES = StaticToggle(
    'mobile_recovery_measures',
    'Mobile recovery measures',
    TAG_INTERNAL,
    [NAMESPACE_DOMAIN],
    description=("Used for widely deployed projects where recovery from "
                 "large-scale failures would otherwise be next to impossible."),
)

PREVENT_MOBILE_UCR_SYNC = StaticToggle(
    'prevent_mobile_ucr_sync',
    'Prevent Mobile UCR sync (when a UCR sync is causing operational problems)',
    TAG_INTERNAL,
    [NAMESPACE_DOMAIN],
    description='Prevents mobile UCRs from being generated or included in the sync payload',
)

ENABLE_ALL_ADD_ONS = StaticToggle(
    'enable_all_add_ons',
    'Enable all app manager add-ons',
    TAG_SOLUTIONS_OPEN,
    [NAMESPACE_DOMAIN]
)

BULK_UPLOAD_DATE_OPENED = StaticToggle(
    'bulk_upload_date_opened',
    "Allow updating of the date_opened field with the bulk uploader",
    TAG_INTERNAL,
    [NAMESPACE_DOMAIN],
)

TWO_FACTOR_SUPERUSER_ROLLOUT = StaticToggle(
    'two_factor_superuser_rollout',
    'Users in this list will be forced to have Two-Factor Auth enabled',
    TAG_INTERNAL,
    [NAMESPACE_USER]
)

CUSTOM_ICON_BADGES = StaticToggle(
    'custom_icon_badges',
    'Custom Icon Badges for modules and forms',
    TAG_SOLUTIONS_LIMITED,
    namespaces=[NAMESPACE_DOMAIN],
)

MULTI_MASTER_LINKED_DOMAINS = StaticToggle(
    'multi_master_linked_domains',
    "Allow linked apps to pull from multiple master apps in the upstream domain",
    TAG_CUSTOM,
    [NAMESPACE_DOMAIN],
)

SESSION_ENDPOINTS = StaticToggle(
    'session_endpoints',
    'Enable session endpoints',
    TAG_SOLUTIONS_LIMITED,
    [NAMESPACE_DOMAIN],
    description='Support external Android apps calling in to an endpoint in a '
                'CommCare app. (Used by the Reminders App)',
)

CASE_LIST_CLICKABLE_ICON = StaticToggle(
    'case_list_clickable_icon',
    'USH: Allow use of clickable icons in the case list in Web Apps to trigger auto submitting forms',
    TAG_CUSTOM,
    [NAMESPACE_DOMAIN],
    parent_toggles=[SESSION_ENDPOINTS]
)

SUMOLOGIC_LOGS = DynamicallyPredictablyRandomToggle(
    'sumologic_logs',
    'Send logs to sumologic',
    TAG_INTERNAL,
    namespaces=[NAMESPACE_OTHER],
)

BLOCK_SUMOLOGIC_LOGS = StaticToggle(
    'block_sumologic_logs',
    'Block sending logs to sumologic per domain',
    TAG_INTERNAL,
    namespaces=[NAMESPACE_DOMAIN],
)

TARGET_COMMCARE_FLAVOR = StaticToggle(
    'target_commcare_flavor',
    'Target CommCare Flavor.',
    TAG_CUSTOM,
    namespaces=[NAMESPACE_DOMAIN],
)

TRAINING_MODULE = StaticToggle(
    'training-module',
    'Training Modules',
    TAG_CUSTOM,
    [NAMESPACE_DOMAIN],
)

APP_TRANSLATIONS_WITH_TRANSIFEX = StaticToggle(
    'app_trans_with_transifex',
    'Translate Application Content With Transifex',
    TAG_CUSTOM,
    namespaces=[NAMESPACE_USER]
)

VALIDATE_APP_TRANSLATIONS = StaticToggle(
    'validate_app_translations',
    'Validate app translations before uploading them',
    TAG_CUSTOM,
    namespaces=[NAMESPACE_USER]
)

AGGREGATE_UCRS = StaticToggle(
    'aggregate_ucrs',
    'Enable experimental aggregate UCR support',
    TAG_INTERNAL,  # this might change in the future
    namespaces=[NAMESPACE_DOMAIN],
    notification_emails=['czue'],
)

SHOW_RAW_DATA_SOURCES_IN_REPORT_BUILDER = StaticToggle(
    'show_raw_data_sources_in_report_builder',
    'Allow building report builder reports directly from raw UCR Data Sources',
    TAG_SOLUTIONS_CONDITIONAL,
    namespaces=[NAMESPACE_DOMAIN],
)

ALLOW_BLANK_CASE_TAGS = StaticToggle(
    'allow_blank_case_tags',
    'eCHIS/ICDS: Allow blank case tags',
    TAG_CUSTOM,
    namespaces=[NAMESPACE_DOMAIN],
)

FILTER_ON_GROUPS_AND_LOCATIONS = StaticToggle(
    'filter_on_groups_and_locations',
    '[ONSE] Change filter from groups OR locations to groups AND locations in all reports and exports in the '
    'ONSE domain with group and location filters',
    TAG_CUSTOM,
    namespaces=[NAMESPACE_DOMAIN],
    description='For reports filtered by groups and locations, change the OR logic to an AND, so that '
                '(for example): "Groups or Users: [Salima District] AND [User group Healthworkers]" '
                'returns 40 healthworkers who are also in salima. Changes this logic to all reports that '
                'have group and location filters, such as the Submissions by Form report.',
)

DONT_INDEX_SAME_CASETYPE = StaticToggle(
    'dont_index_same_casetype',
    "Don't create a parent index if the child case has the same case type as the parent case",
    TAG_DEPRECATED,
    namespaces=[NAMESPACE_DOMAIN],
    description=inspect.cleandoc("""This toggle preserves old behaviour
        of not creating a parent index on the child case if their case
        types are the same.""")
)

SORT_OUT_OF_ORDER_FORM_SUBMISSIONS_SQL = DynamicallyPredictablyRandomToggle(
    'sort_out_of_order_form_submissions_sql',
    'Sort out of order form submissions in the SQL update strategy',
    TAG_INTERNAL,
    namespaces=[NAMESPACE_DOMAIN],
)


RELEASE_BUILDS_PER_PROFILE = StaticToggle(
    'release_builds_per_profile',
    'Do not release builds for all app profiles by default. Then manage via Source files view',
    TAG_CUSTOM,
    namespaces=[NAMESPACE_DOMAIN],
)

MANAGE_RELEASES_PER_LOCATION = StaticToggle(
    'manage_releases_per_location',
    'Manage releases per location',
    TAG_SOLUTIONS_LIMITED,
    namespaces=[NAMESPACE_DOMAIN],
    help_link='https://confluence.dimagi.com/display/saas/Manage+Releases+per+Location',
)

HIDE_HQ_ON_MOBILE_EXPERIENCE = StaticToggle(
    'hide_hq_on_mobile_experience',
    'Do not show modal on mobile that mobile hq experience is bad',
    TAG_SOLUTIONS_OPEN,
    namespaces=[NAMESPACE_DOMAIN]
)

COPY_CASES = StaticToggle(
    'copy_cases',
    'Enable users to copy cases between mobile workers',
    TAG_SOLUTIONS_OPEN,
    namespaces=[NAMESPACE_DOMAIN],
)

DASHBOARD_REACH_REPORT = StaticToggle(
    'dashboard_reach_reports',
    'REACH: Enable access to the AAA Convergence Dashboard reports for REACH',
    TAG_CUSTOM,
    [NAMESPACE_DOMAIN]
)

PARTIAL_UI_TRANSLATIONS = StaticToggle(
    'partial_ui_translations',
    'Enable uploading a subset of translations in the UI Translations Excel upload',
    TAG_CUSTOM,
    [NAMESPACE_DOMAIN]
)

SKIP_ORM_FIXTURE_UPLOAD = StaticToggle(
    'skip_orm_fixture_upload',
    'Exposes an option in fixture api upload to skip saving through couchdbkit',
    TAG_CUSTOM,
    [NAMESPACE_DOMAIN]
)

ENABLE_UCR_MIRRORS = StaticToggle(
    'enable_ucr_mirrors',
    'Enable the mirrored engines for UCRs in this domain',
    TAG_CUSTOM,
    [NAMESPACE_DOMAIN]
)

LOCATION_COLUMNS_APP_STATUS_REPORT = StaticToggle(
    'location_columns_app_status_report',
    'Enables location columns to app status report',
    TAG_CUSTOM,
    [NAMESPACE_DOMAIN]
)

SKIP_CREATING_DEFAULT_BUILD_FILES_ON_BUILD = StaticToggle(
    'skip_creating_default_build_files_on_build',
    'Skips creating the build files for default profile each time a build is made'
    'which helps speed up the build and revert process',
    TAG_CUSTOM,
    [NAMESPACE_DOMAIN]
)

DISABLE_CASE_UPDATE_RULE_SCHEDULED_TASK = StaticToggle(
    'disable_case_update_rule_task',
    'Disable the `run_case_update_rules` periodic task '
    'while investigating database performance issues.',
    TAG_CUSTOM,
    [NAMESPACE_DOMAIN]
)

DO_NOT_RATE_LIMIT_SUBMISSIONS = StaticToggle(
    'do_not_rate_limit_submissions',
    'Do not rate limit submissions for this project, on a temporary basis.',
    TAG_INTERNAL,
    [NAMESPACE_DOMAIN],
    description="""
    When an individual project is having problems with rate limiting,
    use this toggle to lift the restriction for them on a temporary basis,
    just to unblock them while we sort out the conversation with the client.
    """
)

RATE_LIMIT_REPEATERS = DynamicallyPredictablyRandomToggle(
    'rate_limit_repeaters',
    'Apply rate limiting to data forwarding (repeaters)',
    TAG_INTERNAL,
    [NAMESPACE_DOMAIN],
    description="""
    Rate limits are based on aggregate time spent waiting on data forwarding responses
    within tasks for each project within the last second, minute, hour, day, and week windows.
    Project allowances are based on the number of mobile workers in the project or subscription.
    Rate limits are only applied (to any project) when global thresholds are surpassed.
    The specific per-domain and global thresholds can be dynamically updated within the Django Admin.
    """
)

RATE_LIMIT_REPEATER_ATTEMPTS = DynamicallyPredictablyRandomToggle(
    'rate_limit_repeater_attempts',
    'Apply rate limiting to attempts for data forwarding (repeaters)',
    TAG_INTERNAL,
    [NAMESPACE_DOMAIN],
    description="""
    In addition to the rate limits based on time spent waiting, these rate limits ensure a project
    is limited to how many records they can attempt to forward in a given time window.
    """
)

DECREASE_REPEATER_TIMEOUT = StaticToggle(
    'decrease_repeater_timeout',
    'Decrease the request timeout value when forwarding data to external endpoints.',
    TAG_INTERNAL,
    [NAMESPACE_DOMAIN],
    description="""
    Decreases the request timeout from 5 minutes to 1 minute for repeater endpoints when enabled.
    """
)

TEST_FORM_SUBMISSION_RATE_LIMIT_RESPONSE = StaticToggle(
    'test_form_submission_rate_limit_response',
    "Respond to all form submissions with a 429 response",
    TAG_INTERNAL,
    namespaces=[NAMESPACE_DOMAIN],
    description="""
    For use on test domains only.
    Without this, there's no sane way to test the UI for being rate limited on
    Mobile and Web Apps. Never use this on a real domain.
    """
)

RATE_LIMIT_RESTORES = DynamicallyPredictablyRandomToggle(
    'rate_limit_restores',
    'Rate limit restores with a 429 TOO MANY REQUESTS response',
    TAG_INTERNAL,
    [NAMESPACE_DOMAIN],
    description="""
    While we are gaining an understanding of the effects of rate limiting,
    we want to force rate limiting on certain domains, while also being to
    toggle on and off global rate limiting quickly in response to issues.

    To turn on global rate limiting, set Randomness Level to 1.
    To turn it off, set to 0.
    """
)

BLOCK_RESTORES = StaticToggle(
    'block_restores',
    'Block Restores Immediately with a 429 TOO MANY REQUESTS response',
    TAG_INTERNAL,
    [NAMESPACE_DOMAIN],
    description="""
    Use this flag for EMERGENCY PURPOSES ONLY if a project's restore is causing
    system-wide issues that aren't caught by rate limiting or other mechanisms.
    """
)

SKIP_FIXTURES_ON_RESTORE = StaticToggle(
    'skip_fixtures_on_restore',
    'Skip Fixture Syncs on Restores',
    TAG_INTERNAL,
    [NAMESPACE_DOMAIN],
    description="""
    Use this flag to skip fixtures on restores for certain project spaces.
    """
)

SKIP_UPDATING_USER_REPORTING_METADATA = StaticToggle(
    'skip_updating_user_reporting_metadata',
    'ICDS: Skip updates to user reporting metadata to avoid expected load on couch',
    TAG_CUSTOM,
    [NAMESPACE_DOMAIN],
)

DOMAIN_PERMISSIONS_MIRROR = StaticToggle(
    'domain_permissions_mirror',
    "USH: Enterprise Permissions: mirror a project space's permissions in other project spaces",
    TAG_CUSTOM,
    [NAMESPACE_DOMAIN],
    help_link='https://confluence.dimagi.com/display/saas/Enterprise+Permissions',
)

SHOW_BUILD_PROFILE_IN_APPLICATION_STATUS = StaticToggle(
    'show_build_profile_in_app_status',
    'Show build profile installed on phone tracked via heartbeat request in App Status Report',
    TAG_CUSTOM,
    [NAMESPACE_DOMAIN]
)

LIVEQUERY_READ_FROM_STANDBYS = DynamicallyPredictablyRandomToggle(
    'livequery_read_from_standbys',
    'Allow livequery restore to read data from plproxy standbys if they are available',
    TAG_INTERNAL,
    [NAMESPACE_USER],
    description="""
    To allow a gradual rollout and testing of using the standby
    databases to generate restore payloads.
    """
)

ACCOUNTING_TESTING_TOOLS = StaticToggle(
    'accounting_testing_tools',
    'Enable Accounting Testing Tools',
    TAG_INTERNAL,
    [NAMESPACE_USER]
)

ADD_ROW_INDEX_TO_MOBILE_UCRS = StaticToggle(
    'add_row_index_to_mobile_ucrs',
    'Add row index to mobile UCRs as the first column to retain original order of data',
    TAG_CUSTOM,
    [NAMESPACE_DOMAIN]
)

TWO_STAGE_USER_PROVISIONING = StaticToggle(
    'two_stage_user_provisioning',
    'Enable two-stage user provisioning (users confirm and set their own passwords via email).',
    TAG_SOLUTIONS_LIMITED,
    [NAMESPACE_DOMAIN],
    help_link='https://confluence.dimagi.com/display/saas/Two-Stage+Mobile+Worker+Account+Creation',
)

REFER_CASE_REPEATER = StaticToggle(
    'refer_case_repeater',
    'USH: Allow refer case repeaters to be setup',
    TAG_CUSTOM,
    namespaces=[NAMESPACE_DOMAIN],
    help_link="https://confluence.dimagi.com/display/saas/COVID%3A+Allow+refer+case+repeaters+to+be+setup",
)

WIDGET_DIALER = StaticToggle(
    'widget_dialer',
    'USH: Enable usage of AWS Connect Dialer',
    TAG_CUSTOM,
    namespaces=[NAMESPACE_DOMAIN],
    help_link="https://confluence.dimagi.com/display/saas/COVID%3A+Enable+usage+of+AWS+Connect+Dialer",
)

HMAC_CALLOUT = StaticToggle(
    'hmac_callout',
    'USH: Enable signed messaging url callouts in cloudcare',
    TAG_CUSTOM,
    namespaces=[NAMESPACE_DOMAIN],
    help_link="https://confluence.dimagi.com/display/saas/COVID%3A+Enable+signed+messaging+url+callouts+in+cloudcare",  # noqa: E501
)

GAEN_OTP_SERVER = StaticToggle(
    'gaen_otp_server',
    'USH: Enable retrieving OTPs from a GAEN Server',
    TAG_CUSTOM,
    namespaces=[NAMESPACE_DOMAIN],
    help_link="https://confluence.dimagi.com/display/saas/COVID%3A+Enable+retrieving+OTPs+from+a+GAEN+Server",
)

PARALLEL_USER_IMPORTS = StaticToggle(
    'parallel_user_imports',
    'USH: Process user imports in parallel on a dedicated queue',
    TAG_CUSTOM,
    namespaces=[NAMESPACE_DOMAIN],
    help_link="https://confluence.dimagi.com/display/saas/Parallel+User+Imports"
)

RESTRICT_LOGIN_AS = StaticToggle(
    'restrict_login_as',
    'USH: Limit allowed users for Log In As',
    TAG_CUSTOM,
    namespaces=[NAMESPACE_DOMAIN],
    description="""
    Adds a permission that can be set on user roles to allow log in as, but only
    as a limited set of users. Users with this enabled can "log in as" other
    users that set custom user property "login_as_user" to the first user's
    username.

    For example, if web user a@a.com has this permission set on their role,
    they can only log in as mobile users who have the custom property
    "login_as_user" set to "a@a.com".
    """,
    help_link="https://confluence.dimagi.com/display/saas/Limited+Login+As",
)

ONE_PHONE_NUMBER_MULTIPLE_CONTACTS = StaticToggle(
    'one_phone_number_multiple_contacts',
    'Allow multiple contacts to share a single phone number',
    TAG_CUSTOM,
    namespaces=[NAMESPACE_DOMAIN],
    description="""
    Allows multiple SMS contacts in a project space to share the same phone number.
    Sessions for different contacts are initiated in series rather than in parallel so that
    only one contact per phone number is in an active session at any given time.
    Incoming SMS are then routed to the live session.
    If a form goes unfilled over SMS, it will prevent any further forms (for that contact or another)
    from being initiated on that phone number until the original session expires.

    Only use this feature if every form behind an SMS survey begins by identifying the contact.
    Otherwise the recipient has no way to know who they're supposed to be enter information about.
    """,
    help_link="https://confluence.dimagi.com/display/saas/One+Phone+Number+-+Multiple+Contacts",
    parent_toggles=[INBOUND_SMS_LENIENCY]
)

BLOCKED_EMAIL_DOMAIN_RECIPIENTS = StaticToggle(
    'blocked_email_domain_recipients',
    'Block any outgoing email addresses that have an email domain which '
    'match a domain in this list.',
    TAG_INTERNAL,
    namespaces=[NAMESPACE_EMAIL_DOMAIN],
)

BLOCKED_DOMAIN_EMAIL_SENDERS = StaticToggle(
    'blocked_domain_email_senders',
    'Domains in this list are blocked from sending emails through our '
    'messaging feature',
    TAG_INTERNAL,
    namespaces=[NAMESPACE_DOMAIN],
)

ENTERPRISE_USER_MANAGEMENT = StaticToggle(
    'enterprise_user_management',
    'USH: UI for managing all web users in an enterprise',
    TAG_CUSTOM,
    namespaces=[NAMESPACE_USER],
    help_link="https://confluence.dimagi.com/display/saas/USH%3A+UI+for+managing+all+web+users+in+an+enterprise",
)

CLEAN_OLD_FORMPLAYER_SYNCS = DynamicallyPredictablyRandomToggle(
    'clean_old_formplayer_syncs',
    'Delete old formplayer syncs during submission processing',
    TAG_INTERNAL,
    namespaces=[NAMESPACE_OTHER],
    default_randomness=0.001
)

PRIME_FORMPLAYER_DBS = StaticToggle(
    'prime_formplayer_dbs',
    'USH: Control which domains will be included in the prime formplayer task runs',
    TAG_CUSTOM,
    namespaces=[NAMESPACE_DOMAIN],
    help_link="https://confluence.dimagi.com/display/saas/Prime+Formplayer+DBS"
)

FHIR_INTEGRATION = StaticToggle(
    'fhir_integration',
    'FHIR: Enable setting up FHIR integration',
    TAG_SOLUTIONS_LIMITED,
    namespaces=[NAMESPACE_DOMAIN],
    help_link="https://confluence.dimagi.com/display/GS/FHIR+API+Documentation",
)

AUTO_DEACTIVATE_MOBILE_WORKERS = StaticToggle(
    'auto_deactivate_mobile_workers',
    'Development flag for auto-deactivation of mobile workers. To be replaced '
    'by a privilege.',
    TAG_PRODUCT,
    namespaces=[NAMESPACE_DOMAIN],
)

SSO_OIDC_DEVELOPMENT = StaticToggle(
    'sso_oidc_development',
    'Development feature flag for SSO OIDC support',
    TAG_PRODUCT,
    namespaces=[NAMESPACE_DOMAIN, NAMESPACE_USER],
)

ADD_LIMITED_FIXTURES_TO_CASE_RESTORE = StaticToggle(
    'fixtures_in_case_restore',
    'Allow limited fixtures to be available in case restore for SMS workflows.',
    TAG_CUSTOM,
    namespaces=[NAMESPACE_DOMAIN],
    description="""
    WARNING: To be used only for small templates since the performance implication has not been evaluated.
    Do not enable on your own.
    """
)

EMBEDDED_TABLEAU = StaticToggle(
    'embedded_tableau',
    'USH: Enable retrieving and embedding tableau visualizations from a Tableau Server',
    TAG_CUSTOM,
    namespaces=[NAMESPACE_DOMAIN],
    help_link="https://confluence.dimagi.com/display/USH/Embedded+Tableau+Visualizations",
)

DETAILED_TAGGING = StaticToggle(
    'detailed_tagging',
    'Send additional metrics to datadog and sentry.',
    TAG_INTERNAL,
    namespaces=[NAMESPACE_DOMAIN],
)

HIGH_COUNT_DETAILED_TAGGING = StaticToggle(
    'HIGH_COUNT_DETAILED_TAGGING',
    'Send additional metrics to datadog and sentry. These tags have a high number of combinations.',
    TAG_INTERNAL,
    namespaces=[NAMESPACE_DOMAIN],
)

USER_HISTORY_REPORT = StaticToggle(
    'user_history_report',
    'View user history report under user management',
    TAG_INTERNAL,
    namespaces=[NAMESPACE_USER],
    help_link="https://confluence.dimagi.com/display/saas/User+History+Report",
)


COWIN_INTEGRATION = StaticToggle(
    'cowin_integration',
    'Integrate with COWIN APIs',
    TAG_CUSTOM,
    namespaces=[NAMESPACE_DOMAIN],
)

EXPRESSION_REPEATER = StaticToggle(
    'expression_repeater',
    'Integrate with generic APIs using UCR expressions',
    TAG_SOLUTIONS_LIMITED,
    namespaces=[NAMESPACE_DOMAIN],
    help_link="https://confluence.dimagi.com/display/saas/Configurable+Repeaters",
)

UCR_EXPRESSION_REGISTRY = StaticToggle(
    'expression_registry',
    'Store named UCR expressions and filters in the database to be referenced elsewhere',
    TAG_SOLUTIONS_LIMITED,
    namespaces=[NAMESPACE_DOMAIN],
    help_link="https://confluence.dimagi.com/display/saas/UCR+Expression+Registry",
)

ARCGIS_INTEGRATION = StaticToggle(
    'arcgis_integration',
    'Enable the ArcGIS Form Repeater integration. Used for forwarding form data to an ArcGIS account.',
    TAG_SOLUTIONS_LIMITED,
    namespaces=[NAMESPACE_DOMAIN],
)

GENERIC_INBOUND_API = StaticToggle(
    'configurable_api',
    'Generic inbound APIs',
    TAG_SOLUTIONS_LIMITED,
    namespaces=[NAMESPACE_DOMAIN],
    description="Create inbound APIs that use UCR expressions to process data into case updates",
    help_link="https://docs.google.com/document/d/1y9CZwpzGYtitxbh-Y7nS5-WoMUg-LbRlZHd-eD5i78U/edit",
    parent_toggles=[UCR_EXPRESSION_REGISTRY]
)

CASE_UPDATES_UCR_FILTERS = StaticToggle(
    'case_updates_ucr_filters',
    'Allow the use of UCR filters in Auto Case Update Rules',
    TAG_SOLUTIONS_LIMITED,
    namespaces=[NAMESPACE_DOMAIN],
)

TURN_IO_BACKEND = StaticToggle(
    'turn_io_backend',
    'Enable Turn.io SMS backend',
    TAG_SOLUTIONS_LIMITED,
    namespaces=[NAMESPACE_DOMAIN],
)

FOLLOWUP_FORMS_AS_CASE_LIST_FORM = StaticToggle(
    'followup_forms_as_case_list_form',
    'Option to configure follow up forms on parent case for Case List Form menu setting of '
    'child modules that use Parent Child Selection',
    TAG_CUSTOM,
    namespaces=[NAMESPACE_DOMAIN],
    help_link="https://confluence.dimagi.com/pages/viewpage.action?spaceKey=USH&title=Add+Form+to+Bottom+of++Case+List",  # noqa: E501
)


DATA_REGISTRY = StaticToggle(
    'data_registry',
    'USH: Enable Data Registries for sharing data between project spaces',
    TAG_CUSTOM,
    namespaces=[NAMESPACE_DOMAIN],
    help_link="https://confluence.dimagi.com/display/USH/Data+Registry",
)

DATA_REGISTRY_UCR = StaticToggle(
    'data_registry_ucr',
    'USH: Enable the creation of Custom Web Reports backed by Data Registries',
    TAG_CUSTOM,
    namespaces=[NAMESPACE_DOMAIN],
    help_link="https://confluence.dimagi.com/display/USH/Data+Registry#DataRegistry-CrossDomainReports",
    parent_toggles=[DATA_REGISTRY]
)

DATA_REGISTRY_CASE_UPDATE_REPEATER = StaticToggle(
    'data_registry_case_update_repeater',
    'USH: Allow data registry repeater to be setup to update cases in other domains',
    TAG_CUSTOM,
    namespaces=[NAMESPACE_DOMAIN],
    help_link="https://confluence.dimagi.com/display/USH/Data+Registry+Case+Update+Repeater",
    parent_toggles=[DATA_REGISTRY]
)

CASE_IMPORT_DATA_DICTIONARY_VALIDATION = StaticToggle(
    'case_import_data_dictionary_validaton',
    'USH: Validate data per data dictionary definitions during case import',
    TAG_CUSTOM,
    namespaces=[NAMESPACE_DOMAIN],
    help_link="https://confluence.dimagi.com/display/saas/Validate+data+per+data+dictionary+definitions+during+case+import",  # noqa: E501
)

DO_NOT_REPUBLISH_DOCS = StaticToggle(
    'do_not_republish_docs',
    'Prevents automatic attempts to repair stale ES docs in this domain',
    TAG_INTERNAL,
    namespaces=[NAMESPACE_DOMAIN],
)

HOURLY_SCHEDULED_REPORT = StaticToggle(
    'hourly-scheduled-report',
    'Add ability to send a scheduled report hourly',
    TAG_CUSTOM,
    [NAMESPACE_DOMAIN],
)

SUPPORT_EXPANDED_COLUMN_IN_REPORTS = StaticToggle(
    'support_expanded_column_in_reports',
    'Support count per choice column to show up in multibar graph in reports',
    TAG_CUSTOM,
    namespaces=[NAMESPACE_DOMAIN]
)

SAVE_ONLY_EDITED_FORM_FIELDS = FeatureRelease(
    'save-only-edited-form-fields',
    'Save a form field only if the answer has been edited',
    TAG_RELEASE,
    namespaces=[NAMESPACE_DOMAIN],
    owner='Addison Dunn',
    description="""
    Enable a checkbox for the ability to save a form question's answer in Case Management in App
    Manager only if the question's inputted answer is different from the current value in the case.
    """
)

GOOGLE_SHEETS_INTEGRATION = StaticToggle(
    'google-sheet-integration',
    'Unlock the Google Sheets view in Exports',
    TAG_SAAS_CONDITIONAL,
    namespaces=[NAMESPACE_USER],
    description="""
    Toggle only when testing the new Google Sheet Integration. The Google Sheet Integration can be found
    on the Exports page.
    """
)

APP_DEPENDENCIES = StaticToggle(
    slug='app-dependencies',
    label='Set Android app dependencies that must be installed before using a CommCare app',
    tag=TAG_DEPRECATED,
    namespaces=[NAMESPACE_DOMAIN],
    description="""
    Prevents mobile workers from using a CommCare app until the Android apps
    that it needs have been installed on the device.
    """,
)

SUPERSET_ANALYTICS = StaticToggle(
    'superset-analytics',
    'Activates Analytics features to create Superset based reports and dashboards using UCR data',
    TAG_SOLUTIONS_LIMITED,
    namespaces=[NAMESPACE_DOMAIN],
)

TWO_STAGE_USER_PROVISIONING_BY_SMS = StaticToggle(
    'two_stage_user_provisioning_by_sms',
    'Enable two-stage user provisioning (users confirm and set their own passwords via sms).',
    TAG_CUSTOM,
    namespaces=[NAMESPACE_DOMAIN],
)

SMS_USE_LATEST_DEV_APP = FeatureRelease(
    'sms_use_latest_dev_app',
    'Use latest development version of the app for SMS processing',
    TAG_INTERNAL,
    namespaces=[NAMESPACE_DOMAIN],
    owner='Simon Kelly',
    description='This will revert the SMS processing to previous functionality of using the '
                'development version of the app instead of the latest release. It should only'
                'be used temporarily if a domain needs unreleased app changes to be used for SMS.',
)

VIEW_FORM_ATTACHMENT = StaticToggle(
    'view_form_attachments',
    'Allow users on the domain to view form attachments without having to have the report Submit History permission.',  # noqa: E501
    TAG_CUSTOM,
    namespaces=[NAMESPACE_DOMAIN],
)


DISABLE_FORM_ATTACHMENT_DOWNLOAD_IN_BROWSER = StaticToggle(
    'disable_form_attachment_download_in_browser',
    'Restrict users from downloading audio/video form attachments in browser',
    TAG_CUSTOM,
    namespaces=[NAMESPACE_DOMAIN]
)


FORMPLAYER_INCLUDE_STATE_HASH = FeatureRelease(
    'formplayer_include_state_hash',
    'Make Formplayer include the state hash in sync and restore requests',
    TAG_INTERNAL,
    namespaces=[NAMESPACE_DOMAIN],
    owner='Simon Kelly'
)

APPLICATION_RELEASE_LOGS = StaticToggle(
    'application_release_logs',
    'Show Application release logs',
    TAG_SOLUTIONS_OPEN,
    namespaces=[NAMESPACE_DOMAIN],
    description='This feature provides the release logs for application.'
)

TABLEAU_USER_SYNCING = StaticToggle(
    'tableau_user_syncing',
    'Automatically sync HQ users with users on Tableau',
    TAG_INTERNAL,
    namespaces=[NAMESPACE_DOMAIN],
    description="""
    Each time a user is added/deleted/updated on HQ, an equivalent Tableau user with the username "HQ/{username}"
    will be added/deleted/updated on the linked Tableau server.
    """,
    parent_toggles=[EMBEDDED_TABLEAU],
    help_link='https://confluence.dimagi.com/display/USH/Tableau+User+Syncing',
)

RESTRICT_USER_PROFILE_ASSIGNMENT = StaticToggle(
    'restrict_user_profile_assignment',
    'Limit which user profiles a web user can assign to other web users and mobile workers.',
    TAG_INTERNAL,
    namespaces=[NAMESPACE_DOMAIN]
)

WEB_USER_INVITE_ADDITIONAL_FIELDS = StaticToggle(
    'web_user_invite_additional_fields',
    'USH: Enable additional fields in web user invite form for enhanced user details',
    TAG_CUSTOM,
    namespaces=[NAMESPACE_DOMAIN],
)


def _handle_attendance_tracking_role(domain, is_enabled):
    from corehq.apps.accounting.utils import domain_has_privilege
    from corehq.apps.users.role_utils import (
        archive_attendance_coordinator_role_for_domain,
        enable_attendance_coordinator_role_for_domain,
    )

    if not domain_has_privilege(domain, privileges.ATTENDANCE_TRACKING):
        return

    if is_enabled:
        enable_attendance_coordinator_role_for_domain(domain)
    else:
        archive_attendance_coordinator_role_for_domain(domain)


ATTENDANCE_TRACKING = StaticToggle(
    'attendance_tracking',
    'Allows access to the attendance tracking page',
    TAG_SOLUTIONS_LIMITED,
    namespaces=[NAMESPACE_DOMAIN],
    description='Additional views will be added to simplify the process of '
                'using CommCare HQ for attendance tracking.',
    save_fn=_handle_attendance_tracking_role,
)

<<<<<<< HEAD

def _handle_geospatial_es_index(domain, is_enabled):
    from corehq.apps.geospatial.tasks import index_es_docs_with_location_props

    if is_enabled:
        index_es_docs_with_location_props.delay(domain)


GEOSPATIAL = StaticToggle(
    'geospatial',
    'Allows access to GIS functionality',
    TAG_SOLUTIONS_LIMITED,
    namespaces=[NAMESPACE_DOMAIN],
    description='Additional views will be added allowing for visually viewing '
                'and assigning cases on a map.',
    save_fn=_handle_geospatial_es_index,

=======
MICROPLANNING = StaticToggle(
    'microplanning',
    'Allows access to Microplanning GIS functionality',
    TAG_SOLUTIONS_LIMITED,
    namespaces=[NAMESPACE_DOMAIN],
    description='Additional views will be added allowing for visually viewing '
                'and assigning cases on a map.'
>>>>>>> cc0371ef
)

COMMCARE_CONNECT = StaticToggle(
    'commcare_connect',
    'Enable CommCare Connect features',
    tag=TAG_INTERNAL,
    namespaces=[NAMESPACE_DOMAIN],
    description='More details to come',

)

FCM_NOTIFICATION = StaticToggle(
    'fcm_notification',
    'Allows access to FCM Push Notifications',
    TAG_CUSTOM,
    namespaces=[NAMESPACE_DOMAIN],
    description='Push Notification option will be available in content for '
                'Conditional Alerts in Messaging.'
)

SHOW_OWNER_LOCATION_PROPERTY_IN_REPORT_BUILDER_TOGGLE = StaticToggle(
    'show_owner_location_property_in_report_builder',
    label='Show an additional "Owner (Location)" property in report builder reports.',
    tag=TAG_SOLUTIONS_OPEN,
    namespaces=[NAMESPACE_DOMAIN],
    help_link='https://confluence.dimagi.com/display/saas/Enable+creation+of+report+builder+reports+that+are+location+safe',  # noqa: E501
    description='This can be used to create report builder reports that are location-safe.'
)

LOCATION_RESTRICTED_SCHEDULED_REPORTS = StaticToggle(
    'location_restricted_scheduled_reports',
    'Allows access to report scheduling views for location restricted users',
    TAG_CUSTOM,
    namespaces=[NAMESPACE_DOMAIN],
    description='Provides access to views for report scheduling '
                'such as schedule creation and deletion.'
)

WEB_USERS_IN_REPORTS = StaticToggle(
    'web_users_in_reports',
    'Adds web users to standard reports by default',
    TAG_RELEASE,
    namespaces=[NAMESPACE_DOMAIN],
    description='Adds web users to default filter selections, the [Project Data] filter for the '
                'case list reports, and to the body of the Worker Activity and Project Health reports'
)

CUSTOM_EMAIL_GATEWAY = StaticToggle(
    'custom_email_gateway',
    'Allows user to define custom email gateway that can be used to send emails from HQ',
    TAG_CUSTOM,
    [NAMESPACE_DOMAIN],
    help_link=('https://confluence.dimagi.com/display/USH/'
               'Allow+user+to+define+custom+email+gateway+that+'
               'can+be+used+to+send+emails+from+HQ'),
)

ALLOW_WEB_APPS_RESTRICTION = StaticToggle(
    'allow_web_apps_restriction',
    'Makes domain eligible to be restricted from using web apps/app preview.',
    tag=TAG_SAAS_CONDITIONAL,
    namespaces=[NAMESPACE_DOMAIN],
    description="""
    When enabled, the domain is eligible to be restricted from using web apps/app preview. The intention is
    to only enable this for domains in extreme cases where their formplayer restores are resource intensive
    to the point where they can degrade web apps performance for the entire system.
    """
)

ES_QUERY_PREFERENCE = StaticToggle(
    'es_query_preference',
    'Sets preference option on ES queries',
    tag=TAG_INTERNAL,
    namespaces=[NAMESPACE_DOMAIN],
    description="""
    When enabled, ES queries for this domain will be routed to the same shards for every request. This helps
    ES queries take advantage of caching on ES nodes.
    """
)

RESTORE_ACCESSIBLE_REPORTS_ONLY = StaticToggle(
    'restore_accessible_reports_only',
    'Only restore reports in apps that are accessible to the restoring user',
    tag=TAG_INTERNAL,
    namespaces=[NAMESPACE_DOMAIN],
    description="""
    This is an optimization for web apps restores that limits the number of mobile reports included in the restore
    based on which apps the user can access.
    """
)


def frozen_toggles_by_privilege():
    return {
        t.privilege_slug: t
        for t in all_toggles_by_name_in_scope(globals(), FrozenPrivilegeToggle).values()
    }


def domain_has_privilege_from_toggle(privilege_slug, domain):
    toggle = frozen_toggles_by_privilege().get(privilege_slug)
    return toggle and toggle.enabled(domain)


FORM_LINK_WORKFLOW = FrozenPrivilegeToggle(
    privileges.FORM_LINK_WORKFLOW,
    'form_link_workflow',
    'Form linking workflow available on forms',
    TAG_SOLUTIONS_CONDITIONAL,
    [NAMESPACE_DOMAIN],
    help_link='https://confluence.dimagi.com/display/saas/Form+Link+Workflow+Feature+Flag',
)

PHONE_HEARTBEAT = FrozenPrivilegeToggle(
    privileges.PHONE_APK_HEARTBEAT,
    'phone_apk_heartbeat',
    "Ability to configure a mobile feature to prompt users to update to latest CommCare app and apk",
    TAG_SOLUTIONS_CONDITIONAL,
    [NAMESPACE_DOMAIN]
)


MOBILE_USER_DEMO_MODE = FrozenPrivilegeToggle(
    privileges.PRACTICE_MOBILE_WORKERS,
    'mobile_user_demo_mode',
    'Ability to make a mobile worker into Demo only mobile worker',
    TAG_SOLUTIONS_OPEN,
    help_link='https://confluence.dimagi.com/display/GS/Demo+Mobile+Workers+and+Practice+Mode',
    namespaces=[NAMESPACE_DOMAIN]
)


VIEW_APP_CHANGES = FrozenPrivilegeToggle(
    privileges.VIEW_APP_DIFF,
    'app-changes-with-improved-diff',
    'Improved app changes view',
    TAG_SOLUTIONS_OPEN,
    [NAMESPACE_DOMAIN, NAMESPACE_USER],
    help_link="https://confluence.dimagi.com/display/saas/Viewing+App+Changes+between+versions",
)


CASE_LIST_EXPLORER = FrozenPrivilegeToggle(
    privileges.CASE_LIST_EXPLORER,
    'case_list_explorer',
    label='Show the case list explorer report',
    tag=TAG_SOLUTIONS_OPEN,
    namespaces=[NAMESPACE_DOMAIN],
    save_fn=_ensure_search_index_is_enabled,
    help_link='https://confluence.dimagi.com/display/commcarepublic/Case+List+Explorer',
)


DATA_FILE_DOWNLOAD = FrozenPrivilegeToggle(
    privileges.DATA_FILE_DOWNLOAD,
    'data_file_download',
    label='Offer hosting and sharing data files for downloading from a secure '
          'dropzone',
    tag=TAG_SOLUTIONS_OPEN,
    namespaces=[NAMESPACE_DOMAIN],
    help_link='https://confluence.dimagi.com/display/saas/Offer+hosting+and+'
              'sharing+data+files+for+downloading+from+a+secure+dropzone',
)

REGEX_FIELD_VALIDATION = FrozenPrivilegeToggle(
    privileges.REGEX_FIELD_VALIDATION,
    'regex_field_validation',
    label='Regular Expression Validation for Custom Data Fields',
    tag=TAG_SOLUTIONS_OPEN,
    namespaces=[NAMESPACE_DOMAIN],
    description="This flag adds the option to specify a regular expression "
                "(regex) to validate custom user data, custom location data, "
                "and/or custom product data fields.",
    help_link='https://confluence.dimagi.com/display/saas/Regular+Expression+Validation+for+Custom+Data+Fields',
)

LOCATION_SAFE_CASE_IMPORTS = FrozenPrivilegeToggle(
    privileges.LOCATION_SAFE_CASE_IMPORTS,
    'location_safe_case_imports',
    label='Location-restricted users can import cases at their location or below',
    tag=TAG_SOLUTIONS_OPEN,
    namespaces=[NAMESPACE_DOMAIN],
    description='Allow location-restricted users to import cases owned at their location or below',
)

FORM_CASE_IDS_CASE_IMPORTER = FrozenPrivilegeToggle(
    privileges.FORM_CASE_IDS_CASE_IMPORTER,
    'form_case_ids_case_importer',
    label='Download buttons for Form- and Case IDs on Case Importer',
    tag=TAG_SOLUTIONS_OPEN,
    namespaces=[NAMESPACE_DOMAIN],
    description='Display the "Form IDs" and "Case IDs" download buttons on Case Importer',
)

EXPORT_MULTISORT = FrozenPrivilegeToggle(
    privileges.EXPORT_MULTISORT,
    'export_multisort',
    label='Sort multiple rows in exports simultaneously',
    tag=TAG_SOLUTIONS_OPEN,
    namespaces=[NAMESPACE_DOMAIN],
    description='Sort multiple rows in exports simultaneously',
)

EXPORT_OWNERSHIP = FrozenPrivilegeToggle(
    privileges.EXPORT_OWNERSHIP,
    'export_ownership',
    label='Allow exports to have ownership',
    tag=TAG_SOLUTIONS_OPEN,
    namespaces=[NAMESPACE_DOMAIN],
    description='Allow exports to have ownership',
)

FORCE_ANNUAL_TOS = StaticToggle(
    'annual_terms_of_service',
    "USH Specific toggle that forces users to agree to terms of service annually.",
    TAG_CUSTOM,
    namespaces=[NAMESPACE_DOMAIN],
)

FILTERED_BULK_USER_DOWNLOAD = FrozenPrivilegeToggle(
    privileges.FILTERED_BULK_USER_DOWNLOAD,
    'filtered_bulk_user_download',
    label='Bulk user management features',
    tag=TAG_SOLUTIONS_OPEN,
    namespaces=[NAMESPACE_DOMAIN],
    description="""
        For mobile users, enables bulk deletion page and bulk lookup page.
        For web users, enables filtered download page.
    """,
    help_link=('https://dimagi.atlassian.net/wiki/spaces/'
               'commcarepublic/pages/2143957165/Bulk+Mobile+User+Management')
)

APPLICATION_ERROR_REPORT = StaticToggle(
    'application_error_report',
    label='Show Application Error Report',
    tag=TAG_INTERNAL,
    namespaces=[NAMESPACE_USER],
    description="Show Application Error Report.",
    help_link='https://confluence.dimagi.com/display/saas/Show+Application+Error+Report+Feature+Flag'
)

DATA_DICTIONARY = FrozenPrivilegeToggle(
    privileges.DATA_DICTIONARY,
    'data_dictionary',
    label='Project level data dictionary of cases',
    tag=TAG_SOLUTIONS_OPEN,
    namespaces=[NAMESPACE_DOMAIN],
    description='Project level data dictionary of cases',
    help_link='https://confluence.dimagi.com/display/commcarepublic/Data+Dictionary'
)

CASE_DEDUPE = FrozenPrivilegeToggle(
    privileges.CASE_DEDUPE,
    'case_dedupe',
    label='Case deduplication feature',
    tag=TAG_SOLUTIONS_LIMITED,
    namespaces=[NAMESPACE_DOMAIN],
    help_link='https://confluence.dimagi.com/display/saas/Surfacing+Case+Duplicates+in+CommCare',
)

USE_LOGO_IN_SYSTEM_EMAILS = StaticToggle(
    slug='use_logo_in_system_emails',
    label='Use the project\'s logo in emails sent from HQ',
    tag=TAG_CUSTOM,
    namespaces=[NAMESPACE_DOMAIN],
    description='The project logo replaces the CommCare logo.',
)

VELLUM_CASE_MICRO_IMAGE = StaticToggle(
    slug='case_micro_image',
    label='Add case micro images to case list',
    tag=TAG_SOLUTIONS_LIMITED,
    namespaces=[NAMESPACE_DOMAIN],
    description='Add a micro image to cases in the case list.'
)

SUPPORT_GEO_JSON_EXPORT = StaticToggle(
    slug='support_geo_json_export',
    label='Support GeoJSON export in Case Exporter',
    tag=TAG_SOLUTIONS_CONDITIONAL,
    namespaces=[NAMESPACE_DOMAIN],
    description='The Case Export page now supports the exporting of GeoJSON data.',
)

USE_PROMINENT_PROGRESS_BAR = StaticToggle(
    slug='use_prominent_progress_bar',
    label='Use more prominent progress bar in place of NProgress',
    tag=TAG_CUSTOM,
    namespaces=[NAMESPACE_DOMAIN],
    description='Replaces NProgress bar with more prominent progress bar',
)

INCREASED_MAX_SEARCH_RESULTS = StaticToggle(
    slug='increased_max_search_results',
    label='Increases the maximum number of Elasticsearch results from 500 to 1500',
    tag=TAG_CUSTOM,
    namespaces=[NAMESPACE_DOMAIN],
    description='Temporary increase of the max number of search results.',
)


SUPPORT_ROAD_NETWORK_DISBURSEMENT_ALGORITHM = StaticToggle(
    slug='support_road_network_disbursement_algorithm',
    label='Add Road Network disbursement algorithm on geospatial settings page',
    tag=TAG_SOLUTIONS_OPEN,
    namespaces=[NAMESPACE_DOMAIN],
    description='Add support for the Road Network disbursement algorithm for the Geospatial feature',
)

USH_RESTORE_FILE_LOCATION_CASE_SYNC_RESTRICTION = StaticToggle(
    'ush_restore_file_location_case_sync_restriction',
    'USH: Limit the location-owned cases in a user\'s restore file, and allow marking whether a '
    'location can have users assigned or not.',
    TAG_CUSTOM,
    namespaces=[NAMESPACE_DOMAIN],
    help_link='https://dimagi.atlassian.net/wiki/spaces/USH/pages/2252210196/Prevent+Syncing+of+Lower+Level+Locations',  # noqa: E501
    description="""
    In the 'Organizational Level' section of location management, web admins can specify which org level to
    expand to when syncing the location-owned cases included in a user's restore file. Limits cases in a user's
    restore file and thus can improve performance. Also allows marking whether a location can have users assigned
    to it.
    """
)

RESTRICT_DATA_SOURCE_REBUILD = StaticToggle(
    slug='restrict_data_source_rebuilds',
    label='Restrict data source rebuilt from UI',
    tag=TAG_INTERNAL,
    namespaces=[NAMESPACE_DOMAIN],
    description='Restrict data source rebuilt from UI if the relevant data for the data source crosses a threshold'
)

APP_TESTING = StaticToggle(
    slug='app_testing',
    label='App Testing UI',
    tag=TAG_RELEASE,
    namespaces=[NAMESPACE_DOMAIN],
    description=''
)

SMART_LINKS_FOR_WEB_USERS = StaticToggle(
    slug='smart_links_for_web_users',
    label='USH: Allow web users to use smart links without logging in as before',
    tag=TAG_CUSTOM,
    namespaces=[NAMESPACE_DOMAIN],
)

MODULE_BADGES = StaticToggle(
    slug='module_badges',
    label='USH: Show case counts from CSQL queries as badges on modules',
    tag=TAG_CUSTOM,
    namespaces=[NAMESPACE_DOMAIN],
)<|MERGE_RESOLUTION|>--- conflicted
+++ resolved
@@ -2600,7 +2600,6 @@
     save_fn=_handle_attendance_tracking_role,
 )
 
-<<<<<<< HEAD
 
 def _handle_geospatial_es_index(domain, is_enabled):
     from corehq.apps.geospatial.tasks import index_es_docs_with_location_props
@@ -2609,24 +2608,15 @@
         index_es_docs_with_location_props.delay(domain)
 
 
-GEOSPATIAL = StaticToggle(
-    'geospatial',
-    'Allows access to GIS functionality',
-    TAG_SOLUTIONS_LIMITED,
-    namespaces=[NAMESPACE_DOMAIN],
-    description='Additional views will be added allowing for visually viewing '
-                'and assigning cases on a map.',
-    save_fn=_handle_geospatial_es_index,
-
-=======
 MICROPLANNING = StaticToggle(
     'microplanning',
     'Allows access to Microplanning GIS functionality',
     TAG_SOLUTIONS_LIMITED,
     namespaces=[NAMESPACE_DOMAIN],
     description='Additional views will be added allowing for visually viewing '
-                'and assigning cases on a map.'
->>>>>>> cc0371ef
+                'and assigning cases on a map.',
+    save_fn=_handle_geospatial_es_index,
+
 )
 
 COMMCARE_CONNECT = StaticToggle(
