import hashlib
import inspect
import math
from functools import wraps
from importlib import import_module
from typing import List

from django.conf import settings
from django.contrib import messages
from django.http import Http404
from django.urls import reverse
from django.utils.html import format_html
from django.utils.safestring import mark_safe

from attr import attrib, attrs
from couchdbkit import ResourceNotFound
from memoized import memoized

from corehq import privileges
from corehq.extensions import ResultFormat, extension_point
from corehq.util.quickcache import quickcache

from .models import Toggle
from .shortcuts import set_toggle, toggle_enabled


@attrs(frozen=True)
class Tag:
    name = attrib(type=str)
    css_class = attrib(type=str)
    description = attrib(type=str)

    @property
    def index(self):
        return ALL_TAGS.index(self)


TAG_CUSTOM = Tag(
    name='One-Off / Custom',
    css_class='warning',
    description="This feature flag was created for one specific project. "
                "Please don't enable it for any other projects. "
                "This is NOT SUPPORTED outside of that project and may break other features.",
)
TAG_DEPRECATED = Tag(
    name='Deprecated',
    css_class='danger',
    description="This feature flag is being removed. "
                "Do not add any new projects to this list.",
)
TAG_PRODUCT = Tag(
    name='Product',
    css_class='success',
    description="This is a core-product feature that you should feel free to "
                "use.  We've feature-flagged until release.",
)
TAG_PREVIEW = Tag(
    name='Preview',
    css_class='default',
    description='',
)
TAG_RELEASE = Tag(
    name='Release',
    css_class='release',
    description='This is a feature that is in the process of being released.',
)
TAG_SAAS_CONDITIONAL = Tag(
    name='SaaS - Conditional Use',
    css_class='primary',
    description="When enabled, “SaaS - Conditional Use” feature flags will be fully supported by the SaaS team. "
                "Please confirm with the SaaS Product team before enabling “SaaS - Conditional Use” flags for an external "  # noqa: E501
                "customer."
)
TAG_SOLUTIONS = Tag(
    name='Solutions',
    css_class='info',
    description="These features are only available for our services projects. This may affect support and "
                "pricing when the project is transitioned to a subscription."
)
TAG_SOLUTIONS_OPEN = Tag(
    name='Solutions - Open Use',
    css_class='info',
    description="These features are only available for our services projects. This may affect support and "
                "pricing when the project is transitioned to a subscription. Open Use Solutions Feature Flags can be "  # noqa: E501
                "enabled by GS."
)
TAG_SOLUTIONS_CONDITIONAL = Tag(
    name='Solutions - Conditional Use',
    css_class='info',
    description="These features are only available for our services projects. This may affect support and "
                "pricing when the project is transitioned to a subscription. Conditional Use Solutions Feature Flags can be "  # noqa: E501
                "complicated and should be enabled by GS only after ensuring your partners have the proper training materials."  # noqa: E501
)
TAG_SOLUTIONS_LIMITED = Tag(
    name='Solutions - Limited Use',
    css_class='info',
    description=mark_safe(  # nosec: no user input
        'These features are only available for our services projects. This '
        'may affect support and pricing when the project is transitioned to a '
        'subscription. Limited Use Solutions Feature Flags cannot be enabled '
        'by GS before submitting a <a href="https://docs.google.com/forms/d/e/'
        '1FAIpQLSfsX0K05nqflGdboeRgaa40HMfFb2DjGUbP4cKJL76ieS_TAA/viewform">'
        'SolTech Feature Flag Request</a>.'
    )
)
TAG_INTERNAL = Tag(
    name='Internal Engineering Tools',
    css_class='default',
    description="These are tools for our engineering team to use to manage the product",
)
# Order roughly corresponds to how much we want you to use it
ALL_TAG_GROUPS = [TAG_SOLUTIONS, TAG_PRODUCT, TAG_CUSTOM, TAG_INTERNAL, TAG_RELEASE, TAG_DEPRECATED]
ALL_TAGS = [
    TAG_SOLUTIONS_OPEN,
    TAG_SOLUTIONS_CONDITIONAL,
    TAG_SOLUTIONS_LIMITED,
    TAG_SAAS_CONDITIONAL,
] + ALL_TAG_GROUPS


class StaticToggle(object):

    def __init__(
        self,
        slug,
        label,
        tag,
        namespaces=None,
        help_link=None,
        description=None,
        save_fn=None,
        enabled_for_new_domains_after=None,
        enabled_for_new_users_after=None,
        relevant_environments=None,
        notification_emails=None,
        parent_toggles=None,
    ):
        self.slug = slug
        self.label = label
        self.tag = tag
        self.help_link = help_link
        self.description = description
        # Optionally provide a callable to be called whenever the toggle is
        # updated.  This is only applicable to domain toggles.  It must accept
        # two parameters, `domain_name` and `toggle_is_enabled`
        self.save_fn = save_fn
        # Toggles can be declared in localsettings statically
        #   to avoid cache lookups
        self.always_enabled = set(
            settings.STATIC_TOGGLE_STATES.get(self.slug, {}).get('always_enabled', []))
        self.always_disabled = set(
            settings.STATIC_TOGGLE_STATES.get(self.slug, {}).get('always_disabled', []))
        self.enabled_for_new_domains_after = enabled_for_new_domains_after
        self.enabled_for_new_users_after = enabled_for_new_users_after
        # pass in a set of environments where this toggle applies
        self.relevant_environments = relevant_environments

        parent_toggles = parent_toggles or []
        for dependency in parent_toggles:
            parent_toggles.extend(dependency.parent_toggles)

        self.parent_toggles = parent_toggles

        if namespaces:
            self.namespaces = [None if n == NAMESPACE_USER else n for n in namespaces]
        else:
            self.namespaces = [None]
        self.notification_emails = notification_emails

        for dependency in self.parent_toggles:
            if not set(self.namespaces) & set(dependency.namespaces):
                raise Exception(
                    "Namespaces of dependent toggles must overlap with dependency:"
                    f" {self.slug}, {dependency.slug}")

    def enabled(self, item, namespace=Ellipsis):
        if self.relevant_environments and not (
            settings.SERVER_ENVIRONMENT in self.relevant_environments
            or settings.DEBUG
        ):
            # Don't even bother looking it up in the cache
            return False
        if item in self.always_enabled:
            return True
        elif item in self.always_disabled:
            return False

        if namespace == NAMESPACE_USER:
            namespace = None  # because:
            #     __init__() ... self.namespaces = [None if n == NAMESPACE_USER else n for n in namespaces]
        if namespace is not Ellipsis and namespace not in self.namespaces:
            # short circuit if we're checking an item that isn't supported by this toggle
            return False

        domain_enabled_after = self.enabled_for_new_domains_after
        if (domain_enabled_after is not None and NAMESPACE_DOMAIN in self.namespaces
                and was_domain_created_after(item, domain_enabled_after)):
            return True

        user_enabled_after = self.enabled_for_new_users_after
        if (user_enabled_after is not None and was_user_created_after(item, user_enabled_after)):
            return True

        namespaces = self.namespaces if namespace is Ellipsis else [namespace]
        return any([toggle_enabled(self.slug, item, namespace=n) for n in namespaces])

    def enabled_for_request(self, request):
        return (
            None in self.namespaces
            and hasattr(request, 'user')
            and self.enabled(request.user.username, namespace=None)
        ) or (
            NAMESPACE_DOMAIN in self.namespaces
            and hasattr(request, 'domain')
            and self.enabled(request.domain, namespace=NAMESPACE_DOMAIN)
        ) or (
            NAMESPACE_EMAIL_DOMAIN in self.namespaces
            and hasattr(request, 'user')
            and self.enabled(
                request.user.email or request.user.username,
                namespace=NAMESPACE_EMAIL_DOMAIN
            )
        )

    def set(self, item, enabled, namespace=None):
        if namespace == NAMESPACE_USER:
            namespace = None  # because:
            #     __init__() ... self.namespaces = [None if n == NAMESPACE_USER else n for n in namespaces]

        if namespace not in self.namespaces:
            return False

        return set_toggle(self.slug, item, enabled, namespace)

    def required_decorator(self):
        """
        Returns a view function decorator that checks to see if the domain
        or user in the request has the appropriate toggle enabled.
        """

        def decorator(view_func):
            @wraps(view_func)
            def wrapped_view(request, *args, **kwargs):
                if self.enabled_for_request(request):
                    return view_func(request, *args, **kwargs)
                if request.user.is_superuser:
                    from corehq.apps.toggle_ui.views import ToggleEditView
                    toggle_url = reverse(ToggleEditView.urlname, args=[self.slug])
                    messages.warning(
                        request,
                        format_html(
                            'This <a href="{}">feature flag</a> should be enabled '
                            'to access this URL',
                            toggle_url
                        ),
                        fail_silently=True,  # workaround for tests: https://code.djangoproject.com/ticket/17971
                    )
                raise Http404()

            return wrapped_view

        return decorator

    def get_enabled_domains(self):
        try:
            toggle = Toggle.get(self.slug)
        except ResourceNotFound:
            return []

        enabled_users = toggle.enabled_users
        domains = {user.split('domain:')[1] for user in enabled_users if 'domain:' in user}
        domains |= self.always_enabled
        domains -= self.always_disabled
        return list(domains)

    def get_enabled_users(self):
        try:
            toggle = Toggle.get(self.slug)
        except ResourceNotFound:
            return []

        return [user for user in toggle.enabled_users if not user.startswith("domain:")]


def was_domain_created_after(domain, checkpoint):
    """
    Return true if domain was created after checkpoint

    :param domain: Domain name (string).
    :param checkpoint: datetime object.
    """
    from corehq.apps.domain.models import Domain
    domain_obj = Domain.get_by_name(domain)
    return (
        domain_obj is not None
        and domain_obj.date_created is not None
        and domain_obj.date_created > checkpoint
    )


def was_user_created_after(username, checkpoint):
    """
    Return true if user was created after checkpoint

    :param username: Web User username (string).
    :param checkpoint: datetime object.
    """
    from corehq.apps.users.models import WebUser
    user = WebUser.get_by_username(username)
    return (
        user is not None
        and user.created_on is not None
        and user.created_on > checkpoint
    )


def deterministic_random(input_string):
    """
    Returns a deterministically random number between 0 and 1 based on the
    value of the string. The same input should always produce the same output.
    """
    if isinstance(input_string, str):
        input_string = input_string.encode('utf-8')
    return float.fromhex(hashlib.md5(input_string).hexdigest()) / math.pow(2, 128)


class PredictablyRandomToggle(StaticToggle):
    """
    A toggle that is predictably random based off some axis. Useful for for doing
    a randomized rollout of a feature. E.g. "turn this on for 5% of domains", or
    "turn this on for 40% of users".

    It extends StaticToggle, so individual domains/users can also be explicitly added.
    """

    def __init__(
        self,
        slug,
        label,
        tag,
        namespaces,
        randomness,
        help_link=None,
        description=None,
        relevant_environments=None,
        notification_emails=None,
        parent_toggles=None
    ):
        super(PredictablyRandomToggle, self).__init__(slug, label, tag, list(namespaces),
                                                      help_link=help_link, description=description,
                                                      relevant_environments=relevant_environments,
                                                      notification_emails=notification_emails,
                                                      parent_toggles=parent_toggles)
        _ensure_valid_namespaces(namespaces)
        _ensure_valid_randomness(randomness)
        self.randomness = randomness

    @property
    def randomness_percent(self):
        return "{:.0f}".format(self.randomness * 100)

    def _get_identifier(self, item):
        return '{}:{}:{}'.format(self.namespaces, self.slug, item)

    def enabled(self, item, namespace=Ellipsis):
        if self.relevant_environments and not (
            settings.SERVER_ENVIRONMENT in self.relevant_environments
            or settings.DEBUG
        ):
            # Don't even bother looking it up in the cache
            return False

        if namespace == NAMESPACE_USER:
            namespace = None  # because:
            # StaticToggle.__init__(): self.namespaces = [None if n == NAMESPACE_USER else n for n in namespaces]

        all_namespaces = {None if n == NAMESPACE_USER else n for n in ALL_RANDOM_NAMESPACES}
        if namespace is Ellipsis and set(self.namespaces) != all_namespaces:
            raise ValueError(
                'PredictablyRandomToggle.enabled() cannot be determined for toggle "{slug}" because it is not '
                'available for all namespaces and the namespace of "{item}" is not given.'.format(
                    slug=self.slug,
                    item=item,
                )
            )

        if settings.DISABLE_RANDOM_TOGGLES:
            return False
        elif item in self.always_disabled:
            return False
        elif namespace is not Ellipsis and namespace not in self.namespaces:
            return False
        return (
            (item and deterministic_random(self._get_identifier(item)) < self.randomness)
            or super(PredictablyRandomToggle, self).enabled(item, namespace)
        )


class DynamicallyPredictablyRandomToggle(PredictablyRandomToggle):
    """
    A PredictablyRandomToggle whose randomness can be configured via the database/UI.
    """
    RANDOMNESS_KEY = 'hq_dynamic_randomness'

    def __init__(
        self,
        slug,
        label,
        tag,
        namespaces,
        default_randomness=0.0,
        help_link=None,
        description=None,
        relevant_environments=None,
        notification_emails=None,
        parent_toggles=None
    ):
        super(PredictablyRandomToggle, self).__init__(slug, label, tag, list(namespaces),
                                                      help_link=help_link, description=description,
                                                      relevant_environments=relevant_environments,
                                                      notification_emails=notification_emails,
                                                      parent_toggles=parent_toggles)
        _ensure_valid_namespaces(namespaces)
        _ensure_valid_randomness(default_randomness)
        self.default_randomness = default_randomness

    @property
    @quickcache(vary_on=['self.slug'])
    def randomness(self):
        # a bit hacky: leverage couch's dynamic properties to just tack this onto the couch toggle doc
        try:
            toggle = Toggle.get(self.slug)
        except ResourceNotFound:
            return self.default_randomness
        dynamic_randomness = getattr(toggle, self.RANDOMNESS_KEY, self.default_randomness)
        try:
            dynamic_randomness = float(dynamic_randomness)
            return dynamic_randomness
        except ValueError:
            return self.default_randomness


class FeatureRelease(DynamicallyPredictablyRandomToggle):
    """This class is designed to allow release of features in a controlled manner.
    The primary purpose is to decouple code deploys from feature releases.

    In addition the normal arguments, feature release toggles must also provide
    an 'owner' to indicate the member of the team responsible for releasing this feature.
    This will be displayed on the UI when editing the toggle.
    """

    def __init__(
        self,
        slug,
        label,
        tag,
        namespaces,
        owner,
        default_randomness=0.0,
        help_link=None,
        description=None,
        relevant_environments=None,
        notification_emails=None,
        parent_toggles=None
    ):
        super().__init__(
            slug, label, tag, namespaces,
            default_randomness=default_randomness,
            help_link=help_link,
            description=description,
            relevant_environments=relevant_environments,
            notification_emails=notification_emails,
            parent_toggles=parent_toggles
        )
        self.owner = owner


# if no namespaces are specified the user namespace is assumed
NAMESPACE_USER = 'user'
NAMESPACE_DOMAIN = 'domain'
NAMESPACE_EMAIL_DOMAIN = 'email_domain'
NAMESPACE_OTHER = 'other'
ALL_NAMESPACES = [NAMESPACE_USER, NAMESPACE_DOMAIN, NAMESPACE_EMAIL_DOMAIN]
ALL_RANDOM_NAMESPACES = [NAMESPACE_USER, NAMESPACE_DOMAIN]


def any_toggle_enabled(*toggles):
    """
    Return a view decorator for allowing access if any of the given toggles are
    enabled. Example usage:

    @toggles.any_toggle_enabled(REPORT_BUILDER, USER_CONFIGURABLE_REPORTS)
    def delete_custom_report():
        pass

    """

    def decorator(view_func):
        @wraps(view_func)
        def wrapped_view(request, *args, **kwargs):
            for t in toggles:
                if t.enabled_for_request(request):
                    return view_func(request, *args, **kwargs)
            raise Http404()

        return wrapped_view

    return decorator


@extension_point(result_format=ResultFormat.FLATTEN)
def custom_toggle_modules() -> List[str]:
    """Extension point to add toggles from custom code

    Parameters:
        None

    Returns:
        List of python module strings for custom toggle modules.
    """


def all_toggles():
    """
    Loads all toggles
    """
    return list(all_toggles_by_name().values())


def all_toggle_slugs():
    """
    Provides all toggles by their slug as a list
    """
    return [toggle.slug for toggle in all_toggles()]


@memoized
def all_toggles_by_name():
    # trick for listing the attributes of the current module.
    # http://stackoverflow.com/a/990450/8207
    core_toggles = all_toggles_by_name_in_scope(globals())
    for module_name in custom_toggle_modules():
        module = import_module(module_name)
        core_toggles.update(all_toggles_by_name_in_scope(module.__dict__))
    return core_toggles


def all_toggles_by_name_in_scope(scope_dict, toggle_class=StaticToggle):
    result = {}
    for toggle_name, toggle in scope_dict.items():
        if not toggle_name.startswith('__'):
            if toggle_class == FrozenPrivilegeToggle:
                # Include only FrozenPrivilegeToggle types
                include = isinstance(toggle, FrozenPrivilegeToggle)
            else:
                # Exclude FrozenPrivilegeToggle but include other subclasses such as FeatureRelease
                include = isinstance(toggle, toggle_class) and not isinstance(toggle, FrozenPrivilegeToggle)
            if include:
                result[toggle_name] = toggle
    return result


def toggles_dict(username=None, domain=None):
    """
    Loads all toggles into a dictionary for use in JS

    (only enabled toggles are included)
    """
    by_name = all_toggles_by_name()
    enabled = set()
    if username:
        enabled |= toggles_enabled_for_user(username)
    if domain:
        enabled |= toggles_enabled_for_domain(domain)
    return {by_name[name].slug: True for name in enabled if name in by_name}


def toggle_values_by_name(username, domain):
    """
    Loads all toggles into a dictionary for use in JS
    """
    all_enabled = toggles_enabled_for_user(username) | toggles_enabled_for_domain(domain)

    return {
        toggle_name: toggle_name in all_enabled
        for toggle_name in all_toggles_by_name().keys()
    }


@quickcache(["domain"], timeout=24 * 60 * 60, skip_arg=lambda _: settings.UNIT_TESTING)
def toggles_enabled_for_domain(domain):
    """Return set of toggle names that are enabled for the given domain"""
    return {
        toggle_name
        for toggle_name, toggle in all_toggles_by_name().items()
        if toggle.enabled(domain, NAMESPACE_DOMAIN)
    }


@quickcache(["username"], timeout=24 * 60 * 60, skip_arg=lambda _: settings.UNIT_TESTING)
def toggles_enabled_for_user(username):
    """Return set of toggle names that are enabled for the given user"""
    return {
        toggle_name
        for toggle_name, toggle in all_toggles_by_name().items()
        if toggle.enabled(username, NAMESPACE_USER)
    }


@quickcache(["email"], timeout=24 * 60 * 60, skip_arg=lambda _: settings.UNIT_TESTING)
def toggles_enabled_for_email_domain(email):
    """Return set of toggle names that are enabled for the given email"""
    return {
        toggle_name
        for toggle_name, toggle in all_toggles_by_name().items()
        if toggle.enabled(email, NAMESPACE_EMAIL_DOMAIN)
    }


def toggles_enabled_for_request(request):
    """Return set of toggle names that are enabled for a particular request"""
    toggles = set()

    if hasattr(request, 'domain'):
        toggles = toggles | toggles_enabled_for_domain(request.domain)

    if hasattr(request, 'user'):
        toggles = toggles | toggles_enabled_for_user(request.user.username)
        toggles = toggles | toggles_enabled_for_email_domain(getattr(request.user, 'email', request.user.username))

    return toggles


def _ensure_valid_namespaces(namespaces):
    if not namespaces:
        raise Exception('namespaces must be defined!')


def _ensure_valid_randomness(randomness):
    if not 0 <= randomness <= 1:
        raise Exception('randomness must be between 0 and 1!')


APP_BUILDER_CUSTOM_PARENT_REF = StaticToggle(
    'custom-parent-ref',
    'ICDS: Custom case parent reference',
    TAG_CUSTOM,
    [NAMESPACE_DOMAIN],
)

LAZY_LOAD_MULTIMEDIA = StaticToggle(
    'optional-media',
    'ICDS: Lazy load multimedia files in Updates',
    TAG_CUSTOM,
    [NAMESPACE_DOMAIN],
)

APP_BUILDER_ADVANCED = StaticToggle(
    'advanced-app-builder',
    'Advanced Module in App-Builder',
    TAG_SOLUTIONS_LIMITED,
    [NAMESPACE_DOMAIN],
    description="Advanced Modules allow you to autoload and manage multiple case types, "
                "but may behave in unexpected ways.",
    help_link='https://confluence.dimagi.com/display/saas/Advanced+Modules',
)

APP_BUILDER_SHADOW_MODULES = StaticToggle(
    'shadow-app-builder',
    'Shadow Modules',
    TAG_SOLUTIONS_CONDITIONAL,
    [NAMESPACE_DOMAIN],
    help_link='https://confluence.dimagi.com/display/saas/Shadow+Modules+and+Forms',
)

V1_SHADOW_MODULES = StaticToggle(
    'v1-shadows',
    'Allow creation and management of deprecated Shadow Module behaviour',
    TAG_SOLUTIONS_CONDITIONAL,
    [NAMESPACE_DOMAIN],
    help_link='https://github.com/dimagi/commcare-hq/blob/master/docs/apps/advanced_app_features.rst#shadow-modules',  # noqa
)

CASE_LIST_CUSTOM_XML = StaticToggle(
    'case_list_custom_xml',
    'Allow custom XML to define case lists (ex. for case tiles)',
    TAG_SOLUTIONS_LIMITED,
    [NAMESPACE_DOMAIN],
    help_link='https://confluence.dimagi.com/pages/viewpage.action?'
              'spaceKey=saas&title=Allow+Configuration+of+Case+List+Tiles',
)

CASE_LIST_CUSTOM_VARIABLES = StaticToggle(
    'case_list_custom_variables',
    'Show editor for entering custom variables',
    TAG_SOLUTIONS_LIMITED,
    [NAMESPACE_DOMAIN],
    description='Defines custom variables that can be used in case list or detail calculations',
)

CASE_LIST_TILE = StaticToggle(
    'case_list_tile',
    'REC/USH: Case tile templates',
    TAG_CUSTOM,
    [NAMESPACE_DOMAIN],
    help_link='https://confluence.dimagi.com/pages/viewpage.action?'
              'spaceKey=saas&title=Allow+Configuration+of+Case+List+Tiles',
)

CASE_LIST_TILE_CUSTOM = StaticToggle(
    'case_list_tile_custom',
    'USH: Configure custom case list tile',
    TAG_CUSTOM,
    [NAMESPACE_DOMAIN],
    help_link='https://confluence.dimagi.com/pages/viewpage.action?'
              'spaceKey=saas&title=Allow+Configuration+of+Case+List+Tiles',
    parent_toggles=[CASE_LIST_TILE],
)

CASE_LIST_MAP = StaticToggle(
    'case_list_map',
    'USH: Allow use of a map in the case list in Web Apps',
    TAG_CUSTOM,
    [NAMESPACE_DOMAIN],
    help_link='https://confluence.dimagi.com/pages/viewpage.action?'
              'spaceKey=saas&title=Allow+Configuration+of+Case+List+Tiles',
)

CASE_LIST_LAZY = StaticToggle(
    'case_list_lazy',
    'USH: Add option to lazy load case list',
    TAG_CUSTOM,
    [NAMESPACE_DOMAIN],
    help_link='https://confluence.dimagi.com/pages/viewpage.action?'
              'spaceKey=saas&title=Allow+Configuration+of+Case+List+Lazy',
)

SHOW_PERSIST_CASE_CONTEXT_SETTING = StaticToggle(
    'show_persist_case_context_setting',
    'Allow toggling the persistent case context tile',
    TAG_SOLUTIONS_CONDITIONAL,
    [NAMESPACE_DOMAIN],
)

CASE_LIST_LOOKUP = StaticToggle(
    'case_list_lookup',
    'Allow external android callouts to search the case list',
    TAG_SOLUTIONS_CONDITIONAL,
    [NAMESPACE_DOMAIN]
)

BIOMETRIC_INTEGRATION = StaticToggle(
    'biometric_integration',
    "Enables biometric integration (simprints) features.",
    TAG_PRODUCT,
    [NAMESPACE_DOMAIN]
)

ADD_USERS_FROM_LOCATION = StaticToggle(
    'add_users_from_location',
    "Allow users to add new mobile workers from the locations page",
    TAG_DEPRECATED,
    [NAMESPACE_DOMAIN]
)

CASE_DETAIL_PRINT = StaticToggle(
    'case_detail_print',
    'MLabour: Allowing printing of the case detail, based on an HTML template',
    TAG_CUSTOM,
    [NAMESPACE_DOMAIN],
)

COPY_FORM_TO_APP = StaticToggle(
    'copy_form_to_app',
    'Allow copying a form from one app to another',
    TAG_INTERNAL,
    [NAMESPACE_DOMAIN, NAMESPACE_USER],
)

DETAIL_LIST_TAB_NODESETS = StaticToggle(
    'detail-list-tab-nodesets',
    'Associate a nodeset with a case detail tab',
    TAG_SOLUTIONS_CONDITIONAL,
    help_link='https://confluence.dimagi.com/display/saas/Case+Detail+Nodesets',
    namespaces=[NAMESPACE_DOMAIN]
)

DHIS2_INTEGRATION = StaticToggle(
    'dhis2_integration',
    'DHIS2 Integration',
    TAG_SOLUTIONS_LIMITED,
    [NAMESPACE_DOMAIN]
)

GRAPH_CREATION = StaticToggle(
    'graph-creation',
    'Case list/detail graph creation',
    TAG_SOLUTIONS_CONDITIONAL,
    help_link='https://confluence.dimagi.com/display/GTDArchive/Graphing+in+HQ',
    namespaces=[NAMESPACE_DOMAIN]
)

IS_CONTRACTOR = StaticToggle(
    'is_contractor',
    'Is contractor',
    TAG_INTERNAL,
    description="Used to give non super-users access to select super-user features"
)

MM_CASE_PROPERTIES = StaticToggle(
    'mm_case_properties',
    'Multimedia Case Properties',
    TAG_DEPRECATED,
    help_link='https://confluence.dimagi.com/display/saas/Multimedia+Case+Properties+Feature+Flag',
    namespaces=[NAMESPACE_DOMAIN],
)

VISIT_SCHEDULER = StaticToggle(
    'app_builder_visit_scheduler',
    'ICDS: Visit Scheduler',
    TAG_CUSTOM,
    [NAMESPACE_DOMAIN, NAMESPACE_USER]
)

USER_CONFIGURABLE_REPORTS = StaticToggle(
    'user_reports',
    'User configurable reports UI',
    TAG_SOLUTIONS_LIMITED,
    [NAMESPACE_DOMAIN, NAMESPACE_USER],
    description=(
        "A feature which will allow your domain to create User Configurable Reports."
    ),
    help_link='https://confluence.dimagi.com/display/GTDArchive/User+Configurable+Reporting',
)

UCR_UPDATED_NAMING = StaticToggle(
    'ucr_updated_naming',
    'Show updated naming of UCRS',
    TAG_SAAS_CONDITIONAL,
    [NAMESPACE_DOMAIN],
    description=(
        "Displays updated UCR naming if the feature flag is enabled."
        "This is a temporary flag which would be removed when the updated naming is agreed upon by all divisons."
    )
)

LOCATIONS_IN_UCR = StaticToggle(
    'locations_in_ucr',
    'ICDS: Add Locations as one of the Source Types for User Configurable Reports',
    TAG_CUSTOM,
    [NAMESPACE_DOMAIN]
)

REPORT_BUILDER = StaticToggle(
    'report_builder',
    'Activate Report Builder for a project without setting up a subscription.',
    TAG_DEPRECATED,
    [NAMESPACE_DOMAIN],
)

UCR_SUM_WHEN_TEMPLATES = StaticToggle(
    'ucr_sum_when_templates',
    'Allow sum when template columns in dynamic UCRs',
    TAG_CUSTOM,
    [NAMESPACE_DOMAIN],
    description=(
        "Enables use of SumWhenTemplateColumn with custom expressions in dynamic UCRS."
    ),
    help_link='https://commcare-hq.readthedocs.io/ucr.html#sumwhencolumn-and-sumwhentemplatecolumn',
)

ASYNC_RESTORE = StaticToggle(
    'async_restore',
    'Generate restore response in an asynchronous task to prevent timeouts',
    TAG_INTERNAL,
    [NAMESPACE_DOMAIN],
)

REPORT_BUILDER_BETA_GROUP = StaticToggle(
    'report_builder_beta_group',
    'RB beta group',
    TAG_DEPRECATED,
    [NAMESPACE_DOMAIN],
)

SYNC_ALL_LOCATIONS = StaticToggle(
    'sync_all_locations',
    '(Deprecated) Sync the full location hierarchy when syncing location fixtures',
    TAG_DEPRECATED,
    [NAMESPACE_DOMAIN],
    description="Do not turn this feature flag. It is only used for providing compatability for old projects. "
                "We are actively trying to remove projects from this list. This functionality is now possible by using the "  # noqa: E501
                "Advanced Settings on the Organization Levels page and setting the Level to Expand From option.",
)

HIERARCHICAL_LOCATION_FIXTURE = StaticToggle(
    'hierarchical_location_fixture',
    'Display Settings To Get Hierarchical Location Fixture',
    TAG_INTERNAL,
    [NAMESPACE_DOMAIN],
    description=(
        "Do not turn this feature flag.  It is only used for providing "
        "compatability for old projects.  We are actively trying to remove "
        "projects from this list."
    ),
)

EXTENSION_CASES_SYNC_ENABLED = StaticToggle(
    'extension_sync',
    'Enable extension syncing',
    TAG_SOLUTIONS_CONDITIONAL,
    help_link='https://confluence.dimagi.com/display/saas/Extension+Cases',
    namespaces=[NAMESPACE_DOMAIN],
)

USH_DONT_CLOSE_PATIENT_EXTENSIONS = StaticToggle(
    'ush_dont_close_patient_extensions',
    'USH: Suppress closing extensions on closing hosts for host/extension pairs of patient/contact case-types',
    TAG_CUSTOM,
    namespaces=[NAMESPACE_DOMAIN],
    description="""
    Suppress the normal behaviour of 'closing host cases closes its extension cases'.
    Enabling this results in 'closing patient type cases will not close its contact type
    extension cases'. Designed for specific USH domain use-case
    """
)

DISABLE_WEB_APPS = StaticToggle(
    'disable_web_apps',
    'Disable access to Web Apps UI',
    TAG_INTERNAL,
    namespaces=[NAMESPACE_DOMAIN],
    help_link='https://confluence.dimagi.com/display/saas/Disable+access+to+Web+Apps+UI',
)

WEB_APPS_DOMAIN_BANNER = StaticToggle(
    'web_apps_domain_banner',
    'USH: Show current domain in web apps Log In As banner',
    TAG_CUSTOM,
    namespaces=[NAMESPACE_DOMAIN],
    help_link='https://confluence.dimagi.com/display/saas/USH%3A+Show+current+domain+in+web+apps+Login+As+banner',
)

WEB_APPS_UPLOAD_QUESTIONS = FeatureRelease(
    'web_apps_upload_questions',
    'USH: Support image, audio, and video questions in Web Apps',
    TAG_RELEASE,
    namespaces=[NAMESPACE_DOMAIN],
    owner='Jenny Schweers',
)

WEB_APPS_ANCHORED_SUBMIT = StaticToggle(
    'web_apps_anchored_submit',
    'USH: Keep submit button anchored at the bottom of screen for forms in Web Apps',
    TAG_CUSTOM,
    namespaces=[NAMESPACE_DOMAIN],
)

SYNC_SEARCH_CASE_CLAIM = StaticToggle(
    'search_claim',
    'Enable synchronous mobile searching and case claiming',
    TAG_SOLUTIONS_CONDITIONAL,
    help_link='https://confluence.dimagi.com/display/saas/Case+Search+and+Claim',
    namespaces=[NAMESPACE_DOMAIN]
)

USH_CASE_LIST_MULTI_SELECT = StaticToggle(
    'ush_case_list_multi_select',
    'USH: Allow selecting multiple cases from the case list',
    TAG_CUSTOM,
    namespaces=[NAMESPACE_DOMAIN],
    help_link='https://confluence.dimagi.com/display/saas/USH%3A+Allow+selecting+multiple+cases+from+the+case+list',  # noqa: E501
    description="""
    Allows user to select multiple cases and load them all into the form.
    """
)

USH_CASE_CLAIM_UPDATES = StaticToggle(
    'case_claim_autolaunch',
    "USH Specific toggle to support several different case search/claim workflows in web apps",
    TAG_CUSTOM,
    help_link='https://confluence.dimagi.com/display/USH/Case+Search+Configuration',
    namespaces=[NAMESPACE_DOMAIN],
    description="""
    USH Specific toggle to support several different case search/claim workflows in web apps:
    "search first", "see more", and "skip to default case search results", Geocoder
    and other options in Webapps Case Search.
    """,
    parent_toggles=[SYNC_SEARCH_CASE_CLAIM]
)

GEOCODER_MY_LOCATION_BUTTON = StaticToggle(
    "geocoder_my_location_button",
    "USH: Add button to geocoder to populate search with the user's current location",
    TAG_RELEASE,
    namespaces=[NAMESPACE_DOMAIN],
    description="""
    When enabled this will add a small button to the geocoder widget that, when pressed, and if
    the user grants permission, will perform a reverse geocoding query based on the user's reported location.
    The result will be used to populate the search field of the geocoder widget.

    This is intended as a temporary toggle and will likely get rolled into the "USH_CASE_CLAIM_UPDATES" toggle.
    """,
    parent_toggles=[USH_CASE_CLAIM_UPDATES],
)

GEOCODER_AUTOLOAD_USER_LOCATION = StaticToggle(
    "geocoder_autoload_user_location",
    "USH: Auto-load the geocoder widget with the user's current location",
    TAG_CUSTOM,
    namespaces=[NAMESPACE_DOMAIN],
    description="""
    When enabled, and if the user grants permissions, the geocoder widget will automatically do a reverse
    geocoding query using the user's reported location The result will be used to populate the search field
    of the geocoder widget.
    """,
    parent_toggles=[USH_CASE_CLAIM_UPDATES],
)

GEOCODER_USER_PROXIMITY = StaticToggle(
    "geocoder_user_proximity",
    "USH: Set the geocoder widget's proximity based on the user's location.",
    TAG_CUSTOM,
    namespaces=[NAMESPACE_DOMAIN],
    description="""
    This has the effect of getting search results that are closer to the user's location. This will override
    the domains default proximity setting ("Default project location").
    """,
    parent_toggles=[USH_CASE_CLAIM_UPDATES],
)

USH_SEARCH_FILTER = StaticToggle(
    'case_search_filter',
    "USH Specific toggle to use Search Filter in case search options.",
    TAG_CUSTOM,
    namespaces=[NAMESPACE_DOMAIN],
    parent_toggles=[SYNC_SEARCH_CASE_CLAIM]
)

USH_INLINE_SEARCH = StaticToggle(
    'inline_case_search',
    "USH Specific toggle to making case search user input available to other parts of the app.",
    TAG_CUSTOM,
    help_link='https://docs.google.com/document/d/1Mmx1FrYZrcEmWidqSkNjC_gWSJ6xzRFKoP3Rn_xSaj4/edit#',
    namespaces=[NAMESPACE_DOMAIN],
    description="""
    Temporary toggle to manage the release of the 'inline search' / 'case search input' feature.
    """,
    parent_toggles=[USH_CASE_CLAIM_UPDATES]
)

USH_EMPTY_CASE_LIST_TEXT = StaticToggle(
    'empty_case_list_text',
    "USH: Allow customizing the text displayed when case list contains no cases in web apps",
    TAG_CUSTOM,
    namespaces=[NAMESPACE_DOMAIN]
)

SPLIT_SCREEN_CASE_SEARCH = StaticToggle(
    'split_screen_case_search',
    "Split screen case search: In case search, show the search filters in a sidebar on the left and the results"
    " on the right.",
    TAG_CUSTOM,
    help_link='https://confluence.dimagi.com/display/USH/Split+Screen+Case+Search',
    namespaces=[NAMESPACE_DOMAIN],
    parent_toggles=[SYNC_SEARCH_CASE_CLAIM]
)

DYNAMICALLY_UPDATE_SEARCH_RESULTS = StaticToggle(
    'dynamically_update_search_results',
    "In case search with split screen case search enabled, search results update when a search field is updated"
    " without requiring the user to manually press a button to search.",
    TAG_CUSTOM,
    help_link='https://confluence.dimagi.com/display/USH/Split+Screen+Case+Search',
    namespaces=[NAMESPACE_DOMAIN],
    parent_toggles=[SPLIT_SCREEN_CASE_SEARCH]
)

USH_USERCASES_FOR_WEB_USERS = StaticToggle(
    'usercases_for_web_users',
    "USH: Enable the creation of usercases for web users.",
    TAG_CUSTOM,
    help_link='https://confluence.dimagi.com/display/saas/USH%3A+Enable+Web+User+Usercase+Creation',
    namespaces=[NAMESPACE_DOMAIN],
)

WEBAPPS_STICKY_SEARCH = StaticToggle(
    "webapps_sticky_search",
    "USH: Sticky search: In web apps, save user's most recent inputs on case search & claim screen.",
    TAG_CUSTOM,
    namespaces=[NAMESPACE_DOMAIN],
    help_link='https://confluence.dimagi.com/display/saas/COVID%3A+Web+Apps+Sticky+Search',
)

HIDE_SYNC_BUTTON = StaticToggle(
    "hide_sync_button",
    "USH: Hide Sync Button in Web Apps",
    TAG_CUSTOM,
    namespaces=[NAMESPACE_DOMAIN],
)


def _ensure_search_index_is_enabled(domain, enabled):
    from corehq.apps.case_search.tasks import reindex_case_search_for_domain
    from corehq.apps.es import CaseSearchES
    from corehq.pillows.case_search import domain_needs_search_index
    from corehq.apps.case_search.models import DomainsNotInCaseSearchIndex

    if enabled and DomainsNotInCaseSearchIndex.objects.filter(domain=domain).exists():
        DomainsNotInCaseSearchIndex.objects.filter(domain=domain).delete()
        domain_needs_search_index.clear(domain)

    has_case_search_cases = CaseSearchES().domain(domain).count() > 0
    if enabled and not has_case_search_cases:
        reindex_case_search_for_domain.delay(domain)


EXPLORE_CASE_DATA = StaticToggle(
    'explore_case_data',
    'Show the Explore Case Data report (in dev)',
    TAG_PRODUCT,
    namespaces=[NAMESPACE_DOMAIN, NAMESPACE_USER],
    description='Show the Explore Case Data report (in dev). Please make sure the project '
    'is fully migrated to support the CaseSearch index either by enabling '
    'the Case List Explorer toggle or doing a manual migration.\n\n'
    'Please use the EXPLORE_CASE_DATA_PREVIEW Feature Preview moving forward. '
    'This will be deprecated once the Feature Preview is in full swing.',
)

ECD_MIGRATED_DOMAINS = StaticToggle(
    'ecd_migrated_domains',
    'Explore Case Data for domains that have undergone migration',
    TAG_INTERNAL,
    namespaces=[NAMESPACE_DOMAIN],
    description='Domains that have undergone migration for Explore Case Data and have a '
    'CaseSearch elasticsearch index created.\n\n'
    'NOTE: enabling this Feature Flag will NOT enable the CaseSearch index.'
)

WEB_USER_ACTIVITY_REPORT = StaticToggle(
    'web_user_activity_report',
    'USH: Enable Web User Activity Report',
    TAG_CUSTOM,
    namespaces=[NAMESPACE_DOMAIN, NAMESPACE_USER],
    help_link='https://confluence.dimagi.com/display/saas/USH%3A+Enable+Web+User+Activity+Report',
)

ECD_PREVIEW_ENTERPRISE_DOMAINS = StaticToggle(
    'ecd_enterprise_domains',
    'Explore Case Data feature preview for Enterprise domains',
    TAG_INTERNAL,
    namespaces=[NAMESPACE_DOMAIN],
    description='Enterprise Domains that are eligible to view the Explore Case Data '
    'Feature Preview. By default, this feature will only be available for '
    'domains that are Advanced or Pro and have undergone the ECD migration.'
)

CASE_API_V0_6 = StaticToggle(
    'case_api_v0_6',
    'Enable the v0.6 Case API',
    TAG_SOLUTIONS_LIMITED,
    namespaces=[NAMESPACE_DOMAIN],
    save_fn=_ensure_search_index_is_enabled,
)

ACTION_TIMES_API = StaticToggle(
    'action_times_api',
    'Enable the Action Times API',
    TAG_CUSTOM,
    help_link='https://confluence.dimagi.com/display/GTD/Action+Times+API',
    namespaces=[NAMESPACE_USER],
)

HIPAA_COMPLIANCE_CHECKBOX = StaticToggle(
    'hipaa_compliance_checkbox',
    'Show HIPAA compliance checkbox',
    TAG_INTERNAL,
    [NAMESPACE_USER],
)

CAN_EDIT_EULA = StaticToggle(
    'can_edit_eula',
    "Allow user to set the custom EULA and data sharing project options.",
    TAG_INTERNAL,
    description="Whether this user can set the custom eula and data sharing internal project options. "
    "This should be a small number of DIMAGI ONLY users"
)

# This toggle offers the "multiple_apps_unlimited" mobile flag to non-Dimagi users
MOBILE_PRIVILEGES_FLAG = StaticToggle(
    'mobile_privileges_flag',
    'Offer "Enable Privileges on Mobile" flag.',
    TAG_INTERNAL,
    [NAMESPACE_USER]
)

PRODUCTS_PER_LOCATION = StaticToggle(
    'products_per_location',
    "Products Per Location: Specify products stocked at individual locations.",
    TAG_CUSTOM,
    [NAMESPACE_DOMAIN],
    description="This doesn't actually do anything yet."
)

ALLOW_CASE_ATTACHMENTS_VIEW = StaticToggle(
    'allow_case_attachments_view',
    "Explicitly allow user to access case attachments, even if they can't view the case list report.",
    TAG_CUSTOM,
    [NAMESPACE_DOMAIN, NAMESPACE_USER]
)

TRANSFER_DOMAIN = StaticToggle(
    'transfer_domain',
    'Transfer domains to different users',
    TAG_INTERNAL,
    [NAMESPACE_DOMAIN]
)

SECURE_SESSION_TIMEOUT = StaticToggle(
    'secure_session_timeout',
    "USH: Allow domain to override default length of inactivity timeout",
    TAG_CUSTOM,
    [NAMESPACE_DOMAIN],
    help_link="https://confluence.dimagi.com/display/saas/Allow+domain+to+override+default+length+of+inactivity+timeout",  # noqa: E501
)

# not referenced in code directly but passed through to vellum
# see toggles_dict

VELLUM_SAVE_TO_CASE = StaticToggle(
    'save_to_case',
    "Adds save to case as a question to the form builder",
    TAG_SAAS_CONDITIONAL,
    [NAMESPACE_DOMAIN],
    description='This flag allows case management inside repeat groups',
    help_link='https://confluence.dimagi.com/display/saas/Save+to+Case+Feature+Flag',
)

VELLUM_PRINTING = StaticToggle(
    'printing',
    "Enables the Print Android App Callout",
    TAG_SOLUTIONS_LIMITED,
    [NAMESPACE_DOMAIN],
    description='Allows printing from CommCare on the device',
    help_link='https://confluence.dimagi.com/display/saas/Printing+from+a+form+in+CommCare+Android',
)

VELLUM_DATA_IN_SETVALUE = StaticToggle(
    'allow_data_reference_in_setvalue',
    "Allow data references in a setvalue",
    TAG_SOLUTIONS_LIMITED,
    [NAMESPACE_DOMAIN],
    description="This allows referencing other questions in the form in a setvalue. "
                "This may still cause issues if the other questions have not been calculated yet",
)

VELLUM_ALLOW_BULK_FORM_ACTIONS = StaticToggle(
    'allow_bulk_form_actions',
    "Allow bulk form actions in the Form Builder",
    TAG_PRODUCT,
    [NAMESPACE_DOMAIN],
    description="This shows Bulk Form Actions (mark all questions required, "
                "set default values to matching case properties) in "
                "the Form Builder's main dropdown menu.",
)

CACHE_AND_INDEX = StaticToggle(
    'cache_and_index',
    'REC: Enable the "Cache and Index" format option when choosing sort properties '
    'in the app builder',
    TAG_CUSTOM,
    namespaces=[NAMESPACE_DOMAIN],
    help_link='https://confluence.dimagi.com/pages/viewpage.action?pageId=41484944',
)

CUSTOM_PROPERTIES = StaticToggle(
    'custom_properties',
    'Allow users to add arbitrary custom properties to their application',
    TAG_SOLUTIONS_LIMITED,
    help_link='https://confluence.dimagi.com/display/GS/CommCare+Android+Developer+Options+--+Internal#'
              'CommCareAndroidDeveloperOptions--Internal-SettingtheValueofaDeveloperOptionfromHQ',
    namespaces=[NAMESPACE_DOMAIN]
)

MOBILE_UCR = StaticToggle(
    'mobile_ucr',
    ('Mobile UCR: Configure viewing user configurable reports on the mobile '
     'through the app builder'),
    TAG_SOLUTIONS_LIMITED,
    namespaces=[NAMESPACE_DOMAIN],
    parent_toggles=[USER_CONFIGURABLE_REPORTS]
)

API_THROTTLE_WHITELIST = StaticToggle(
    'api_throttle_whitelist',
    ('API throttle whitelist'),
    TAG_INTERNAL,
    namespaces=[NAMESPACE_USER],
)

API_BLACKLIST = StaticToggle(
    'API_BLACKLIST',
    ("Blacklist API access to a user or domain that spams us"),
    TAG_INTERNAL,
    namespaces=[NAMESPACE_DOMAIN, NAMESPACE_USER],
    description="For temporary, emergency use only. If a partner doesn't properly "
                "throttle their API requests, it can hammer our infrastructure, causing "
                "outages. This will cut off the tide, but we should communicate with them "
                "immediately.",
)

FORM_SUBMISSION_BLACKLIST = StaticToggle(
    'FORM_SUBMISSION_BLACKLIST',
    ("Blacklist form submissions from a domain that spams us"),
    TAG_INTERNAL,
    namespaces=[NAMESPACE_DOMAIN],
    description="This is a temporary solution to an unusually high volume of "
                "form submissions from a domain.  We have some projects that automatically "
                "send forms. If that ever causes problems, we can use this to cut them off.",
)


def _commtrackify(domain_name, toggle_is_enabled):
    from corehq.apps.domain.models import Domain
    domain_obj = Domain.get_by_name(domain_name, strict=True)
    if domain_obj and domain_obj.commtrack_enabled != toggle_is_enabled:
        if toggle_is_enabled:
            domain_obj.convert_to_commtrack()
        else:
            domain_obj.commtrack_enabled = False
            domain_obj.save()


COMMTRACK = StaticToggle(
    'commtrack',
    "CommCare Supply",
    TAG_SOLUTIONS_LIMITED,
    description=(
        '<a href="https://help.commcarehq.org/display/commtrack/CommCare+Supply+Home">CommCare Supply</a> '
        "is a logistics and supply chain management module. It is designed "
        "to improve the management, transport, and resupply of a variety of "
        "goods and materials, from medication to food to bednets. <br/>"
    ),
    help_link='https://help.commcarehq.org/display/commtrack/CommCare+Supply+Home',
    namespaces=[NAMESPACE_DOMAIN],
    save_fn=_commtrackify,
)

NON_COMMTRACK_LEDGERS = StaticToggle(
    'non_commtrack_ledgers',
    "Enable ledgers for projects not using Supply.",
    TAG_CUSTOM,
    description=(
        'Turns on the ledger fixture and ledger transaction question types in '
        'the form builder. ONLY WORKS ON SQL DOMAINS!'
    ),
    namespaces=[NAMESPACE_DOMAIN],
)

CUSTOM_INSTANCES = StaticToggle(
    'custom_instances',
    'Inject custom instance declarations',
    TAG_CUSTOM,
    description=(
        'Enables the insertion of custom instances into a case list configuration. '
        'Currently used by SimPrints-integrated projects.'
    ),
    namespaces=[NAMESPACE_DOMAIN],
)

CUSTOM_ASSERTIONS = StaticToggle(
    'custom_assertions',
    'Inject custom assertions into the suite',
    TAG_SOLUTIONS_CONDITIONAL,
    description=(
        'Enables the insertion of custom assertions into the suite file. '
    ),
    namespaces=[NAMESPACE_DOMAIN],
    help_link="https://confluence.dimagi.com/display/saas/User+defined+assert+blocks",
)

OPENMRS_INTEGRATION = StaticToggle(
    'openmrs_integration',
    'Enable OpenMRS integration',
    TAG_SOLUTIONS_LIMITED,
    [NAMESPACE_DOMAIN],
)

SUPPORT = StaticToggle(
    'support',
    'General toggle for support features',
    TAG_INTERNAL,
    help_link='https://confluence.dimagi.com/display/saas/Support+Flag',
)

LEGACY_CHILD_MODULES = StaticToggle(
    'legacy_child_modules',
    'Legacy, non-nested sub-menus',
    TAG_DEPRECATED,
    [NAMESPACE_DOMAIN],
    description=(
        "Sub-menus are now displayed nested under their parent menu. Some "
        "apps built before this change will require that their modules be "
        "reordered to fit this paradigm. This feature flag exists to support "
        "those applications until they're transitioned."
    )
)

NON_PARENT_MENU_SELECTION = StaticToggle(
    'non_parent_menu_selection',
    'Allow selecting of module of any case-type in select-parent workflow',
    TAG_CUSTOM,
    namespaces=[NAMESPACE_DOMAIN],
    description="Allow selecting of module of any case-type in select-parent workflow",
    help_link="https://confluence.dimagi.com/display/USH/Selecting+any+case+in+%27select+parent+first%27+workflow"
)

FIXTURE_CASE_SELECTION = StaticToggle(
    'fixture_case',
    'ICDS: Allow a configurable case list that is filtered based on a fixture type and '
    'fixture selection (Due List)',
    TAG_CUSTOM,
    [NAMESPACE_DOMAIN],
)

SMS_LOG_CHANGES = StaticToggle(
    'sms_log_changes',
    'Message Log Report v2',
    TAG_SOLUTIONS_OPEN,
    [NAMESPACE_USER, NAMESPACE_DOMAIN],
    description=("This flag makes failed messages appear in the Message Log "
                 "Report, and adds Status and Event columns"),
)

EXPORT_DATA_SOURCE_DATA = StaticToggle(
    'export_data_source_data',
    'Add Export Data Source Data page',
    TAG_SOLUTIONS_LIMITED,
    [NAMESPACE_USER, NAMESPACE_DOMAIN],
    description="Add the Export Data Source Data page to the Data tab",
)


ENABLE_INCLUDE_SMS_GATEWAY_CHARGING = StaticToggle(
    'enable_include_sms_gateway_charging',
    'Enable include SMS gateway charging',
    TAG_CUSTOM,
    [NAMESPACE_DOMAIN]
)

MESSAGE_LOG_METADATA = StaticToggle(
    'message_log_metadata',
    'Include message id in Message Log export.',
    TAG_CUSTOM,
    [NAMESPACE_USER],
)

RICH_TEXT_EMAILS = StaticToggle(
    'rich_text_emails',
    'Enable sending rich text HTML emails in conditional alerts and broadcasts',
    TAG_CUSTOM,
    [NAMESPACE_DOMAIN],
)

RUN_AUTO_CASE_UPDATES_ON_SAVE = StaticToggle(
    'run_auto_case_updates_on_save',
    'Run Auto Case Update rules on each case save.',
    TAG_INTERNAL,
    [NAMESPACE_DOMAIN],
)

CASE_DEDUPE = StaticToggle(
    'case_dedupe',
    'Case deduplication feature',
    TAG_SOLUTIONS_LIMITED,
    [NAMESPACE_DOMAIN],
    help_link='https://confluence.dimagi.com/display/saas/Surfacing+Case+Duplicates+in+CommCare',
)

LEGACY_SYNC_SUPPORT = StaticToggle(
    'legacy_sync_support',
    "Support mobile sync bugs in older projects (2.9 and below).",
    TAG_DEPRECATED,
    [NAMESPACE_DOMAIN]
)

CALL_CENTER_LOCATION_OWNERS = StaticToggle(
    'call_center_location_owners',
    'ICDS: Enable the use of locations as owners of call center cases',
    TAG_CUSTOM,
    [NAMESPACE_DOMAIN]
)

CUSTOM_APP_BASE_URL = StaticToggle(
    'custom_app_base_url',
    'Allow specifying a custom base URL for an application.',
    TAG_SOLUTIONS_LIMITED,
    [NAMESPACE_DOMAIN],
    description="Main use case is to allow migrating projects to a new cluster."
)

PHONE_NUMBERS_REPORT = StaticToggle(
    'phone_numbers_report',
    "Report related to the phone numbers owned by a project's contacts",
    TAG_SOLUTIONS_CONDITIONAL,
    [NAMESPACE_DOMAIN]
)

INBOUND_SMS_LENIENCY = StaticToggle(
    'inbound_sms_leniency',
    "Inbound SMS leniency on domain-owned gateways.",
    TAG_INTERNAL,
    [NAMESPACE_DOMAIN],
    description="WARNING: This wil be rolled out slowly; do not enable on your own.",
)

WHATSAPP_MESSAGING = StaticToggle(
    'whatsapp_messaging',
    "Default SMS to send messages via Whatsapp, where available",
    TAG_CUSTOM,
    [NAMESPACE_DOMAIN]
)

UNLIMITED_REPORT_BUILDER_REPORTS = StaticToggle(
    'unlimited_report_builder_reports',
    'Allow unlimited reports created in report builder',
    TAG_INTERNAL,
    [NAMESPACE_DOMAIN]
)

SHOW_IDS_IN_REPORT_BUILDER = StaticToggle(
    'show_ids_in_report_builder',
    'Allow adding Case IDs to report builder reports.',
    TAG_SOLUTIONS_OPEN,
    [NAMESPACE_DOMAIN],
)


ALLOW_USER_DEFINED_EXPORT_COLUMNS = StaticToggle(
    'allow_user_defined_export_columns',
    'Add user defined columns to exports',
    TAG_DEPRECATED,
    [NAMESPACE_DOMAIN],
)

DISABLE_COLUMN_LIMIT_IN_UCR = StaticToggle(
    'disable_column_limit_in_ucr',
    'Enikshay: Disable column limit in UCR',
    TAG_CUSTOM,
    [NAMESPACE_DOMAIN]
)

OVERRIDE_EXPANDED_COLUMN_LIMIT_IN_REPORT_BUILDER = StaticToggle(
    'override_expanded_column_limit_in_report_builder',
    'USH: Override the limit for expanded columns in report builder from 10 to 50',
    TAG_CUSTOM,
    [NAMESPACE_DOMAIN],
)

CLOUDCARE_LATEST_BUILD = StaticToggle(
    'use_latest_build_cloudcare',
    'Uses latest build for Web Apps instead of latest published',
    TAG_SOLUTIONS_OPEN,
    [NAMESPACE_DOMAIN, NAMESPACE_USER]
)

CAUTIOUS_MULTIMEDIA = StaticToggle(
    'cautious_multimedia',
    'More cautious handling of multimedia: do not delete multimedia files, add logging, etc.',
    TAG_INTERNAL,
    [NAMESPACE_DOMAIN],
)

LOCALE_ID_INTEGRITY = StaticToggle(
    'locale_id_integrity',
    'Verify all locale ids in suite are present in app strings before allowing CCZ download',
    TAG_CUSTOM,
    [NAMESPACE_DOMAIN],
    notification_emails=['jschweers']
)

BULK_UPDATE_MULTIMEDIA_PATHS = StaticToggle(
    'bulk_update_multimedia_paths',
    'Bulk multimedia path management',
    TAG_CUSTOM,
    [NAMESPACE_DOMAIN],
    help_link="https://confluence.dimagi.com/display/IndiaDivision/Multimedia+Path+Manager"
)

USER_TESTING_SIMPLIFY = StaticToggle(
    'user_testing_simplify',
    'Simplify the UI for user testing experiments',
    TAG_INTERNAL,
    [NAMESPACE_DOMAIN]
)

# when enabled this should prevent any changes to a domains data
DATA_MIGRATION = StaticToggle(
    'data_migration',
    'Disable submissions, restores, and web user access during a data migration',
    TAG_INTERNAL,
    [NAMESPACE_DOMAIN]
)

EMWF_WORKER_ACTIVITY_REPORT = StaticToggle(
    'emwf_worker_activity_report',
    'Make the Worker Activity Report use the Groups or Users or Locations filter',
    TAG_SOLUTIONS_OPEN,
    namespaces=[NAMESPACE_DOMAIN],
    description=(
        "This flag allows you filter the users to display in the same way as the "
        "other reports - by individual user, group, or location.  Note that this "
        "will also force the report to always display by user."
    ),
)

SORT_CALCULATION_IN_CASE_LIST = StaticToggle(
    'sort_calculation_in_case_list',
    'Configure a custom xpath calculation for Sort Property in Case Lists',
    TAG_SOLUTIONS_CONDITIONAL,
    [NAMESPACE_DOMAIN]
)

PAGINATED_EXPORTS = StaticToggle(
    'paginated_exports',
    'Allows for pagination of exports for very large exports',
    TAG_SOLUTIONS_LIMITED,
    [NAMESPACE_DOMAIN]
)

CLEAR_MOBILE_WORKER_DATA = StaticToggle(
    'clear_mobile_worker_data',
    "Allows a web user to clear mobile workers' data",
    TAG_CUSTOM,
    [NAMESPACE_DOMAIN],
)

SKIP_REMOVE_INDICES = StaticToggle(
    'skip_remove_indices',
    'Make _remove_indices_from_deleted_cases_task into a no-op.',
    TAG_INTERNAL,
    [NAMESPACE_DOMAIN]
)

MOBILE_RECOVERY_MEASURES = StaticToggle(
    'mobile_recovery_measures',
    'Mobile recovery measures',
    TAG_INTERNAL,
    [NAMESPACE_DOMAIN],
    description=("Used for widely deployed projects where recovery from "
                 "large-scale failures would otherwise be next to impossible."),
)

PREVENT_MOBILE_UCR_SYNC = StaticToggle(
    'prevent_mobile_ucr_sync',
    'ICDS: Used for ICDS emergencies when UCR sync is killing the DB',
    TAG_CUSTOM,
    [NAMESPACE_DOMAIN],
    description='Prevents mobile UCRs from being generated or included in the sync payload',
)

ENABLE_ALL_ADD_ONS = StaticToggle(
    'enable_all_add_ons',
    'Enable all app manager add-ons',
    TAG_SOLUTIONS_OPEN,
    [NAMESPACE_DOMAIN]
)

BULK_UPLOAD_DATE_OPENED = StaticToggle(
    'bulk_upload_date_opened',
    "Allow updating of the date_opened field with the bulk uploader",
    TAG_INTERNAL,
    [NAMESPACE_DOMAIN],
)

TWO_FACTOR_SUPERUSER_ROLLOUT = StaticToggle(
    'two_factor_superuser_rollout',
    'Users in this list will be forced to have Two-Factor Auth enabled',
    TAG_INTERNAL,
    [NAMESPACE_USER]
)

CUSTOM_ICON_BADGES = StaticToggle(
    'custom_icon_badges',
    'Custom Icon Badges for modules and forms',
    TAG_SOLUTIONS_LIMITED,
    namespaces=[NAMESPACE_DOMAIN],
)

MULTI_MASTER_LINKED_DOMAINS = StaticToggle(
    'multi_master_linked_domains',
    "Allow linked apps to pull from multiple master apps in the upstream domain",
    TAG_CUSTOM,
    [NAMESPACE_DOMAIN],
)

SESSION_ENDPOINTS = StaticToggle(
    'session_endpoints',
    'Enable session endpoints',
    TAG_SOLUTIONS_LIMITED,
    [NAMESPACE_DOMAIN],
    description='Support external Android apps calling in to an endpoint in a '
                'CommCare app. (Used by the Reminders App)',
)

CASE_LIST_CLICKABLE_ICON = StaticToggle(
    'case_list_clickable_icon',
    'USH: Allow use of clickable icons in the case list in Web Apps to trigger auto submitting forms',
    TAG_CUSTOM,
    [NAMESPACE_DOMAIN],
    parent_toggles=[SESSION_ENDPOINTS]
)

SUMOLOGIC_LOGS = DynamicallyPredictablyRandomToggle(
    'sumologic_logs',
    'Send logs to sumologic',
    TAG_INTERNAL,
    namespaces=[NAMESPACE_OTHER],
)

TARGET_COMMCARE_FLAVOR = StaticToggle(
    'target_commcare_flavor',
    'Target CommCare Flavor.',
    TAG_CUSTOM,
    namespaces=[NAMESPACE_DOMAIN],
)

TRAINING_MODULE = StaticToggle(
    'training-module',
    'Training Modules',
    TAG_CUSTOM,
    [NAMESPACE_DOMAIN],
)

APP_TRANSLATIONS_WITH_TRANSIFEX = StaticToggle(
    'app_trans_with_transifex',
    'Translate Application Content With Transifex',
    TAG_CUSTOM,
    namespaces=[NAMESPACE_USER]
)

VALIDATE_APP_TRANSLATIONS = StaticToggle(
    'validate_app_translations',
    'Validate app translations before uploading them',
    TAG_CUSTOM,
    namespaces=[NAMESPACE_USER]
)

AGGREGATE_UCRS = StaticToggle(
    'aggregate_ucrs',
    'Enable experimental aggregate UCR support',
    TAG_INTERNAL,  # this might change in the future
    namespaces=[NAMESPACE_DOMAIN],
    notification_emails=['czue'],
)

SHOW_RAW_DATA_SOURCES_IN_REPORT_BUILDER = StaticToggle(
    'show_raw_data_sources_in_report_builder',
    'Allow building report builder reports directly from raw UCR Data Sources',
    TAG_SOLUTIONS_CONDITIONAL,
    namespaces=[NAMESPACE_DOMAIN],
)

ALLOW_BLANK_CASE_TAGS = StaticToggle(
    'allow_blank_case_tags',
    'eCHIS/ICDS: Allow blank case tags',
    TAG_CUSTOM,
    namespaces=[NAMESPACE_DOMAIN],
)

FILTER_ON_GROUPS_AND_LOCATIONS = StaticToggle(
    'filter_on_groups_and_locations',
    '[ONSE] Change filter from groups OR locations to groups AND locations in all reports and exports in the '
    'ONSE domain with group and location filters',
    TAG_CUSTOM,
    namespaces=[NAMESPACE_DOMAIN],
    description='For reports filtered by groups and locations, change the OR logic to an AND, so that '
                '(for example): "Groups or Users: [Salima District] AND [User group Healthworkers]" '
                'returns 40 healthworkers who are also in salima. Changes this logic to all reports that '
                'have group and location filters, such as the Submissions by Form report.',
)

DONT_INDEX_SAME_CASETYPE = StaticToggle(
    'dont_index_same_casetype',
    "Don't create a parent index if the child case has the same case type as the parent case",
    TAG_DEPRECATED,
    namespaces=[NAMESPACE_DOMAIN],
    description=inspect.cleandoc("""This toggle preserves old behaviour
        of not creating a parent index on the child case if their case
        types are the same.""")
)

SORT_OUT_OF_ORDER_FORM_SUBMISSIONS_SQL = DynamicallyPredictablyRandomToggle(
    'sort_out_of_order_form_submissions_sql',
    'Sort out of order form submissions in the SQL update strategy',
    TAG_INTERNAL,
    namespaces=[NAMESPACE_DOMAIN],
)


RELEASE_BUILDS_PER_PROFILE = StaticToggle(
    'release_builds_per_profile',
    'Do not release builds for all app profiles by default. Then manage via Source files view',
    TAG_CUSTOM,
    namespaces=[NAMESPACE_DOMAIN],
)

MANAGE_RELEASES_PER_LOCATION = StaticToggle(
    'manage_releases_per_location',
    'Manage releases per location',
    TAG_SOLUTIONS_LIMITED,
    namespaces=[NAMESPACE_DOMAIN],
    help_link='https://confluence.dimagi.com/display/saas/Manage+Releases+per+Location',
)

HIDE_HQ_ON_MOBILE_EXPERIENCE = StaticToggle(
    'hide_hq_on_mobile_experience',
    'Do not show modal on mobile that mobile hq experience is bad',
    TAG_SOLUTIONS_OPEN,
    namespaces=[NAMESPACE_DOMAIN]
)

COPY_CASES = StaticToggle(
    'copy_cases',
    'Enable users to copy cases between mobile workers',
    TAG_SOLUTIONS_OPEN,
    namespaces=[NAMESPACE_DOMAIN],
)

DASHBOARD_REACH_REPORT = StaticToggle(
    'dashboard_reach_reports',
    'REACH: Enable access to the AAA Convergence Dashboard reports for REACH',
    TAG_CUSTOM,
    [NAMESPACE_DOMAIN]
)

PARTIAL_UI_TRANSLATIONS = StaticToggle(
    'partial_ui_translations',
    'Enable uploading a subset of translations in the UI Translations Excel upload',
    TAG_CUSTOM,
    [NAMESPACE_DOMAIN]
)

SKIP_ORM_FIXTURE_UPLOAD = StaticToggle(
    'skip_orm_fixture_upload',
    'Exposes an option in fixture api upload to skip saving through couchdbkit',
    TAG_CUSTOM,
    [NAMESPACE_DOMAIN]
)

ENABLE_UCR_MIRRORS = StaticToggle(
    'enable_ucr_mirrors',
    'Enable the mirrored engines for UCRs in this domain',
    TAG_CUSTOM,
    [NAMESPACE_DOMAIN]
)

LOCATION_COLUMNS_APP_STATUS_REPORT = StaticToggle(
    'location_columns_app_status_report',
    'Enables location columns to app status report',
    TAG_CUSTOM,
    [NAMESPACE_DOMAIN]
)

SKIP_CREATING_DEFAULT_BUILD_FILES_ON_BUILD = StaticToggle(
    'skip_creating_default_build_files_on_build',
    'Skips creating the build files for default profile each time a build is made'
    'which helps speed up the build and revert process',
    TAG_CUSTOM,
    [NAMESPACE_DOMAIN]
)

DISABLE_CASE_UPDATE_RULE_SCHEDULED_TASK = StaticToggle(
    'disable_case_update_rule_task',
    'Disable the `run_case_update_rules` periodic task '
    'while investigating database performance issues.',
    TAG_CUSTOM,
    [NAMESPACE_DOMAIN]
)

DO_NOT_RATE_LIMIT_SUBMISSIONS = StaticToggle(
    'do_not_rate_limit_submissions',
    'Do not rate limit submissions for this project, on a temporary basis.',
    TAG_INTERNAL,
    [NAMESPACE_DOMAIN],
    description="""
    When an individual project is having problems with rate limiting,
    use this toggle to lift the restriction for them on a temporary basis,
    just to unblock them while we sort out the conversation with the client.
    """
)

TEST_FORM_SUBMISSION_RATE_LIMIT_RESPONSE = StaticToggle(
    'test_form_submission_rate_limit_response',
    "Respond to all form submissions with a 429 response",
    TAG_INTERNAL,
    namespaces=[NAMESPACE_DOMAIN],
    description="""
    For use on test domains only.
    Without this, there's no sane way to test the UI for being rate limited on
    Mobile and Web Apps. Never use this on a real domain.
    """
)

RATE_LIMIT_RESTORES = DynamicallyPredictablyRandomToggle(
    'rate_limit_restores',
    'Rate limit restores with a 429 TOO MANY REQUESTS response',
    TAG_INTERNAL,
    [NAMESPACE_DOMAIN],
    description="""
    While we are gaining an understanding of the effects of rate limiting,
    we want to force rate limiting on certain domains, while also being to
    toggle on and off global rate limiting quickly in response to issues.

    To turn on global rate limiting, set Randomness Level to 1.
    To turn it off, set to 0.
    """
)

BLOCK_RESTORES = StaticToggle(
    'block_restores',
    'Block Restores Immediately with a 429 TOO MANY REQUESTS response',
    TAG_INTERNAL,
    [NAMESPACE_DOMAIN],
    description="""
    Use this flag for EMERGENCY PURPOSES ONLY if a project's restore is causing
    system-wide issues that aren't caught by rate limiting or other mechanisms.
    """
)

SKIP_FIXTURES_ON_RESTORE = StaticToggle(
    'skip_fixtures_on_restore',
    'Skip Fixture Syncs on Restores',
    TAG_INTERNAL,
    [NAMESPACE_DOMAIN],
    description="""
    Use this flag to skip fixtures on restores for certain project spaces.
    """
)

SKIP_UPDATING_USER_REPORTING_METADATA = StaticToggle(
    'skip_updating_user_reporting_metadata',
    'ICDS: Skip updates to user reporting metadata to avoid expected load on couch',
    TAG_CUSTOM,
    [NAMESPACE_DOMAIN],
)

DOMAIN_PERMISSIONS_MIRROR = StaticToggle(
    'domain_permissions_mirror',
    "USH: Enterprise Permissions: mirror a project space's permissions in other project spaces",
    TAG_CUSTOM,
    [NAMESPACE_DOMAIN],
    help_link='https://confluence.dimagi.com/display/saas/Enterprise+Permissions',
)

SHOW_BUILD_PROFILE_IN_APPLICATION_STATUS = StaticToggle(
    'show_build_profile_in_app_status',
    'Show build profile installed on phone tracked via heartbeat request in App Status Report',
    TAG_CUSTOM,
    [NAMESPACE_DOMAIN]
)

LIVEQUERY_READ_FROM_STANDBYS = DynamicallyPredictablyRandomToggle(
    'livequery_read_from_standbys',
    'Allow livequery restore to read data from plproxy standbys if they are available',
    TAG_INTERNAL,
    [NAMESPACE_USER],
    description="""
    To allow a gradual rollout and testing of using the standby
    databases to generate restore payloads.
    """
)

ACCOUNTING_TESTING_TOOLS = StaticToggle(
    'accounting_testing_tools',
    'Enable Accounting Testing Tools',
    TAG_INTERNAL,
    [NAMESPACE_USER]
)

ADD_ROW_INDEX_TO_MOBILE_UCRS = StaticToggle(
    'add_row_index_to_mobile_ucrs',
    'Add row index to mobile UCRs as the first column to retain original order of data',
    TAG_CUSTOM,
    [NAMESPACE_DOMAIN]
)

TWO_STAGE_USER_PROVISIONING = StaticToggle(
    'two_stage_user_provisioning',
    'Enable two-stage user provisioning (users confirm and set their own passwords via email).',
    TAG_SOLUTIONS_LIMITED,
    [NAMESPACE_DOMAIN],
    help_link='https://confluence.dimagi.com/display/saas/Two-Stage+Mobile+Worker+Account+Creation',
)

REFER_CASE_REPEATER = StaticToggle(
    'refer_case_repeater',
    'USH: Allow refer case repeaters to be setup',
    TAG_CUSTOM,
    namespaces=[NAMESPACE_DOMAIN],
    help_link="https://confluence.dimagi.com/display/saas/COVID%3A+Allow+refer+case+repeaters+to+be+setup",
)

WIDGET_DIALER = StaticToggle(
    'widget_dialer',
    'USH: Enable usage of AWS Connect Dialer',
    TAG_CUSTOM,
    namespaces=[NAMESPACE_DOMAIN],
    help_link="https://confluence.dimagi.com/display/saas/COVID%3A+Enable+usage+of+AWS+Connect+Dialer",
)

HMAC_CALLOUT = StaticToggle(
    'hmac_callout',
    'USH: Enable signed messaging url callouts in cloudcare',
    TAG_CUSTOM,
    namespaces=[NAMESPACE_DOMAIN],
    help_link="https://confluence.dimagi.com/display/saas/COVID%3A+Enable+signed+messaging+url+callouts+in+cloudcare",  # noqa: E501
)

GAEN_OTP_SERVER = StaticToggle(
    'gaen_otp_server',
    'USH: Enable retrieving OTPs from a GAEN Server',
    TAG_CUSTOM,
    namespaces=[NAMESPACE_DOMAIN],
    help_link="https://confluence.dimagi.com/display/saas/COVID%3A+Enable+retrieving+OTPs+from+a+GAEN+Server",
)

PARALLEL_USER_IMPORTS = StaticToggle(
    'parallel_user_imports',
    'USH: Process user imports in parallel on a dedicated queue',
    TAG_CUSTOM,
    namespaces=[NAMESPACE_DOMAIN],
    help_link="https://confluence.dimagi.com/display/saas/Parallel+User+Imports"
)

RESTRICT_LOGIN_AS = StaticToggle(
    'restrict_login_as',
    'USH: Limit allowed users for Log In As',
    TAG_CUSTOM,
    namespaces=[NAMESPACE_DOMAIN],
    description="""
    Adds a permission that can be set on user roles to allow log in as, but only
    as a limited set of users. Users with this enabled can "log in as" other
    users that set custom user property "login_as_user" to the first user's
    username.

    For example, if web user a@a.com has this permission set on their role,
    they can only log in as mobile users who have the custom property
    "login_as_user" set to "a@a.com".
    """,
    help_link="https://confluence.dimagi.com/display/saas/Limited+Login+As",
)

ONE_PHONE_NUMBER_MULTIPLE_CONTACTS = StaticToggle(
    'one_phone_number_multiple_contacts',
    'Allow multiple contacts to share a single phone number',
    TAG_CUSTOM,
    namespaces=[NAMESPACE_DOMAIN],
    description="""
    Allows multiple SMS contacts in a project space to share the same phone number.
    Sessions for different contacts are initiated in series rather than in parallel so that
    only one contact per phone number is in an active session at any given time.
    Incoming SMS are then routed to the live session.
    If a form goes unfilled over SMS, it will prevent any further forms (for that contact or another)
    from being initiated on that phone number until the original session expires.

    Only use this feature if every form behind an SMS survey begins by identifying the contact.
    Otherwise the recipient has no way to know who they're supposed to be enter information about.
    """,
    help_link="https://confluence.dimagi.com/display/saas/One+Phone+Number+-+Multiple+Contacts",
    parent_toggles=[INBOUND_SMS_LENIENCY]
)

BLOCKED_EMAIL_DOMAIN_RECIPIENTS = StaticToggle(
    'blocked_email_domain_recipients',
    'Block any outgoing email addresses that have an email domain which '
    'match a domain in this list.',
    TAG_INTERNAL,
    namespaces=[NAMESPACE_EMAIL_DOMAIN],
)

BLOCKED_DOMAIN_EMAIL_SENDERS = StaticToggle(
    'blocked_domain_email_senders',
    'Domains in this list are blocked from sending emails through our '
    'messaging feature',
    TAG_INTERNAL,
    namespaces=[NAMESPACE_DOMAIN],
)

ENTERPRISE_USER_MANAGEMENT = StaticToggle(
    'enterprise_user_management',
    'USH: UI for managing all web users in an enterprise',
    TAG_CUSTOM,
    namespaces=[NAMESPACE_USER],
    help_link="https://confluence.dimagi.com/display/saas/USH%3A+UI+for+managing+all+web+users+in+an+enterprise",
)

CLEAN_OLD_FORMPLAYER_SYNCS = DynamicallyPredictablyRandomToggle(
    'clean_old_formplayer_syncs',
    'Delete old formplayer syncs during submission processing',
    TAG_INTERNAL,
    namespaces=[NAMESPACE_OTHER],
    default_randomness=0.001
)

PRIME_FORMPLAYER_DBS = StaticToggle(
    'prime_formplayer_dbs',
    'USH: Control which domains will be included in the prime formplayer task runs',
    TAG_CUSTOM,
    namespaces=[NAMESPACE_DOMAIN],
    help_link="https://confluence.dimagi.com/display/saas/Prime+Formplayer+DBS"
)

FHIR_INTEGRATION = StaticToggle(
    'fhir_integration',
    'FHIR: Enable setting up FHIR integration',
    TAG_SOLUTIONS_LIMITED,
    namespaces=[NAMESPACE_DOMAIN],
    help_link="https://confluence.dimagi.com/display/GS/FHIR+API+Documentation",
)

AUTO_DEACTIVATE_MOBILE_WORKERS = StaticToggle(
    'auto_deactivate_mobile_workers',
    'Development flag for auto-deactivation of mobile workers. To be replaced '
    'by a privilege.',
    TAG_PRODUCT,
    namespaces=[NAMESPACE_DOMAIN],
)

SSO_OIDC_DEVELOPMENT = StaticToggle(
    'sso_oidc_development',
    'Development feature flag for SSO OIDC support',
    TAG_PRODUCT,
    namespaces=[NAMESPACE_DOMAIN, NAMESPACE_USER],
)

ADD_LIMITED_FIXTURES_TO_CASE_RESTORE = StaticToggle(
    'fixtures_in_case_restore',
    'Allow limited fixtures to be available in case restore for SMS workflows.',
    TAG_CUSTOM,
    namespaces=[NAMESPACE_DOMAIN],
    description="""
    WARNING: To be used only for small templates since the performance implication has not been evaluated.
    Do not enable on your own.
    """
)

EMBEDDED_TABLEAU = StaticToggle(
    'embedded_tableau',
    'USH: Enable retrieving and embedding tableau visualizations from a Tableau Server',
    TAG_CUSTOM,
    namespaces=[NAMESPACE_DOMAIN],
    help_link="https://confluence.dimagi.com/display/USH/Embedded+Tableau+Visualizations",
)

DETAILED_TAGGING = StaticToggle(
    'detailed_tagging',
    'Send additional metrics to datadog and sentry. Currently only used in Formplayer.',
    TAG_INTERNAL,
    namespaces=[NAMESPACE_DOMAIN],
)


USER_HISTORY_REPORT = StaticToggle(
    'user_history_report',
    'View user history report under user management',
    TAG_INTERNAL,
    namespaces=[NAMESPACE_USER],
    help_link="https://confluence.dimagi.com/display/saas/User+History+Report",
)


COWIN_INTEGRATION = StaticToggle(
    'cowin_integration',
    'Integrate with COWIN APIs',
    TAG_CUSTOM,
    namespaces=[NAMESPACE_DOMAIN],
)

EXPRESSION_REPEATER = StaticToggle(
    'expression_repeater',
    'Integrate with generic APIs using UCR expressions',
    TAG_SOLUTIONS_LIMITED,
    namespaces=[NAMESPACE_DOMAIN],
    help_link="https://confluence.dimagi.com/display/saas/Configurable+Repeaters",
)

UCR_EXPRESSION_REGISTRY = StaticToggle(
    'expression_registry',
    'Store named UCR expressions and filters in the database to be referenced elsewhere',
    TAG_SOLUTIONS_LIMITED,
    namespaces=[NAMESPACE_DOMAIN],
    help_link="https://confluence.dimagi.com/display/saas/UCR+Expression+Registry",
)

GENERIC_INBOUND_API = StaticToggle(
    'configurable_api',
    'Generic inbound APIs',
    TAG_SOLUTIONS_LIMITED,
    namespaces=[NAMESPACE_DOMAIN],
    description="Create inbound APIs that use UCR expressions to process data into case updates",
    help_link="https://docs.google.com/document/d/1y9CZwpzGYtitxbh-Y7nS5-WoMUg-LbRlZHd-eD5i78U/edit",
    parent_toggles=[UCR_EXPRESSION_REGISTRY]
)

CASE_UPDATES_UCR_FILTERS = StaticToggle(
    'case_updates_ucr_filters',
    'Allow the use of UCR filters in Auto Case Update Rules',
    TAG_SOLUTIONS_LIMITED,
    namespaces=[NAMESPACE_DOMAIN],
)

TURN_IO_BACKEND = StaticToggle(
    'turn_io_backend',
    'Enable Turn.io SMS backend',
    TAG_SOLUTIONS_LIMITED,
    namespaces=[NAMESPACE_DOMAIN],
)

FOLLOWUP_FORMS_AS_CASE_LIST_FORM = StaticToggle(
    'followup_forms_as_case_list_form',
    'Option to configure follow up forms on parent case for Case List Form menu setting of '
    'child modules that use Parent Child Selection',
    TAG_CUSTOM,
    namespaces=[NAMESPACE_DOMAIN],
    help_link="https://confluence.dimagi.com/pages/viewpage.action?spaceKey=USH&title=Add+Form+to+Bottom+of++Case+List",  # noqa: E501
)


DATA_REGISTRY = StaticToggle(
    'data_registry',
    'USH: Enable Data Registries for sharing data between project spaces',
    TAG_CUSTOM,
    namespaces=[NAMESPACE_DOMAIN],
    help_link="https://confluence.dimagi.com/display/USH/Data+Registry",
)

DATA_REGISTRY_UCR = StaticToggle(
    'data_registry_ucr',
    'USH: Enable the creation of Custom Web Reports backed by Data Registries',
    TAG_CUSTOM,
    namespaces=[NAMESPACE_DOMAIN],
    help_link="https://confluence.dimagi.com/display/USH/Data+Registry#DataRegistry-CrossDomainReports",
    parent_toggles=[DATA_REGISTRY]
)

DATA_REGISTRY_CASE_UPDATE_REPEATER = StaticToggle(
    'data_registry_case_update_repeater',
    'USH: Allow data registry repeater to be setup to update cases in other domains',
    TAG_CUSTOM,
    namespaces=[NAMESPACE_DOMAIN],
    help_link="https://confluence.dimagi.com/display/USH/Data+Registry+Case+Update+Repeater",
    parent_toggles=[DATA_REGISTRY]
)

CASE_IMPORT_DATA_DICTIONARY_VALIDATION = StaticToggle(
    'case_import_data_dictionary_validaton',
    'USH: Validate data per data dictionary definitions during case import',
    TAG_CUSTOM,
    namespaces=[NAMESPACE_DOMAIN],
    help_link="https://confluence.dimagi.com/display/saas/Validate+data+per+data+dictionary+definitions+during+case+import",  # noqa: E501
)

DO_NOT_REPUBLISH_DOCS = StaticToggle(
    'do_not_republish_docs',
    'Prevents automatic attempts to repair stale ES docs in this domain',
    TAG_INTERNAL,
    namespaces=[NAMESPACE_DOMAIN],
)

HOURLY_SCHEDULED_REPORT = StaticToggle(
    'hourly-scheduled-report',
    'Add ability to send a scheduled report hourly',
    TAG_CUSTOM,
    [NAMESPACE_DOMAIN],
)

SUPPORT_EXPANDED_COLUMN_IN_REPORTS = StaticToggle(
    'support_expanded_column_in_reports',
    'Support count per choice column to show up in multibar graph in reports',
    TAG_CUSTOM,
    namespaces=[NAMESPACE_DOMAIN]
)

SAVE_ONLY_EDITED_FORM_FIELDS = FeatureRelease(
    'save-only-edited-form-fields',
    'Save a form field only if the answer has been edited',
    TAG_RELEASE,
    namespaces=[NAMESPACE_DOMAIN],
    owner='Addison Dunn',
    description="""
    Enable a checkbox for the ability to save a form question's answer in Case Management in App
    Manager only if the question's inputted answer is different from the current value in the case.
    """
)

GOOGLE_SHEETS_INTEGRATION = StaticToggle(
    'google-sheet-integration',
    'Unlock the Google Sheets view in Exports',
    TAG_SAAS_CONDITIONAL,
    namespaces=[NAMESPACE_USER],
    description="""
    Toggle only when testing the new Google Sheet Integration. The Google Sheet Integration can be found
    on the Exports page.
    """
)

APP_DEPENDENCIES = StaticToggle(
    'app-dependencies',
    'Set Android app dependencies that must be installed before using a '
    'CommCare app',
    TAG_SOLUTIONS_LIMITED,
    namespaces=[NAMESPACE_DOMAIN],
    description="""
    Prevents mobile workers from using a CommCare app until the Android apps
    that it needs have been installed on the device.
    """,
)

SUPERSET_ANALYTICS = StaticToggle(
    'superset-analytics',
    'Activates Analytics features to create Superset based reports and dashboards using UCR data',
    TAG_SOLUTIONS_LIMITED,
    namespaces=[NAMESPACE_DOMAIN],
)

TWO_STAGE_USER_PROVISIONING_BY_SMS = StaticToggle(
    'two_stage_user_provisioning_by_sms',
    'Enable two-stage user provisioning (users confirm and set their own passwords via sms).',
    TAG_CUSTOM,
    namespaces=[NAMESPACE_DOMAIN],
)

SMS_USE_LATEST_DEV_APP = FeatureRelease(
    'sms_use_latest_dev_app',
    'Use latest development version of the app for SMS processing',
    TAG_INTERNAL,
    namespaces=[NAMESPACE_DOMAIN],
    owner='Simon Kelly',
    description='This will revert the SMS processing to previous functionality of using the '
                'development version of the app instead of the latest release. It should only'
                'be used temporarily if a domain needs unreleased app changes to be used for SMS.',
)

VIEW_FORM_ATTACHMENT = StaticToggle(
    'view_form_attachments',
    'Allow users on the domain to view form attachments without having to have the report Submit History permission.',  # noqa: E501
    TAG_CUSTOM,
    namespaces=[NAMESPACE_DOMAIN],
)


DISABLE_FORM_ATTACHMENT_DOWNLOAD_IN_BROWSER = StaticToggle(
    'disable_form_attachment_download_in_browser',
    'Restrict users from downloading audio/video form attachments in browser',
    TAG_CUSTOM,
    namespaces=[NAMESPACE_DOMAIN]
)


FORMPLAYER_INCLUDE_STATE_HASH = FeatureRelease(
    'formplayer_include_state_hash',
    'Make Formplayer include the state hash in sync and restore requests',
    TAG_INTERNAL,
    namespaces=[NAMESPACE_DOMAIN],
    owner='Simon Kelly'
)

EMBED_TABLEAU_REPORT_BY_USER = StaticToggle(
    'embed_tableau_report_by_user',
    'Use a Tableau username "HQ/{username}" to embed reports instead of "HQ/{role name}"',
    TAG_INTERNAL,
    namespaces=[NAMESPACE_DOMAIN],
    description='By default, a Tableau username "HQ/{role name}" is sent to Tableau to get the embedded report. '
                'Turn on this flag to instead send "HQ/{the user\'s HQ username}", i.e. "HQ/jdoe@dimagi.com", '
                'to Tableau to get the embedded report.',
    parent_toggles=[EMBEDDED_TABLEAU]
)

APPLICATION_RELEASE_LOGS = StaticToggle(
    'application_release_logs',
    'Show Application release logs',
    TAG_PRODUCT,
    namespaces=[NAMESPACE_DOMAIN],
    description='This feature provides the release logs for application.'
)

TABLEAU_USER_SYNCING = StaticToggle(
    'tableau_user_syncing',
    'Automatically sync HQ users with users on Tableau',
    TAG_INTERNAL,
    namespaces=[NAMESPACE_DOMAIN],
    description="""
    Each time a user is added/deleted/updated on HQ, an equivalent Tableau user with the username "HQ/{username}"
    will be added/deleted/updated on the linked Tableau server.
    """,
    parent_toggles=[EMBED_TABLEAU_REPORT_BY_USER],
    help_link='https://confluence.dimagi.com/display/USH/Tableau+User+Syncing',
)


def _handle_attendance_tracking_role(domain, is_enabled):
    from corehq.apps.accounting.utils import domain_has_privilege
    from corehq.apps.users.role_utils import (
        archive_attendance_coordinator_role_for_domain,
        enable_attendance_coordinator_role_for_domain,
    )

    if not domain_has_privilege(domain, privileges.ATTENDANCE_TRACKING):
        return

    if is_enabled:
        enable_attendance_coordinator_role_for_domain(domain)
    else:
        archive_attendance_coordinator_role_for_domain(domain)


ATTENDANCE_TRACKING = StaticToggle(
    'attendance_tracking',
    'Allows access to the attendance tracking page',
    TAG_SOLUTIONS_LIMITED,
    namespaces=[NAMESPACE_DOMAIN],
    description='Additional views will be added to simplify the process of '
                'using CommCare HQ for attendance tracking.',
    save_fn=_handle_attendance_tracking_role,
)

GEOSPATIAL = StaticToggle(
    'geospatial',
    'Allows access to GIS functionality',
    TAG_SOLUTIONS_LIMITED,
    namespaces=[NAMESPACE_DOMAIN],
    description='Additional views will be added allowing for visually viewing '
                'and assigning cases on a map.'

)

COMMCARE_CONNECT = StaticToggle(
    'commcare_connect',
    'Enable CommCare Connect features',
    tag=TAG_INTERNAL,
    namespaces=[NAMESPACE_DOMAIN],
    description='More details to come',

)

FCM_NOTIFICATION = StaticToggle(
    'fcm_notification',
    'Allows access to FCM Push Notifications',
    TAG_CUSTOM,
    namespaces=[NAMESPACE_DOMAIN],
    description='Push Notification option will be available in content for '
                'Conditional Alerts in Messaging.'
)

SHOW_OWNER_LOCATION_PROPERTY_IN_REPORT_BUILDER_TOGGLE = StaticToggle(
    'show_owner_location_property_in_report_builder',
    label='Show an additional "Owner (Location)" property in report builder reports.',
    tag=TAG_SOLUTIONS_OPEN,
    namespaces=[NAMESPACE_DOMAIN],
    help_link='https://confluence.dimagi.com/display/saas/Enable+creation+of+report+builder+reports+that+are+location+safe',  # noqa: E501
    description='This can be used to create report builder reports that are location-safe.'
)

LOCATION_RESTRICTED_SCHEDULED_REPORTS = StaticToggle(
    'location_restricted_scheduled_reports',
    'Allows access to report scheduling views for location restricted users',
    TAG_CUSTOM,
    namespaces=[NAMESPACE_DOMAIN],
    description='Provides access to views for resport scheduling '
                'such as schedule creation and deletion.'
)

CUSTOM_EMAIL_GATEWAY = StaticToggle(
    'custom_email_gateway',
    'Allows user to define custom email gateway that can be used to send emails from HQ',
    TAG_CUSTOM,
    [NAMESPACE_DOMAIN],
    help_link=('https://confluence.dimagi.com/display/USH/'
               'Allow+user+to+define+custom+email+gateway+that+'
               'can+be+used+to+send+emails+from+HQ'),
)

<<<<<<< HEAD
ABDM_INTEGRATION = StaticToggle(
    'abdm_integration',
    'Allows the project to use ABDM Integration',
    TAG_CUSTOM,
    namespaces=[NAMESPACE_DOMAIN],
    description='This feature flag allows the project to use ABDM Integration.'
=======
ALLOW_WEB_APPS_RESTRICTION = StaticToggle(
    'allow_web_apps_restriction',
    'Makes domain eligible to be restricted from using web apps/app preview.',
    tag=TAG_SAAS_CONDITIONAL,
    namespaces=[NAMESPACE_DOMAIN],
    description="""
    When enabled, the domain is eligible to be restricted from using web apps/app preview. The intention is
    to only enable this for domains in extreme cases where their formplayer restores are resource intensive
    to the point where they can degrade web apps performance for the entire system.
    """
>>>>>>> c68e5833
)


class FrozenPrivilegeToggle(StaticToggle):
    """
    A special toggle to represent a legacy toggle that should't be
    edited via the UI or the code and its new associated privilege.

    This can be used when releasing a domain-only Toggle to general
    availability as a new paid privilege to support domains that
    may not have the privilege but had the toggle enabled historically.

    To do this, simply change the toggle type to FrozenPrivilegeToggle
    and pass the privilege as the first argument to it.

    For e.g.
    If a toggle were defined as below
        MY_DOMAIN_TOGGLE = StaticToggle(
            'toggle_name',
            'Title',
            TAG_PRODUCT,
            namespaces=[NAMESPACE_DOMAIN],
            description='Description'
        )
    It can be converted to a FrozenPrivilegeToggle by defining.
        MY_DOMAIN_TOGGLE = FrozenPrivilegeToggle(
            privilege_name
            'toggle_name',
            'Title',
            TAG_PRODUCT,
            namespaces=[NAMESPACE_DOMAIN],
            description='Description'
        )
    """

    def __init__(self, privilege_slug, *args, **kwargs):
        self.privilege_slug = privilege_slug
        super(FrozenPrivilegeToggle, self).__init__(*args, **kwargs)


def frozen_toggles_by_privilege():
    return {
        t.privilege_slug: t
        for t in all_toggles_by_name_in_scope(globals(), FrozenPrivilegeToggle).values()
    }


def domain_has_privilege_from_toggle(privilege_slug, domain):
    toggle = frozen_toggles_by_privilege().get(privilege_slug)
    return toggle and toggle.enabled(domain)


FORM_LINK_WORKFLOW = FrozenPrivilegeToggle(
    privileges.FORM_LINK_WORKFLOW,
    'form_link_workflow',
    'Form linking workflow available on forms',
    TAG_SOLUTIONS_CONDITIONAL,
    [NAMESPACE_DOMAIN],
    help_link='https://confluence.dimagi.com/display/saas/Form+Link+Workflow+Feature+Flag',
)

PHONE_HEARTBEAT = FrozenPrivilegeToggle(
    privileges.PHONE_APK_HEARTBEAT,
    'phone_apk_heartbeat',
    "Ability to configure a mobile feature to prompt users to update to latest CommCare app and apk",
    TAG_SOLUTIONS_CONDITIONAL,
    [NAMESPACE_DOMAIN]
)


MOBILE_USER_DEMO_MODE = FrozenPrivilegeToggle(
    privileges.PRACTICE_MOBILE_WORKERS,
    'mobile_user_demo_mode',
    'Ability to make a mobile worker into Demo only mobile worker',
    TAG_SOLUTIONS_OPEN,
    help_link='https://confluence.dimagi.com/display/GS/Demo+Mobile+Workers+and+Practice+Mode',
    namespaces=[NAMESPACE_DOMAIN]
)


VIEW_APP_CHANGES = FrozenPrivilegeToggle(
    privileges.VIEW_APP_DIFF,
    'app-changes-with-improved-diff',
    'Improved app changes view',
    TAG_SOLUTIONS_OPEN,
    [NAMESPACE_DOMAIN, NAMESPACE_USER],
    help_link="https://confluence.dimagi.com/display/saas/Viewing+App+Changes+between+versions",
)


CASE_LIST_EXPLORER = FrozenPrivilegeToggle(
    privileges.CASE_LIST_EXPLORER,
    'case_list_explorer',
    label='Show the case list explorer report',
    tag=TAG_SOLUTIONS_OPEN,
    namespaces=[NAMESPACE_DOMAIN],
    save_fn=_ensure_search_index_is_enabled,
    help_link='https://confluence.dimagi.com/display/commcarepublic/Case+List+Explorer',
)


DATA_FILE_DOWNLOAD = FrozenPrivilegeToggle(
    privileges.DATA_FILE_DOWNLOAD,
    'data_file_download',
    label='Offer hosting and sharing data files for downloading from a secure '
          'dropzone',
    tag=TAG_SOLUTIONS_OPEN,
    namespaces=[NAMESPACE_DOMAIN],
    help_link='https://confluence.dimagi.com/display/saas/Offer+hosting+and+'
              'sharing+data+files+for+downloading+from+a+secure+dropzone',
)

REGEX_FIELD_VALIDATION = FrozenPrivilegeToggle(
    privileges.REGEX_FIELD_VALIDATION,
    'regex_field_validation',
    label='Regular Expression Validation for Custom Data Fields',
    tag=TAG_SOLUTIONS_OPEN,
    namespaces=[NAMESPACE_DOMAIN],
    description="This flag adds the option to specify a regular expression "
                "(regex) to validate custom user data, custom location data, "
                "and/or custom product data fields.",
    help_link='https://confluence.dimagi.com/display/saas/Regular+Expression+Validation+for+Custom+Data+Fields',
)

LOCATION_SAFE_CASE_IMPORTS = FrozenPrivilegeToggle(
    privileges.LOCATION_SAFE_CASE_IMPORTS,
    'location_safe_case_imports',
    label='Location-restricted users can import cases at their location or below',
    tag=TAG_SOLUTIONS_OPEN,
    namespaces=[NAMESPACE_DOMAIN],
    description='Allow location-restricted users to import cases owned at their location or below',
)

FORM_CASE_IDS_CASE_IMPORTER = FrozenPrivilegeToggle(
    privileges.FORM_CASE_IDS_CASE_IMPORTER,
    'form_case_ids_case_importer',
    label='Download buttons for Form- and Case IDs on Case Importer',
    tag=TAG_SOLUTIONS_OPEN,
    namespaces=[NAMESPACE_DOMAIN],
    description='Display the "Form IDs" and "Case IDs" download buttons on Case Importer',
)

EXPORT_MULTISORT = FrozenPrivilegeToggle(
    privileges.EXPORT_MULTISORT,
    'export_multisort',
    label='Sort multiple rows in exports simultaneously',
    tag=TAG_SOLUTIONS_OPEN,
    namespaces=[NAMESPACE_DOMAIN],
    description='Sort multiple rows in exports simultaneously',
)

EXPORT_OWNERSHIP = FrozenPrivilegeToggle(
    privileges.EXPORT_OWNERSHIP,
    'export_ownership',
    label='Allow exports to have ownership',
    tag=TAG_SOLUTIONS_OPEN,
    namespaces=[NAMESPACE_DOMAIN],
    description='Allow exports to have ownership',
)

FORCE_ANNUAL_TOS = StaticToggle(
    'annual_terms_of_service',
    "USH Specific toggle that forces users to agree to terms of service annually.",
    TAG_CUSTOM,
    namespaces=[NAMESPACE_DOMAIN],
)

FILTERED_BULK_USER_DOWNLOAD = FrozenPrivilegeToggle(
    privileges.FILTERED_BULK_USER_DOWNLOAD,
    'filtered_bulk_user_download',
    label='Bulk user management features',
    tag=TAG_SOLUTIONS_OPEN,
    namespaces=[NAMESPACE_DOMAIN],
    description="""
        For mobile users, enables bulk deletion page and bulk lookup page.
        For web users, enables filtered download page.
    """,
    help_link='https://confluence.dimagi.com/display/commcarepublic/Bulk+User+Management'
)

APPLICATION_ERROR_REPORT = FrozenPrivilegeToggle(
    privileges.APPLICATION_ERROR_REPORT,
    'application_error_report',
    label='Show Application Error Report',
    tag=TAG_SOLUTIONS_OPEN,
    namespaces=[NAMESPACE_DOMAIN],
    description="Show Application Error Report.",
    # TODO: Move to public wiki
    help_link='https://confluence.dimagi.com/display/saas/Show+Application+Error+Report+Feature+Flag'
)

DATA_DICTIONARY = FrozenPrivilegeToggle(
    privileges.DATA_DICTIONARY,
    'data_dictionary',
    label='Project level data dictionary of cases',
    tag=TAG_SOLUTIONS_OPEN,
    namespaces=[NAMESPACE_DOMAIN],
    description='Project level data dictionary of cases',
    help_link='https://confluence.dimagi.com/display/commcarepublic/Data+Dictionary'
)


CUSTOM_DOMAIN_BANNER_ALERTS = StaticToggle(
    slug='custom_domain_banners',
    label='Allow projects to add banners for their users on HQ',
    tag=TAG_CUSTOM,
    namespaces=[NAMESPACE_DOMAIN],
    description='Allow projects to add banners visible to their users on HQ on every login',
)

USE_LOGO_IN_SYSTEM_EMAILS = StaticToggle(
    slug='use_logo_in_system_emails',
    label='Use the project\'s logo in emails sent from HQ',
    tag=TAG_CUSTOM,
    namespaces=[NAMESPACE_DOMAIN],
    description='The project logo replaces the CommCare logo.',
)<|MERGE_RESOLUTION|>--- conflicted
+++ resolved
@@ -2481,14 +2481,6 @@
                'can+be+used+to+send+emails+from+HQ'),
 )
 
-<<<<<<< HEAD
-ABDM_INTEGRATION = StaticToggle(
-    'abdm_integration',
-    'Allows the project to use ABDM Integration',
-    TAG_CUSTOM,
-    namespaces=[NAMESPACE_DOMAIN],
-    description='This feature flag allows the project to use ABDM Integration.'
-=======
 ALLOW_WEB_APPS_RESTRICTION = StaticToggle(
     'allow_web_apps_restriction',
     'Makes domain eligible to be restricted from using web apps/app preview.',
@@ -2499,7 +2491,14 @@
     to only enable this for domains in extreme cases where their formplayer restores are resource intensive
     to the point where they can degrade web apps performance for the entire system.
     """
->>>>>>> c68e5833
+)
+
+ABDM_INTEGRATION = StaticToggle(
+    'abdm_integration',
+    'Allows the project to use ABDM Integration',
+    TAG_CUSTOM,
+    namespaces=[NAMESPACE_DOMAIN],
+    description='This feature flag allows the project to use ABDM Integration.'
 )
 
 
