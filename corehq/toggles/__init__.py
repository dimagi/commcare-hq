import hashlib
import inspect
import math
from functools import wraps
from importlib import import_module
from typing import List

from django.conf import settings
from django.contrib import messages
from django.http import Http404
from django.urls import reverse
from django.utils.html import format_html
from django.utils.safestring import mark_safe

from attr import attrib, attrs
from couchdbkit import ResourceNotFound
from memoized import memoized

from corehq import privileges
from corehq.extensions import ResultFormat, extension_point
from corehq.util.quickcache import quickcache

from .models import Toggle
from .shortcuts import set_toggle, toggle_enabled


@attrs(frozen=True)
class Tag:
    name = attrib(type=str)
    css_class = attrib(type=str)
    description = attrib(type=str)

    @property
    def index(self):
        return ALL_TAGS.index(self)


TAG_CUSTOM = Tag(
    name='One-Off / Custom',
    css_class='warning',
    description="This feature flag was created for one specific project. "
                "Please don't enable it for any other projects. "
                "This is NOT SUPPORTED outside of that project and may break other features.",
)
TAG_DEPRECATED = Tag(
    name='Deprecated',
    css_class='danger',
    description="This feature flag is being removed. "
                "Do not add any new projects to this list.",
)
TAG_PRODUCT = Tag(
    name='Product',
    css_class='success',
    description="This is a core-product feature that you should feel free to "
                "use.  We've feature-flagged until release.",
)
TAG_PREVIEW = Tag(
    name='Preview',
    css_class='default',
    description='',
)
TAG_RELEASE = Tag(
    name='Release',
    css_class='release',
    description='This is a feature that is in the process of being released.',
)
TAG_SAAS_CONDITIONAL = Tag(
    name='SaaS - Conditional Use',
    css_class='primary',
    description="When enabled, “SaaS - Conditional Use” feature flags will be fully supported by the SaaS team. "
                "Please confirm with the SaaS Product team before enabling “SaaS - Conditional Use” flags for an external "  # noqa: E501
                "customer."
)
TAG_SOLUTIONS = Tag(
    name='Solutions',
    css_class='info',
    description="These features are only available for our services projects. This may affect support and "
                "pricing when the project is transitioned to a subscription."
)
TAG_SOLUTIONS_OPEN = Tag(
    name='Solutions - Open Use',
    css_class='info',
    description="These features are only available for our services projects. This may affect support and "
                "pricing when the project is transitioned to a subscription. Open Use Solutions Feature Flags can be "  # noqa: E501
                "enabled by GS."
)
TAG_SOLUTIONS_CONDITIONAL = Tag(
    name='Solutions - Conditional Use',
    css_class='info',
    description="These features are only available for our services projects. This may affect support and "
                "pricing when the project is transitioned to a subscription. Conditional Use Solutions Feature Flags can be "  # noqa: E501
                "complicated and should be enabled by GS only after ensuring your partners have the proper training materials."  # noqa: E501
)
TAG_SOLUTIONS_LIMITED = Tag(
    name='Solutions - Limited Use',
    css_class='info',
    description=mark_safe(  # nosec: no user input
        'These features are only available for our services projects. This '
        'may affect support and pricing when the project is transitioned to a '
        'subscription. Limited Use Solutions Feature Flags cannot be enabled '
        'by GS before submitting a <a href="https://docs.google.com/forms/d/e/'
        '1FAIpQLSfsX0K05nqflGdboeRgaa40HMfFb2DjGUbP4cKJL76ieS_TAA/viewform">'
        'SolTech Feature Flag Request</a>.'
    )
)
TAG_INTERNAL = Tag(
    name='Internal Engineering Tools',
    css_class='default',
    description="These are tools for our engineering team to use to manage the product",
)
# Order roughly corresponds to how much we want you to use it
ALL_TAG_GROUPS = [TAG_SOLUTIONS, TAG_PRODUCT, TAG_CUSTOM, TAG_INTERNAL, TAG_RELEASE, TAG_DEPRECATED]
ALL_TAGS = [
    TAG_SOLUTIONS_OPEN,
    TAG_SOLUTIONS_CONDITIONAL,
    TAG_SOLUTIONS_LIMITED,
    TAG_SAAS_CONDITIONAL,
] + ALL_TAG_GROUPS


class StaticToggle(object):

    def __init__(
        self,
        slug,
        label,
        tag,
        namespaces=None,
        help_link=None,
        description=None,
        save_fn=None,
        enabled_for_new_domains_after=None,
        enabled_for_new_users_after=None,
        relevant_environments=None,
        notification_emails=None,
        parent_toggles=None,
    ):
        self.slug = slug
        self.label = label
        self.tag = tag
        self.help_link = help_link
        self.description = description
        # Optionally provide a callable to be called whenever the toggle is
        # updated.  This is only applicable to domain toggles.  It must accept
        # two parameters, `domain_name` and `toggle_is_enabled`
        self.save_fn = save_fn
        # Toggles can be declared in localsettings statically
        #   to avoid cache lookups
        self.always_enabled = set(
            settings.STATIC_TOGGLE_STATES.get(self.slug, {}).get('always_enabled', []))
        self.always_disabled = set(
            settings.STATIC_TOGGLE_STATES.get(self.slug, {}).get('always_disabled', []))
        self.enabled_for_new_domains_after = enabled_for_new_domains_after
        self.enabled_for_new_users_after = enabled_for_new_users_after
        # pass in a set of environments where this toggle applies
        self.relevant_environments = relevant_environments

        parent_toggles = parent_toggles or []
        for dependency in parent_toggles:
            parent_toggles.extend(dependency.parent_toggles)

        self.parent_toggles = parent_toggles

        if namespaces:
            self.namespaces = [None if n == NAMESPACE_USER else n for n in namespaces]
        else:
            self.namespaces = [None]
        self.notification_emails = notification_emails

        for dependency in self.parent_toggles:
            if not set(self.namespaces) & set(dependency.namespaces):
                raise Exception(
                    "Namespaces of dependent toggles must overlap with dependency:"
                    f" {self.slug}, {dependency.slug}")

    def enabled(self, item, namespace=Ellipsis):
        if self.relevant_environments and not (
            settings.SERVER_ENVIRONMENT in self.relevant_environments
            or settings.DEBUG
        ):
            # Don't even bother looking it up in the cache
            return False
        if item in self.always_enabled:
            return True
        elif item in self.always_disabled:
            return False

        if namespace == NAMESPACE_USER:
            namespace = None  # because:
            #     __init__() ... self.namespaces = [None if n == NAMESPACE_USER else n for n in namespaces]
        if namespace is not Ellipsis and namespace not in self.namespaces:
            # short circuit if we're checking an item that isn't supported by this toggle
            return False

        domain_enabled_after = self.enabled_for_new_domains_after
        if (domain_enabled_after is not None and NAMESPACE_DOMAIN in self.namespaces
                and was_domain_created_after(item, domain_enabled_after)):
            return True

        user_enabled_after = self.enabled_for_new_users_after
        if (user_enabled_after is not None and was_user_created_after(item, user_enabled_after)):
            return True

        namespaces = self.namespaces if namespace is Ellipsis else [namespace]
        return any([toggle_enabled(self.slug, item, namespace=n) for n in namespaces])

    def enabled_for_request(self, request):
        return (
            None in self.namespaces
            and hasattr(request, 'user')
            and self.enabled(request.user.username, namespace=None)
        ) or (
            NAMESPACE_DOMAIN in self.namespaces
            and hasattr(request, 'domain')
            and self.enabled(request.domain, namespace=NAMESPACE_DOMAIN)
        ) or (
            NAMESPACE_EMAIL_DOMAIN in self.namespaces
            and hasattr(request, 'user')
            and self.enabled(
                request.user.email or request.user.username,
                namespace=NAMESPACE_EMAIL_DOMAIN
            )
        )

    def set(self, item, enabled, namespace=None):
        if namespace == NAMESPACE_USER:
            namespace = None  # because:
            #     __init__() ... self.namespaces = [None if n == NAMESPACE_USER else n for n in namespaces]

        if namespace not in self.namespaces:
            return False

        return set_toggle(self.slug, item, enabled, namespace)

    def required_decorator(self):
        """
        Returns a view function decorator that checks to see if the domain
        or user in the request has the appropriate toggle enabled.
        """

        def decorator(view_func):
            @wraps(view_func)
            def wrapped_view(request, *args, **kwargs):
                if self.enabled_for_request(request):
                    return view_func(request, *args, **kwargs)
                if request.user.is_superuser:
                    from corehq.apps.toggle_ui.views import ToggleEditView
                    toggle_url = reverse(ToggleEditView.urlname, args=[self.slug])
                    messages.warning(
                        request,
                        format_html(
                            'This <a href="{}">feature flag</a> should be enabled '
                            'to access this URL',
                            toggle_url
                        ),
                        fail_silently=True,  # workaround for tests: https://code.djangoproject.com/ticket/17971
                    )
                raise Http404()

            return wrapped_view

        return decorator

    def get_enabled_domains(self):
        try:
            toggle = Toggle.get(self.slug)
        except ResourceNotFound:
            return []

        enabled_users = toggle.enabled_users
        domains = {user.split('domain:')[1] for user in enabled_users if 'domain:' in user}
        domains |= self.always_enabled
        domains -= self.always_disabled
        return list(domains)

    def get_enabled_users(self):
        try:
            toggle = Toggle.get(self.slug)
        except ResourceNotFound:
            return []

        return [user for user in toggle.enabled_users if not user.startswith("domain:")]


def was_domain_created_after(domain, checkpoint):
    """
    Return true if domain was created after checkpoint

    :param domain: Domain name (string).
    :param checkpoint: datetime object.
    """
    from corehq.apps.domain.models import Domain
    domain_obj = Domain.get_by_name(domain)
    return (
        domain_obj is not None
        and domain_obj.date_created is not None
        and domain_obj.date_created > checkpoint
    )


def was_user_created_after(username, checkpoint):
    """
    Return true if user was created after checkpoint

    :param username: Web User username (string).
    :param checkpoint: datetime object.
    """
    from corehq.apps.users.models import WebUser
    user = WebUser.get_by_username(username)
    return (
        user is not None
        and user.created_on is not None
        and user.created_on > checkpoint
    )


def deterministic_random(input_string):
    """
    Returns a deterministically random number between 0 and 1 based on the
    value of the string. The same input should always produce the same output.
    """
    if isinstance(input_string, str):
        input_string = input_string.encode('utf-8')
    return float.fromhex(hashlib.md5(input_string).hexdigest()) / math.pow(2, 128)


class PredictablyRandomToggle(StaticToggle):
    """
    A toggle that is predictably random based off some axis. Useful for for doing
    a randomized rollout of a feature. E.g. "turn this on for 5% of domains", or
    "turn this on for 40% of users".

    It extends StaticToggle, so individual domains/users can also be explicitly added.
    """

    def __init__(
        self,
        slug,
        label,
        tag,
        namespaces,
        randomness,
        help_link=None,
        description=None,
        relevant_environments=None,
        notification_emails=None,
        parent_toggles=None
    ):
        super(PredictablyRandomToggle, self).__init__(slug, label, tag, list(namespaces),
                                                      help_link=help_link, description=description,
                                                      relevant_environments=relevant_environments,
                                                      notification_emails=notification_emails,
                                                      parent_toggles=parent_toggles)
        _ensure_valid_namespaces(namespaces)
        _ensure_valid_randomness(randomness)
        self.randomness = randomness

    @property
    def randomness_percent(self):
        return "{:.0f}".format(self.randomness * 100)

    def _get_identifier(self, item):
        return '{}:{}:{}'.format(self.namespaces, self.slug, item)

    def enabled(self, item, namespace=Ellipsis):
        if self.relevant_environments and not (
            settings.SERVER_ENVIRONMENT in self.relevant_environments
            or settings.DEBUG
        ):
            # Don't even bother looking it up in the cache
            return False

        if namespace == NAMESPACE_USER:
            namespace = None  # because:
            # StaticToggle.__init__(): self.namespaces = [None if n == NAMESPACE_USER else n for n in namespaces]

        all_namespaces = {None if n == NAMESPACE_USER else n for n in ALL_RANDOM_NAMESPACES}
        if namespace is Ellipsis and set(self.namespaces) != all_namespaces:
            raise ValueError(
                'PredictablyRandomToggle.enabled() cannot be determined for toggle "{slug}" because it is not '
                'available for all namespaces and the namespace of "{item}" is not given.'.format(
                    slug=self.slug,
                    item=item,
                )
            )

        if settings.DISABLE_RANDOM_TOGGLES:
            return False
        elif item in self.always_disabled:
            return False
        elif namespace is not Ellipsis and namespace not in self.namespaces:
            return False
        return (
            (item and deterministic_random(self._get_identifier(item)) < self.randomness)
            or super(PredictablyRandomToggle, self).enabled(item, namespace)
        )


class DynamicallyPredictablyRandomToggle(PredictablyRandomToggle):
    """
    A PredictablyRandomToggle whose randomness can be configured via the database/UI.
    """
    RANDOMNESS_KEY = 'hq_dynamic_randomness'

    def __init__(
        self,
        slug,
        label,
        tag,
        namespaces,
        default_randomness=0.0,
        help_link=None,
        description=None,
        relevant_environments=None,
        notification_emails=None,
        parent_toggles=None
    ):
        super(PredictablyRandomToggle, self).__init__(slug, label, tag, list(namespaces),
                                                      help_link=help_link, description=description,
                                                      relevant_environments=relevant_environments,
                                                      notification_emails=notification_emails,
                                                      parent_toggles=parent_toggles)
        _ensure_valid_namespaces(namespaces)
        _ensure_valid_randomness(default_randomness)
        self.default_randomness = default_randomness

    @property
    @quickcache(vary_on=['self.slug'])
    def randomness(self):
        # a bit hacky: leverage couch's dynamic properties to just tack this onto the couch toggle doc
        try:
            toggle = Toggle.get(self.slug)
        except ResourceNotFound:
            return self.default_randomness
        dynamic_randomness = getattr(toggle, self.RANDOMNESS_KEY, self.default_randomness)
        try:
            dynamic_randomness = float(dynamic_randomness)
            return dynamic_randomness
        except ValueError:
            return self.default_randomness


class FeatureRelease(DynamicallyPredictablyRandomToggle):
    """This class is designed to allow release of features in a controlled manner.
    The primary purpose is to decouple code deploys from feature releases.

    In addition the normal arguments, feature release toggles must also provide
    an 'owner' to indicate the member of the team responsible for releasing this feature.
    This will be displayed on the UI when editing the toggle.
    """

    def __init__(
        self,
        slug,
        label,
        tag,
        namespaces,
        owner,
        default_randomness=0.0,
        help_link=None,
        description=None,
        relevant_environments=None,
        notification_emails=None,
        parent_toggles=None
    ):
        super().__init__(
            slug, label, tag, namespaces,
            default_randomness=default_randomness,
            help_link=help_link,
            description=description,
            relevant_environments=relevant_environments,
            notification_emails=notification_emails,
            parent_toggles=parent_toggles
        )
        self.owner = owner


# if no namespaces are specified the user namespace is assumed
NAMESPACE_USER = 'user'
NAMESPACE_DOMAIN = 'domain'
NAMESPACE_EMAIL_DOMAIN = 'email_domain'
NAMESPACE_OTHER = 'other'
ALL_NAMESPACES = [NAMESPACE_USER, NAMESPACE_DOMAIN, NAMESPACE_EMAIL_DOMAIN]
ALL_RANDOM_NAMESPACES = [NAMESPACE_USER, NAMESPACE_DOMAIN]


def any_toggle_enabled(*toggles):
    """
    Return a view decorator for allowing access if any of the given toggles are
    enabled. Example usage:

    @toggles.any_toggle_enabled(REPORT_BUILDER, USER_CONFIGURABLE_REPORTS)
    def delete_custom_report():
        pass

    """

    def decorator(view_func):
        @wraps(view_func)
        def wrapped_view(request, *args, **kwargs):
            for t in toggles:
                if t.enabled_for_request(request):
                    return view_func(request, *args, **kwargs)
            raise Http404()

        return wrapped_view

    return decorator


@extension_point(result_format=ResultFormat.FLATTEN)
def custom_toggle_modules() -> List[str]:
    """Extension point to add toggles from custom code

    Parameters:
        None

    Returns:
        List of python module strings for custom toggle modules.
    """


def all_toggles():
    """
    Loads all toggles
    """
    return list(all_toggles_by_name().values())


def all_toggle_slugs():
    """
    Provides all toggles by their slug as a list
    """
    return [toggle.slug for toggle in all_toggles()]


@memoized
def all_toggles_by_name():
    # trick for listing the attributes of the current module.
    # http://stackoverflow.com/a/990450/8207
    core_toggles = all_toggles_by_name_in_scope(globals())
    for module_name in custom_toggle_modules():
        module = import_module(module_name)
        core_toggles.update(all_toggles_by_name_in_scope(module.__dict__))
    return core_toggles


def all_toggles_by_name_in_scope(scope_dict, toggle_class=StaticToggle):
    result = {}
    for toggle_name, toggle in scope_dict.items():
        if not toggle_name.startswith('__'):
            if toggle_class == FrozenPrivilegeToggle:
                # Include only FrozenPrivilegeToggle types
                include = type(toggle) == FrozenPrivilegeToggle
            else:
                # Exclude FrozenPrivilegeToggle but include other subclasses such as FeatureRelease
                include = isinstance(toggle, toggle_class) and type(toggle) != FrozenPrivilegeToggle
            if include:
                result[toggle_name] = toggle
    return result


def toggles_dict(username=None, domain=None):
    """
    Loads all toggles into a dictionary for use in JS

    (only enabled toggles are included)
    """
    by_name = all_toggles_by_name()
    enabled = set()
    if username:
        enabled |= toggles_enabled_for_user(username)
    if domain:
        enabled |= toggles_enabled_for_domain(domain)
    return {by_name[name].slug: True for name in enabled if name in by_name}


def toggle_values_by_name(username, domain):
    """
    Loads all toggles into a dictionary for use in JS
    """
    all_enabled = toggles_enabled_for_user(username) | toggles_enabled_for_domain(domain)

    return {
        toggle_name: toggle_name in all_enabled
        for toggle_name in all_toggles_by_name().keys()
    }


@quickcache(["domain"], timeout=24 * 60 * 60, skip_arg=lambda _: settings.UNIT_TESTING)
def toggles_enabled_for_domain(domain):
    """Return set of toggle names that are enabled for the given domain"""
    return {
        toggle_name
        for toggle_name, toggle in all_toggles_by_name().items()
        if toggle.enabled(domain, NAMESPACE_DOMAIN)
    }


@quickcache(["username"], timeout=24 * 60 * 60, skip_arg=lambda _: settings.UNIT_TESTING)
def toggles_enabled_for_user(username):
    """Return set of toggle names that are enabled for the given user"""
    return {
        toggle_name
        for toggle_name, toggle in all_toggles_by_name().items()
        if toggle.enabled(username, NAMESPACE_USER)
    }


@quickcache(["email"], timeout=24 * 60 * 60, skip_arg=lambda _: settings.UNIT_TESTING)
def toggles_enabled_for_email_domain(email):
    """Return set of toggle names that are enabled for the given email"""
    return {
        toggle_name
        for toggle_name, toggle in all_toggles_by_name().items()
        if toggle.enabled(email, NAMESPACE_EMAIL_DOMAIN)
    }


def toggles_enabled_for_request(request):
    """Return set of toggle names that are enabled for a particular request"""
    toggles = set()

    if hasattr(request, 'domain'):
        toggles = toggles | toggles_enabled_for_domain(request.domain)

    if hasattr(request, 'user'):
        toggles = toggles | toggles_enabled_for_user(request.user.username)
        toggles = toggles | toggles_enabled_for_email_domain(getattr(request.user, 'email', request.user.username))

    return toggles


def _ensure_valid_namespaces(namespaces):
    if not namespaces:
        raise Exception('namespaces must be defined!')


def _ensure_valid_randomness(randomness):
    if not 0 <= randomness <= 1:
        raise Exception('randomness must be between 0 and 1!')


APP_BUILDER_CUSTOM_PARENT_REF = StaticToggle(
    'custom-parent-ref',
    'ICDS: Custom case parent reference',
    TAG_CUSTOM,
    [NAMESPACE_DOMAIN],
)

LAZY_LOAD_MULTIMEDIA = StaticToggle(
    'optional-media',
    'ICDS: Lazy load multimedia files in Updates',
    TAG_CUSTOM,
    [NAMESPACE_DOMAIN],
)

APP_BUILDER_ADVANCED = StaticToggle(
    'advanced-app-builder',
    'Advanced Module in App-Builder',
    TAG_SOLUTIONS_LIMITED,
    [NAMESPACE_DOMAIN],
    description="Advanced Modules allow you to autoload and manage multiple case types, "
                "but may behave in unexpected ways.",
    help_link='https://confluence.dimagi.com/display/saas/Advanced+Modules',
)

APP_BUILDER_SHADOW_MODULES = StaticToggle(
    'shadow-app-builder',
    'Shadow Modules',
    TAG_SOLUTIONS_CONDITIONAL,
    [NAMESPACE_DOMAIN],
    help_link='https://confluence.dimagi.com/display/saas/Shadow+Modules+and+Forms',
)

V1_SHADOW_MODULES = StaticToggle(
    'v1-shadows',
    'Allow creation and management of deprecated Shadow Module behaviour',
    TAG_SOLUTIONS_CONDITIONAL,
    [NAMESPACE_DOMAIN],
    help_link='https://github.com/dimagi/commcare-hq/blob/master/docs/apps/advanced_app_features.rst#shadow-modules',  # noqa
)

CASE_LIST_CUSTOM_XML = StaticToggle(
    'case_list_custom_xml',
    'Allow custom XML to define case lists (ex. for case tiles)',
    TAG_SOLUTIONS_LIMITED,
    [NAMESPACE_DOMAIN],
    help_link='https://confluence.dimagi.com/pages/viewpage.action?'
              'spaceKey=saas&title=Allow+Configuration+of+Case+List+Tiles',
)

CASE_LIST_CUSTOM_VARIABLES = StaticToggle(
    'case_list_custom_variables',
    'Show text area for entering custom variables',
    TAG_SOLUTIONS_LIMITED,
    [NAMESPACE_DOMAIN],
    description='Defines custom variables that can be used in case list or detail calculations',
)

CASE_LIST_TILE = StaticToggle(
    'case_list_tile',
    'REC: Allow configuration of the REC case list tile',
    TAG_CUSTOM,
    [NAMESPACE_DOMAIN],
    help_link='https://confluence.dimagi.com/pages/viewpage.action?'
              'spaceKey=saas&title=Allow+Configuration+of+Case+List+Tiles',
)

SHOW_PERSIST_CASE_CONTEXT_SETTING = StaticToggle(
    'show_persist_case_context_setting',
    'Allow toggling the persistent case context tile',
    TAG_SOLUTIONS_CONDITIONAL,
    [NAMESPACE_DOMAIN],
)

CASE_LIST_LOOKUP = StaticToggle(
    'case_list_lookup',
    'Allow external android callouts to search the case list',
    TAG_SOLUTIONS_CONDITIONAL,
    [NAMESPACE_DOMAIN]
)

BIOMETRIC_INTEGRATION = StaticToggle(
    'biometric_integration',
    "Enables biometric integration (simprints) features.",
    TAG_PRODUCT,
    [NAMESPACE_DOMAIN]
)

ADD_USERS_FROM_LOCATION = StaticToggle(
    'add_users_from_location',
    "Allow users to add new mobile workers from the locations page",
    TAG_DEPRECATED,
    [NAMESPACE_DOMAIN]
)

CASE_DETAIL_PRINT = StaticToggle(
    'case_detail_print',
    'MLabour: Allowing printing of the case detail, based on an HTML template',
    TAG_CUSTOM,
    [NAMESPACE_DOMAIN],
)

COPY_FORM_TO_APP = StaticToggle(
    'copy_form_to_app',
    'Allow copying a form from one app to another',
    TAG_INTERNAL,
    [NAMESPACE_DOMAIN, NAMESPACE_USER],
)

DETAIL_LIST_TAB_NODESETS = StaticToggle(
    'detail-list-tab-nodesets',
    'Associate a nodeset with a case detail tab',
    TAG_SOLUTIONS_CONDITIONAL,
    help_link='https://confluence.dimagi.com/display/saas/Case+Detail+Nodesets',
    namespaces=[NAMESPACE_DOMAIN]
)

DHIS2_INTEGRATION = StaticToggle(
    'dhis2_integration',
    'DHIS2 Integration',
    TAG_SOLUTIONS_LIMITED,
    [NAMESPACE_DOMAIN]
)

GRAPH_CREATION = StaticToggle(
    'graph-creation',
    'Case list/detail graph creation',
    TAG_SOLUTIONS_CONDITIONAL,
    help_link='https://confluence.dimagi.com/display/GTDArchive/Graphing+in+HQ',
    namespaces=[NAMESPACE_DOMAIN]
)

IS_CONTRACTOR = StaticToggle(
    'is_contractor',
    'Is contractor',
    TAG_INTERNAL,
    description="Used to give non super-users access to select super-user features"
)

MM_CASE_PROPERTIES = StaticToggle(
    'mm_case_properties',
    'Multimedia Case Properties',
    TAG_DEPRECATED,
    help_link='https://confluence.dimagi.com/display/saas/Multimedia+Case+Properties+Feature+Flag',
    namespaces=[NAMESPACE_DOMAIN],
)

VISIT_SCHEDULER = StaticToggle(
    'app_builder_visit_scheduler',
    'ICDS: Visit Scheduler',
    TAG_CUSTOM,
    [NAMESPACE_DOMAIN, NAMESPACE_USER]
)

USER_CONFIGURABLE_REPORTS = StaticToggle(
    'user_reports',
    'User configurable reports UI',
    TAG_SOLUTIONS_LIMITED,
    [NAMESPACE_DOMAIN, NAMESPACE_USER],
    description=(
        "A feature which will allow your domain to create User Configurable Reports."
    ),
    help_link='https://confluence.dimagi.com/display/GTDArchive/User+Configurable+Reporting',
)

UCR_UPDATED_NAMING = StaticToggle(
    'ucr_updated_naming',
    'Show updated naming of UCRS',
    TAG_SAAS_CONDITIONAL,
    [NAMESPACE_DOMAIN],
    description=(
        "Displays updated UCR naming if the feature flag is enabled."
        "This is a temporary flag which would be removed when the updated naming is agreed upon by all divisons."
    )
)

LOCATIONS_IN_UCR = StaticToggle(
    'locations_in_ucr',
    'ICDS: Add Locations as one of the Source Types for User Configurable Reports',
    TAG_CUSTOM,
    [NAMESPACE_DOMAIN]
)

REPORT_BUILDER = StaticToggle(
    'report_builder',
    'Activate Report Builder for a project without setting up a subscription.',
    TAG_DEPRECATED,
    [NAMESPACE_DOMAIN],
)

UCR_SUM_WHEN_TEMPLATES = StaticToggle(
    'ucr_sum_when_templates',
    'Allow sum when template columns in dynamic UCRs',
    TAG_CUSTOM,
    [NAMESPACE_DOMAIN],
    description=(
        "Enables use of SumWhenTemplateColumn with custom expressions in dynamic UCRS."
    ),
    help_link='https://commcare-hq.readthedocs.io/ucr.html#sumwhencolumn-and-sumwhentemplatecolumn',
)

ASYNC_RESTORE = StaticToggle(
    'async_restore',
    'Generate restore response in an asynchronous task to prevent timeouts',
    TAG_INTERNAL,
    [NAMESPACE_DOMAIN],
)

REPORT_BUILDER_BETA_GROUP = StaticToggle(
    'report_builder_beta_group',
    'RB beta group',
    TAG_DEPRECATED,
    [NAMESPACE_DOMAIN],
)

SYNC_ALL_LOCATIONS = StaticToggle(
    'sync_all_locations',
    '(Deprecated) Sync the full location hierarchy when syncing location fixtures',
    TAG_DEPRECATED,
    [NAMESPACE_DOMAIN],
    description="Do not turn this feature flag. It is only used for providing compatability for old projects. "
                "We are actively trying to remove projects from this list. This functionality is now possible by using the "  # noqa: E501
                "Advanced Settings on the Organization Levels page and setting the Level to Expand From option.",
)

HIERARCHICAL_LOCATION_FIXTURE = StaticToggle(
    'hierarchical_location_fixture',
    'Display Settings To Get Hierarchical Location Fixture',
    TAG_INTERNAL,
    [NAMESPACE_DOMAIN],
    description=(
        "Do not turn this feature flag.  It is only used for providing "
        "compatability for old projects.  We are actively trying to remove "
        "projects from this list."
    ),
)

EXTENSION_CASES_SYNC_ENABLED = StaticToggle(
    'extension_sync',
    'Enable extension syncing',
    TAG_SOLUTIONS_CONDITIONAL,
    help_link='https://confluence.dimagi.com/display/saas/Extension+Cases',
    namespaces=[NAMESPACE_DOMAIN],
)

USH_DONT_CLOSE_PATIENT_EXTENSIONS = StaticToggle(
    'ush_dont_close_patient_extensions',
    'USH: Suppress closing extensions on closing hosts for host/extension pairs of patient/contact case-types',
    TAG_CUSTOM,
    namespaces=[NAMESPACE_DOMAIN],
    description="""
    Suppress the normal behaviour of 'closing host cases closes its extension cases'.
    Enabling this results in 'closing patient type cases will not close its contact type
    extension cases'. Designed for specific USH domain use-case
    """
)

DISABLE_WEB_APPS = StaticToggle(
    'disable_web_apps',
    'Disable access to Web Apps UI',
    TAG_INTERNAL,
    namespaces=[NAMESPACE_DOMAIN],
    help_link='https://confluence.dimagi.com/display/saas/Disable+access+to+Web+Apps+UI',
)

WEB_APPS_DOMAIN_BANNER = StaticToggle(
    'web_apps_domain_banner',
    'USH: Show current domain in web apps Log In As banner',
    TAG_CUSTOM,
    namespaces=[NAMESPACE_DOMAIN],
    help_link='https://confluence.dimagi.com/display/saas/USH%3A+Show+current+domain+in+web+apps+Login+As+banner',
)

WEB_APPS_UPLOAD_QUESTIONS = FeatureRelease(
    'web_apps_upload_questions',
    'USH: Support image, audio, and video questions in Web Apps',
    TAG_RELEASE,
    namespaces=[NAMESPACE_DOMAIN],
    owner='Jenny Schweers',
)

SYNC_SEARCH_CASE_CLAIM = StaticToggle(
    'search_claim',
    'Enable synchronous mobile searching and case claiming',
    TAG_SOLUTIONS_CONDITIONAL,
    help_link='https://confluence.dimagi.com/display/saas/Case+Search+and+Claim',
    namespaces=[NAMESPACE_DOMAIN]
)

USH_CASE_LIST_MULTI_SELECT = StaticToggle(
    'ush_case_list_multi_select',
    'USH: Allow selecting multiple cases from the case list',
    TAG_CUSTOM,
    namespaces=[NAMESPACE_DOMAIN],
    help_link='https://confluence.dimagi.com/display/saas/USH%3A+Allow+selecting+multiple+cases+from+the+case+list',  # noqa: E501
    description="""
    Allows user to select multiple cases and load them all into the form.
    """
)

USH_CASE_CLAIM_UPDATES = StaticToggle(
    'case_claim_autolaunch',
    "USH Specific toggle to support several different case search/claim workflows in web apps",
    TAG_CUSTOM,
    help_link='https://confluence.dimagi.com/display/USH/Case+Search+Configuration',
    namespaces=[NAMESPACE_DOMAIN],
    description="""
    USH Specific toggle to support several different case search/claim workflows in web apps:
    "search first", "see more", and "skip to default case search results", Geocoder
    and other options in Webapps Case Search.
    """,
    parent_toggles=[SYNC_SEARCH_CASE_CLAIM]
)

USH_SEARCH_FILTER = StaticToggle(
    'case_search_filter',
    "USH Specific toggle to use Search Filter in case search options.",
    TAG_CUSTOM,
    namespaces=[NAMESPACE_DOMAIN],
    parent_toggles=[SYNC_SEARCH_CASE_CLAIM]
)

USH_INLINE_SEARCH = StaticToggle(
    'inline_case_search',
    "USH Specific toggle to making case search user input available to other parts of the app.",
    TAG_CUSTOM,
    help_link='https://docs.google.com/document/d/1Mmx1FrYZrcEmWidqSkNjC_gWSJ6xzRFKoP3Rn_xSaj4/edit#',
    namespaces=[NAMESPACE_DOMAIN],
    description="""
    Temporary toggle to manage the release of the 'inline search' / 'case search input' feature.
    """,
    parent_toggles=[USH_CASE_CLAIM_UPDATES]
)

USH_EMPTY_CASE_LIST_TEXT = StaticToggle(
    'empty_case_list_text',
    "USH: Allow customizing the text displayed when case list contains no cases in web apps",
    TAG_CUSTOM,
    namespaces=[NAMESPACE_DOMAIN]
)

SPLIT_SCREEN_CASE_SEARCH = StaticToggle(
    'split_screen_case_search',
    "In case search, show the filters on the left and results on the right.",
    TAG_CUSTOM,
    namespaces=[NAMESPACE_DOMAIN],
    parent_toggles=[SYNC_SEARCH_CASE_CLAIM]
)

USH_USERCASES_FOR_WEB_USERS = StaticToggle(
    'usercases_for_web_users',
    "USH: Enable the creation of usercases for web users.",
    TAG_CUSTOM,
    help_link='https://confluence.dimagi.com/display/saas/USH%3A+Enable+Web+User+Usercase+Creation',
    namespaces=[NAMESPACE_DOMAIN],
    description="""
    Toggle to enable the creation of usercases for web users."""
)

WEBAPPS_STICKY_SEARCH = StaticToggle(
    "webapps_sticky_search",
    "USH: Sticky search: In web apps, save user's most recent inputs on case search & claim screen.",
    TAG_CUSTOM,
    namespaces=[NAMESPACE_DOMAIN],
    help_link='https://confluence.dimagi.com/display/saas/COVID%3A+Web+Apps+Sticky+Search',
)


def _ensure_search_index_is_enabled(domain, enabled):
    from corehq.apps.case_search.tasks import reindex_case_search_for_domain
    from corehq.apps.es import CaseSearchES
    from corehq.pillows.case_search import domain_needs_search_index
    from corehq.apps.case_search.models import DomainsNotInCaseSearchIndex

    if enabled and DomainsNotInCaseSearchIndex.objects.filter(domain=domain).exists():
        DomainsNotInCaseSearchIndex.objects.filter(domain=domain).delete()
        domain_needs_search_index.clear(domain)

    has_case_search_cases = CaseSearchES().domain(domain).count() > 0
    if enabled and not has_case_search_cases:
        reindex_case_search_for_domain.delay(domain)


CASE_LIST_EXPLORER = StaticToggle(
    'case_list_explorer',
    'Show the case list explorer report',
    TAG_SOLUTIONS_OPEN,
    namespaces=[NAMESPACE_DOMAIN],
    save_fn=_ensure_search_index_is_enabled,
)

EXPLORE_CASE_DATA = StaticToggle(
    'explore_case_data',
    'Show the Explore Case Data report (in dev)',
    TAG_PRODUCT,
    namespaces=[NAMESPACE_DOMAIN, NAMESPACE_USER],
    description='Show the Explore Case Data report (in dev). Please make sure the project '
    'is fully migrated to support the CaseSearch index either by enabling '
    'the Case List Explorer toggle or doing a manual migration.\n\n'
    'Please use the EXPLORE_CASE_DATA_PREVIEW Feature Preview moving forward. '
    'This will be deprecated once the Feature Preview is in full swing.',
)

ECD_MIGRATED_DOMAINS = StaticToggle(
    'ecd_migrated_domains',
    'Explore Case Data for domains that have undergone migration',
    TAG_INTERNAL,
    namespaces=[NAMESPACE_DOMAIN],
    description='Domains that have undergone migration for Explore Case Data and have a '
    'CaseSearch elasticsearch index created.\n\n'
    'NOTE: enabling this Feature Flag will NOT enable the CaseSearch index.'
)

WEB_USER_ACTIVITY_REPORT = StaticToggle(
    'web_user_activity_report',
    'USH: Enable Web User Activity Report',
    TAG_CUSTOM,
    namespaces=[NAMESPACE_DOMAIN, NAMESPACE_USER],
    help_link='https://confluence.dimagi.com/display/saas/USH%3A+Enable+Web+User+Activity+Report',
)

ECD_PREVIEW_ENTERPRISE_DOMAINS = StaticToggle(
    'ecd_enterprise_domains',
    'Explore Case Data feature preview for Enterprise domains',
    TAG_INTERNAL,
    namespaces=[NAMESPACE_DOMAIN],
    description='Enterprise Domains that are eligible to view the Explore Case Data '
    'Feature Preview. By default, this feature will only be available for '
    'domains that are Advanced or Pro and have undergone the ECD migration.'
)

CASE_API_V0_6 = StaticToggle(
    'case_api_v0_6',
    'Enable the v0.6 Case API',
    TAG_SOLUTIONS_LIMITED,
    namespaces=[NAMESPACE_DOMAIN],
    save_fn=_ensure_search_index_is_enabled,
)

ACTION_TIMES_API = StaticToggle(
    'action_times_api',
    'Enable the Action Times API',
    TAG_CUSTOM,
    help_link='https://confluence.dimagi.com/display/GTD/Action+Times+API',
    namespaces=[NAMESPACE_USER],
)

HIPAA_COMPLIANCE_CHECKBOX = StaticToggle(
    'hipaa_compliance_checkbox',
    'Show HIPAA compliance checkbox',
    TAG_INTERNAL,
    [NAMESPACE_USER],
)

CAN_EDIT_EULA = StaticToggle(
    'can_edit_eula',
    "Allow user to set the custom EULA and data sharing project options.",
    TAG_INTERNAL,
    description="Whether this user can set the custom eula and data sharing internal project options. "
    "This should be a small number of DIMAGI ONLY users"
)

# This toggle offers the "multiple_apps_unlimited" mobile flag to non-Dimagi users
MOBILE_PRIVILEGES_FLAG = StaticToggle(
    'mobile_privileges_flag',
    'Offer "Enable Privileges on Mobile" flag.',
    TAG_INTERNAL,
    [NAMESPACE_USER]
)

PRODUCTS_PER_LOCATION = StaticToggle(
    'products_per_location',
    "Products Per Location: Specify products stocked at individual locations.",
    TAG_CUSTOM,
    [NAMESPACE_DOMAIN],
    description="This doesn't actually do anything yet."
)

ALLOW_CASE_ATTACHMENTS_VIEW = StaticToggle(
    'allow_case_attachments_view',
    "Explicitly allow user to access case attachments, even if they can't view the case list report.",
    TAG_CUSTOM,
    [NAMESPACE_DOMAIN, NAMESPACE_USER]
)

TRANSFER_DOMAIN = StaticToggle(
    'transfer_domain',
    'Transfer domains to different users',
    TAG_INTERNAL,
    [NAMESPACE_DOMAIN]
)

SECURE_SESSION_TIMEOUT = StaticToggle(
    'secure_session_timeout',
    "USH: Allow domain to override default length of inactivity timeout",
    TAG_CUSTOM,
    [NAMESPACE_DOMAIN],
    help_link="https://confluence.dimagi.com/display/saas/Allow+domain+to+override+default+length+of+inactivity+timeout",  # noqa: E501
)

# not referenced in code directly but passed through to vellum
# see toggles_dict

VELLUM_SAVE_TO_CASE = StaticToggle(
    'save_to_case',
    "Adds save to case as a question to the form builder",
    TAG_SAAS_CONDITIONAL,
    [NAMESPACE_DOMAIN],
    description='This flag allows case management inside repeat groups',
    help_link='https://confluence.dimagi.com/display/saas/Save+to+Case+Feature+Flag',
)

VELLUM_PRINTING = StaticToggle(
    'printing',
    "Enables the Print Android App Callout",
    TAG_SOLUTIONS_LIMITED,
    [NAMESPACE_DOMAIN],
    description='Allows printing from CommCare on the device',
    help_link='https://confluence.dimagi.com/display/saas/Printing+from+a+form+in+CommCare+Android',
)

VELLUM_DATA_IN_SETVALUE = StaticToggle(
    'allow_data_reference_in_setvalue',
    "Allow data references in a setvalue",
    TAG_SOLUTIONS_LIMITED,
    [NAMESPACE_DOMAIN],
    description="This allows referencing other questions in the form in a setvalue. "
                "This may still cause issues if the other questions have not been calculated yet",
)

VELLUM_ALLOW_BULK_FORM_ACTIONS = StaticToggle(
    'allow_bulk_form_actions',
    "Allow bulk form actions in the Form Builder",
    TAG_PRODUCT,
    [NAMESPACE_DOMAIN],
    description="This shows Bulk Form Actions (mark all questions required, "
                "set default values to matching case properties) in "
                "the Form Builder's main dropdown menu.",
)

CACHE_AND_INDEX = StaticToggle(
    'cache_and_index',
    'REC: Enable the "Cache and Index" format option when choosing sort properties '
    'in the app builder',
    TAG_CUSTOM,
    [NAMESPACE_DOMAIN],
)

CUSTOM_PROPERTIES = StaticToggle(
    'custom_properties',
    'Allow users to add arbitrary custom properties to their application',
    TAG_SOLUTIONS_LIMITED,
    help_link='https://confluence.dimagi.com/display/GS/CommCare+Android+Developer+Options+--+Internal#'
              'CommCareAndroidDeveloperOptions--Internal-SettingtheValueofaDeveloperOptionfromHQ',
    namespaces=[NAMESPACE_DOMAIN]
)

MOBILE_UCR = StaticToggle(
    'mobile_ucr',
    ('Mobile UCR: Configure viewing user configurable reports on the mobile '
     'through the app builder'),
    TAG_SOLUTIONS_LIMITED,
    namespaces=[NAMESPACE_DOMAIN],
    parent_toggles=[USER_CONFIGURABLE_REPORTS]
)

API_THROTTLE_WHITELIST = StaticToggle(
    'api_throttle_whitelist',
    ('API throttle whitelist'),
    TAG_INTERNAL,
    namespaces=[NAMESPACE_USER],
)

API_BLACKLIST = StaticToggle(
    'API_BLACKLIST',
    ("Blacklist API access to a user or domain that spams us"),
    TAG_INTERNAL,
    namespaces=[NAMESPACE_DOMAIN, NAMESPACE_USER],
    description="For temporary, emergency use only. If a partner doesn't properly "
                "throttle their API requests, it can hammer our infrastructure, causing "
                "outages. This will cut off the tide, but we should communicate with them "
                "immediately.",
)

FORM_SUBMISSION_BLACKLIST = StaticToggle(
    'FORM_SUBMISSION_BLACKLIST',
    ("Blacklist form submissions from a domain that spams us"),
    TAG_INTERNAL,
    namespaces=[NAMESPACE_DOMAIN],
    description="This is a temporary solution to an unusually high volume of "
                "form submissions from a domain.  We have some projects that automatically "
                "send forms. If that ever causes problems, we can use this to cut them off.",
)


def _commtrackify(domain_name, toggle_is_enabled):
    from corehq.apps.domain.models import Domain
    domain_obj = Domain.get_by_name(domain_name, strict=True)
    if domain_obj and domain_obj.commtrack_enabled != toggle_is_enabled:
        if toggle_is_enabled:
            domain_obj.convert_to_commtrack()
        else:
            domain_obj.commtrack_enabled = False
            domain_obj.save()


COMMTRACK = StaticToggle(
    'commtrack',
    "CommCare Supply",
    TAG_SOLUTIONS_LIMITED,
    description=(
        '<a href="https://help.commcarehq.org/display/commtrack/CommCare+Supply+Home">CommCare Supply</a> '
        "is a logistics and supply chain management module. It is designed "
        "to improve the management, transport, and resupply of a variety of "
        "goods and materials, from medication to food to bednets. <br/>"
    ),
    help_link='https://help.commcarehq.org/display/commtrack/CommCare+Supply+Home',
    namespaces=[NAMESPACE_DOMAIN],
    save_fn=_commtrackify,
)

NON_COMMTRACK_LEDGERS = StaticToggle(
    'non_commtrack_ledgers',
    "Enable ledgers for projects not using Supply.",
    TAG_CUSTOM,
    description=(
        'Turns on the ledger fixture and ledger transaction question types in '
        'the form builder. ONLY WORKS ON SQL DOMAINS!'
    ),
    namespaces=[NAMESPACE_DOMAIN],
)

CUSTOM_INSTANCES = StaticToggle(
    'custom_instances',
    'Inject custom instance declarations',
    TAG_CUSTOM,
    description=(
        'Enables the insertion of custom instances into a case list configuration. '
        'Currently used by SimPrints-integrated projects.'
    ),
    namespaces=[NAMESPACE_DOMAIN],
)

CUSTOM_ASSERTIONS = StaticToggle(
    'custom_assertions',
    'Inject custom assertions into the suite',
    TAG_SOLUTIONS_CONDITIONAL,
    description=(
        'Enables the insertion of custom assertions into the suite file. '
    ),
    namespaces=[NAMESPACE_DOMAIN],
    help_link="https://confluence.dimagi.com/display/saas/User+defined+assert+blocks",
)

OPENMRS_INTEGRATION = StaticToggle(
    'openmrs_integration',
    'Enable OpenMRS integration',
    TAG_SOLUTIONS_LIMITED,
    [NAMESPACE_DOMAIN],
)

SUPPORT = StaticToggle(
    'support',
    'General toggle for support features',
    TAG_INTERNAL,
    help_link='https://confluence.dimagi.com/display/saas/Support+Flag',
)

LEGACY_CHILD_MODULES = StaticToggle(
    'legacy_child_modules',
    'Legacy, non-nested sub-menus',
    TAG_DEPRECATED,
    [NAMESPACE_DOMAIN],
    description=(
        "Sub-menus are now displayed nested under their parent menu. Some "
        "apps built before this change will require that their modules be "
        "reordered to fit this paradigm. This feature flag exists to support "
        "those applications until they're transitioned."
    )
)

NON_PARENT_MENU_SELECTION = StaticToggle(
    'non_parent_menu_selection',
    'Allow selecting of module of any case-type in select-parent workflow',
    TAG_CUSTOM,
    namespaces=[NAMESPACE_DOMAIN],
    description="Allow selecting of module of any case-type in select-parent workflow",
    help_link="https://confluence.dimagi.com/display/USH/Selecting+any+case+in+%27select+parent+first%27+workflow"
)

FIXTURE_CASE_SELECTION = StaticToggle(
    'fixture_case',
    'ICDS: Allow a configurable case list that is filtered based on a fixture type and '
    'fixture selection (Due List)',
    TAG_CUSTOM,
    [NAMESPACE_DOMAIN],
)

SMS_LOG_CHANGES = StaticToggle(
    'sms_log_changes',
    'Message Log Report v2',
    TAG_SOLUTIONS_OPEN,
    [NAMESPACE_USER, NAMESPACE_DOMAIN],
    description=("This flag makes failed messages appear in the Message Log "
                 "Report, and adds Status and Event columns"),
)

ENABLE_INCLUDE_SMS_GATEWAY_CHARGING = StaticToggle(
    'enable_include_sms_gateway_charging',
    'Enable include SMS gateway charging',
    TAG_CUSTOM,
    [NAMESPACE_DOMAIN]
)

MESSAGE_LOG_METADATA = StaticToggle(
    'message_log_metadata',
    'Include message id in Message Log export.',
    TAG_CUSTOM,
    [NAMESPACE_USER],
)

RUN_AUTO_CASE_UPDATES_ON_SAVE = StaticToggle(
    'run_auto_case_updates_on_save',
    'Run Auto Case Update rules on each case save.',
    TAG_INTERNAL,
    [NAMESPACE_DOMAIN],
)

CASE_DEDUPE = StaticToggle(
    'case_dedupe',
    'Case deduplication feature',
    TAG_SOLUTIONS_LIMITED,
    [NAMESPACE_DOMAIN],
    help_link='https://confluence.dimagi.com/display/saas/Surfacing+Case+Duplicates+in+CommCare',
)

LEGACY_SYNC_SUPPORT = StaticToggle(
    'legacy_sync_support',
    "Support mobile sync bugs in older projects (2.9 and below).",
    TAG_DEPRECATED,
    [NAMESPACE_DOMAIN]
)

CALL_CENTER_LOCATION_OWNERS = StaticToggle(
    'call_center_location_owners',
    'ICDS: Enable the use of locations as owners of call center cases',
    TAG_CUSTOM,
    [NAMESPACE_DOMAIN]
)

CUSTOM_APP_BASE_URL = StaticToggle(
    'custom_app_base_url',
    'Allow specifying a custom base URL for an application.',
    TAG_SOLUTIONS_LIMITED,
    [NAMESPACE_DOMAIN],
    description="Main use case is to allow migrating projects to a new cluster."
)

PHONE_NUMBERS_REPORT = StaticToggle(
    'phone_numbers_report',
    "Report related to the phone numbers owned by a project's contacts",
    TAG_SOLUTIONS_CONDITIONAL,
    [NAMESPACE_DOMAIN]
)

INBOUND_SMS_LENIENCY = StaticToggle(
    'inbound_sms_leniency',
    "Inbound SMS leniency on domain-owned gateways.",
    TAG_INTERNAL,
    [NAMESPACE_DOMAIN],
    description="WARNING: This wil be rolled out slowly; do not enable on your own.",
)

WHATSAPP_MESSAGING = StaticToggle(
    'whatsapp_messaging',
    "Default SMS to send messages via Whatsapp, where available",
    TAG_CUSTOM,
    [NAMESPACE_DOMAIN]
)

UNLIMITED_REPORT_BUILDER_REPORTS = StaticToggle(
    'unlimited_report_builder_reports',
    'Allow unlimited reports created in report builder',
    TAG_INTERNAL,
    [NAMESPACE_DOMAIN]
)

SHOW_IDS_IN_REPORT_BUILDER = StaticToggle(
    'show_ids_in_report_builder',
    'Allow adding Case IDs to report builder reports.',
    TAG_SOLUTIONS_OPEN,
    [NAMESPACE_DOMAIN],
)


ALLOW_USER_DEFINED_EXPORT_COLUMNS = StaticToggle(
    'allow_user_defined_export_columns',
    'Add user defined columns to exports',
    TAG_DEPRECATED,
    [NAMESPACE_DOMAIN],
)

DISABLE_COLUMN_LIMIT_IN_UCR = StaticToggle(
    'disable_column_limit_in_ucr',
    'Enikshay: Disable column limit in UCR',
    TAG_CUSTOM,
    [NAMESPACE_DOMAIN]
)

OVERRIDE_EXPANDED_COLUMN_LIMIT_IN_REPORT_BUILDER = StaticToggle(
    'override_expanded_column_limit_in_report_builder',
    'USH: Override the limit for expanded columns in report builder from 10 to 50',
    TAG_CUSTOM,
    [NAMESPACE_DOMAIN],
)

CLOUDCARE_LATEST_BUILD = StaticToggle(
    'use_latest_build_cloudcare',
    'Uses latest build for Web Apps instead of latest published',
    TAG_SOLUTIONS_OPEN,
    [NAMESPACE_DOMAIN, NAMESPACE_USER]
)

CAUTIOUS_MULTIMEDIA = StaticToggle(
    'cautious_multimedia',
    'More cautious handling of multimedia: do not delete multimedia files, add logging, etc.',
    TAG_INTERNAL,
    [NAMESPACE_DOMAIN],
)

LOCALE_ID_INTEGRITY = StaticToggle(
    'locale_id_integrity',
    'Verify all locale ids in suite are present in app strings before allowing CCZ download',
    TAG_CUSTOM,
    [NAMESPACE_DOMAIN],
    notification_emails=['jschweers']
)

BULK_UPDATE_MULTIMEDIA_PATHS = StaticToggle(
    'bulk_update_multimedia_paths',
    'Bulk multimedia path management',
    TAG_CUSTOM,
    [NAMESPACE_DOMAIN],
    help_link="https://confluence.dimagi.com/display/IndiaDivision/Multimedia+Path+Manager"
)

USER_TESTING_SIMPLIFY = StaticToggle(
    'user_testing_simplify',
    'Simplify the UI for user testing experiments',
    TAG_INTERNAL,
    [NAMESPACE_DOMAIN]
)

# when enabled this should prevent any changes to a domains data
DATA_MIGRATION = StaticToggle(
    'data_migration',
    'Disable submissions, restores, and web user access during a data migration',
    TAG_INTERNAL,
    [NAMESPACE_DOMAIN]
)

EMWF_WORKER_ACTIVITY_REPORT = StaticToggle(
    'emwf_worker_activity_report',
    'Make the Worker Activity Report use the Groups or Users or Locations filter',
    TAG_SOLUTIONS_OPEN,
    namespaces=[NAMESPACE_DOMAIN],
    description=(
        "This flag allows you filter the users to display in the same way as the "
        "other reports - by individual user, group, or location.  Note that this "
        "will also force the report to always display by user."
    ),
)

DATA_DICTIONARY = StaticToggle(
    'data_dictionary',
    'Project level data dictionary of cases',
    TAG_SOLUTIONS_OPEN,
    [NAMESPACE_DOMAIN],
    description='Available in the Data section, shows the names of all properties of each case type.',
    help_link='https://confluence.dimagi.com/display/GS/Data+Dictionary+for+Case+Properties',
)

DD_CASE_DATA = StaticToggle(
    'dd_case_data',
    'Data Dictionary Case Data Page',
    TAG_INTERNAL,
    [NAMESPACE_USER],
    description='Experimental: render the case data page in accordance with the data dictionary',
)

SORT_CALCULATION_IN_CASE_LIST = StaticToggle(
    'sort_calculation_in_case_list',
    'Configure a custom xpath calculation for Sort Property in Case Lists',
    TAG_SOLUTIONS_CONDITIONAL,
    [NAMESPACE_DOMAIN]
)

PAGINATED_EXPORTS = StaticToggle(
    'paginated_exports',
    'Allows for pagination of exports for very large exports',
    TAG_SOLUTIONS_LIMITED,
    [NAMESPACE_DOMAIN]
)

CLEAR_MOBILE_WORKER_DATA = StaticToggle(
    'clear_mobile_worker_data',
    "Allows a web user to clear mobile workers' data",
    TAG_CUSTOM,
    [NAMESPACE_DOMAIN],
)

SKIP_REMOVE_INDICES = StaticToggle(
    'skip_remove_indices',
    'Make _remove_indices_from_deleted_cases_task into a no-op.',
    TAG_INTERNAL,
    [NAMESPACE_DOMAIN]
)

MOBILE_RECOVERY_MEASURES = StaticToggle(
    'mobile_recovery_measures',
    'Mobile recovery measures',
    TAG_INTERNAL,
    [NAMESPACE_DOMAIN],
    description=("Used for widely deployed projects where recovery from "
                 "large-scale failures would otherwise be next to impossible."),
)

PREVENT_MOBILE_UCR_SYNC = StaticToggle(
    'prevent_mobile_ucr_sync',
    'ICDS: Used for ICDS emergencies when UCR sync is killing the DB',
    TAG_CUSTOM,
    [NAMESPACE_DOMAIN],
    description='Prevents mobile UCRs from being generated or included in the sync payload',
)

ENABLE_ALL_ADD_ONS = StaticToggle(
    'enable_all_add_ons',
    'Enable all app manager add-ons',
    TAG_SOLUTIONS_OPEN,
    [NAMESPACE_DOMAIN]
)

BULK_UPLOAD_DATE_OPENED = StaticToggle(
    'bulk_upload_date_opened',
    "Allow updating of the date_opened field with the bulk uploader",
    TAG_INTERNAL,
    [NAMESPACE_DOMAIN],
)

TWO_FACTOR_SUPERUSER_ROLLOUT = StaticToggle(
    'two_factor_superuser_rollout',
    'Users in this list will be forced to have Two-Factor Auth enabled',
    TAG_INTERNAL,
    [NAMESPACE_USER]
)

CUSTOM_ICON_BADGES = StaticToggle(
    'custom_icon_badges',
    'Custom Icon Badges for modules and forms',
    TAG_SOLUTIONS_LIMITED,
    namespaces=[NAMESPACE_DOMAIN],
)

MULTI_MASTER_LINKED_DOMAINS = StaticToggle(
    'multi_master_linked_domains',
    "Allow linked apps to pull from multiple master apps in the upstream domain",
    TAG_CUSTOM,
    [NAMESPACE_DOMAIN],
)

SESSION_ENDPOINTS = StaticToggle(
    'session_endpoints',
    'Enable session endpoints',
    TAG_SOLUTIONS_LIMITED,
    [NAMESPACE_DOMAIN],
    description='Support external Android apps calling in to an endpoint in a '
                'CommCare app. (Used by the Reminders App)',
)

SUMOLOGIC_LOGS = DynamicallyPredictablyRandomToggle(
    'sumologic_logs',
    'Send logs to sumologic',
    TAG_INTERNAL,
    namespaces=[NAMESPACE_OTHER],
)

TARGET_COMMCARE_FLAVOR = StaticToggle(
    'target_commcare_flavor',
    'Target CommCare Flavor.',
    TAG_CUSTOM,
    namespaces=[NAMESPACE_DOMAIN],
)

TRAINING_MODULE = StaticToggle(
    'training-module',
    'Training Modules',
    TAG_CUSTOM,
    [NAMESPACE_DOMAIN],
)

APP_TRANSLATIONS_WITH_TRANSIFEX = StaticToggle(
    'app_trans_with_transifex',
    'Translate Application Content With Transifex',
    TAG_CUSTOM,
    namespaces=[NAMESPACE_USER]
)

VALIDATE_APP_TRANSLATIONS = StaticToggle(
    'validate_app_translations',
    'Validate app translations before uploading them',
    TAG_CUSTOM,
    namespaces=[NAMESPACE_USER]
)

AGGREGATE_UCRS = StaticToggle(
    'aggregate_ucrs',
    'Enable experimental aggregate UCR support',
    TAG_INTERNAL,  # this might change in the future
    namespaces=[NAMESPACE_DOMAIN],
    notification_emails=['czue'],
)

SHOW_RAW_DATA_SOURCES_IN_REPORT_BUILDER = StaticToggle(
    'show_raw_data_sources_in_report_builder',
    'Allow building report builder reports directly from raw UCR Data Sources',
    TAG_SOLUTIONS_CONDITIONAL,
    namespaces=[NAMESPACE_DOMAIN],
)

ALLOW_BLANK_CASE_TAGS = StaticToggle(
    'allow_blank_case_tags',
    'eCHIS/ICDS: Allow blank case tags',
    TAG_CUSTOM,
    namespaces=[NAMESPACE_DOMAIN],
)

FILTER_ON_GROUPS_AND_LOCATIONS = StaticToggle(
    'filter_on_groups_and_locations',
    '[ONSE] Change filter from groups OR locations to groups AND locations in all reports and exports in the '
    'ONSE domain with group and location filters',
    TAG_CUSTOM,
    namespaces=[NAMESPACE_DOMAIN],
    description='For reports filtered by groups and locations, change the OR logic to an AND, so that '
                '(for example): "Groups or Users: [Salima District] AND [User group Healthworkers]" '
                'returns 40 healthworkers who are also in salima. Changes this logic to all reports that '
                'have group and location filters, such as the Submissions by Form report.',
)

DONT_INDEX_SAME_CASETYPE = StaticToggle(
    'dont_index_same_casetype',
    "Don't create a parent index if the child case has the same case type as the parent case",
    TAG_DEPRECATED,
    namespaces=[NAMESPACE_DOMAIN],
    description=inspect.cleandoc("""This toggle preserves old behaviour
        of not creating a parent index on the child case if their case
        types are the same.""")
)

SORT_OUT_OF_ORDER_FORM_SUBMISSIONS_SQL = DynamicallyPredictablyRandomToggle(
    'sort_out_of_order_form_submissions_sql',
    'Sort out of order form submissions in the SQL update strategy',
    TAG_INTERNAL,
    namespaces=[NAMESPACE_DOMAIN],
)


RELEASE_BUILDS_PER_PROFILE = StaticToggle(
    'release_builds_per_profile',
    'Do not release builds for all app profiles by default. Then manage via Source files view',
    TAG_CUSTOM,
    namespaces=[NAMESPACE_DOMAIN],
)

MANAGE_RELEASES_PER_LOCATION = StaticToggle(
    'manage_releases_per_location',
    'Manage releases per location',
    TAG_SOLUTIONS_LIMITED,
    namespaces=[NAMESPACE_DOMAIN],
    help_link='https://confluence.dimagi.com/display/saas/Manage+Releases+per+Location',
)

HIDE_HQ_ON_MOBILE_EXPERIENCE = StaticToggle(
    'hide_hq_on_mobile_experience',
    'Do not show modal on mobile that mobile hq experience is bad',
    TAG_SOLUTIONS_OPEN,
    namespaces=[NAMESPACE_DOMAIN]
)

DASHBOARD_REACH_REPORT = StaticToggle(
    'dashboard_reach_reports',
    'REACH: Enable access to the AAA Convergence Dashboard reports for REACH',
    TAG_CUSTOM,
    [NAMESPACE_DOMAIN]
)

PARTIAL_UI_TRANSLATIONS = StaticToggle(
    'partial_ui_translations',
    'Enable uploading a subset of translations in the UI Translations Excel upload',
    TAG_CUSTOM,
    [NAMESPACE_DOMAIN]
)

SKIP_ORM_FIXTURE_UPLOAD = StaticToggle(
    'skip_orm_fixture_upload',
    'Exposes an option in fixture api upload to skip saving through couchdbkit',
    TAG_CUSTOM,
    [NAMESPACE_DOMAIN]
)

ENABLE_UCR_MIRRORS = StaticToggle(
    'enable_ucr_mirrors',
    'Enable the mirrored engines for UCRs in this domain',
    TAG_CUSTOM,
    [NAMESPACE_DOMAIN]
)

LOCATION_COLUMNS_APP_STATUS_REPORT = StaticToggle(
    'location_columns_app_status_report',
    'Enables location columns to app status report',
    TAG_CUSTOM,
    [NAMESPACE_DOMAIN]
)

SKIP_CREATING_DEFAULT_BUILD_FILES_ON_BUILD = StaticToggle(
    'skip_creating_default_build_files_on_build',
    'Skips creating the build files for default profile each time a build is made'
    'which helps speed up the build and revert process',
    TAG_CUSTOM,
    [NAMESPACE_DOMAIN]
)

DISABLE_CASE_UPDATE_RULE_SCHEDULED_TASK = StaticToggle(
    'disable_case_update_rule_task',
    'Disable the `run_case_update_rules` periodic task '
    'while investigating database performance issues.',
    TAG_CUSTOM,
    [NAMESPACE_DOMAIN]
)

DO_NOT_RATE_LIMIT_SUBMISSIONS = StaticToggle(
    'do_not_rate_limit_submissions',
    'Do not rate limit submissions for this project, on a temporary basis.',
    TAG_INTERNAL,
    [NAMESPACE_DOMAIN],
    description="""
    When an individual project is having problems with rate limiting,
    use this toggle to lift the restriction for them on a temporary basis,
    just to unblock them while we sort out the conversation with the client.
    """
)

TEST_FORM_SUBMISSION_RATE_LIMIT_RESPONSE = StaticToggle(
    'test_form_submission_rate_limit_response',
    "Respond to all form submissions with a 429 response",
    TAG_INTERNAL,
    namespaces=[NAMESPACE_DOMAIN],
    description="""
    For use on test domains only.
    Without this, there's no sane way to test the UI for being rate limited on
    Mobile and Web Apps. Never use this on a real domain.
    """
)

RATE_LIMIT_RESTORES = DynamicallyPredictablyRandomToggle(
    'rate_limit_restores',
    'Rate limit restores with a 429 TOO MANY REQUESTS response',
    TAG_INTERNAL,
    [NAMESPACE_DOMAIN],
    description="""
    While we are gaining an understanding of the effects of rate limiting,
    we want to force rate limiting on certain domains, while also being to
    toggle on and off global rate limiting quickly in response to issues.

    To turn on global rate limiting, set Randomness Level to 1.
    To turn it off, set to 0.
    """
)

BLOCK_RESTORES = StaticToggle(
    'block_restores',
    'Block Restores Immediately with a 429 TOO MANY REQUESTS response',
    TAG_INTERNAL,
    [NAMESPACE_DOMAIN],
    description="""
    Use this flag for EMERGENCY PURPOSES ONLY if a project's restore is causing
    system-wide issues that aren't caught by rate limiting or other mechanisms.
    """
)

SKIP_FIXTURES_ON_RESTORE = StaticToggle(
    'skip_fixtures_on_restore',
    'Skip Fixture Syncs on Restores',
    TAG_INTERNAL,
    [NAMESPACE_DOMAIN],
    description="""
    Use this flag to skip fixtures on restores for certain project spaces.
    """
)

SKIP_UPDATING_USER_REPORTING_METADATA = StaticToggle(
    'skip_updating_user_reporting_metadata',
    'ICDS: Skip updates to user reporting metadata to avoid expected load on couch',
    TAG_CUSTOM,
    [NAMESPACE_DOMAIN],
)

DOMAIN_PERMISSIONS_MIRROR = StaticToggle(
    'domain_permissions_mirror',
    "USH: Enterprise Permissions: mirror a project space's permissions in other project spaces",
    TAG_CUSTOM,
    [NAMESPACE_DOMAIN],
    help_link='https://confluence.dimagi.com/display/saas/Enterprise+Permissions',
)

SHOW_BUILD_PROFILE_IN_APPLICATION_STATUS = StaticToggle(
    'show_build_profile_in_app_status',
    'Show build profile installed on phone tracked via heartbeat request in App Status Report',
    TAG_CUSTOM,
    [NAMESPACE_DOMAIN]
)

LIVEQUERY_READ_FROM_STANDBYS = DynamicallyPredictablyRandomToggle(
    'livequery_read_from_standbys',
    'Allow livequery restore to read data from plproxy standbys if they are available',
    TAG_INTERNAL,
    [NAMESPACE_USER],
    description="""
    To allow a gradual rollout and testing of using the standby
    databases to generate restore payloads.
    """
)

ACCOUNTING_TESTING_TOOLS = StaticToggle(
    'accounting_testing_tools',
    'Enable Accounting Testing Tools',
    TAG_INTERNAL,
    [NAMESPACE_USER]
)

ADD_ROW_INDEX_TO_MOBILE_UCRS = StaticToggle(
    'add_row_index_to_mobile_ucrs',
    'Add row index to mobile UCRs as the first column to retain original order of data',
    TAG_CUSTOM,
    [NAMESPACE_DOMAIN]
)

TWO_STAGE_USER_PROVISIONING = StaticToggle(
    'two_stage_user_provisioning',
    'Enable two-stage user provisioning (users confirm and set their own passwords via email).',
    TAG_SOLUTIONS_LIMITED,
    [NAMESPACE_DOMAIN],
    help_link='https://confluence.dimagi.com/display/saas/Two-Stage+Mobile+Worker+Account+Creation',
)

REFER_CASE_REPEATER = StaticToggle(
    'refer_case_repeater',
    'USH: Allow refer case repeaters to be setup',
    TAG_CUSTOM,
    namespaces=[NAMESPACE_DOMAIN],
    help_link="https://confluence.dimagi.com/display/saas/COVID%3A+Allow+refer+case+repeaters+to+be+setup",
)

WIDGET_DIALER = StaticToggle(
    'widget_dialer',
    'USH: Enable usage of AWS Connect Dialer',
    TAG_CUSTOM,
    namespaces=[NAMESPACE_DOMAIN],
    help_link="https://confluence.dimagi.com/display/saas/COVID%3A+Enable+usage+of+AWS+Connect+Dialer",
)

HMAC_CALLOUT = StaticToggle(
    'hmac_callout',
    'USH: Enable signed messaging url callouts in cloudcare',
    TAG_CUSTOM,
    namespaces=[NAMESPACE_DOMAIN],
    help_link="https://confluence.dimagi.com/display/saas/COVID%3A+Enable+signed+messaging+url+callouts+in+cloudcare",  # noqa: E501
)

GAEN_OTP_SERVER = StaticToggle(
    'gaen_otp_server',
    'USH: Enable retrieving OTPs from a GAEN Server',
    TAG_CUSTOM,
    namespaces=[NAMESPACE_DOMAIN],
    help_link="https://confluence.dimagi.com/display/saas/COVID%3A+Enable+retrieving+OTPs+from+a+GAEN+Server",
)

PARALLEL_USER_IMPORTS = StaticToggle(
    'parallel_user_imports',
    'USH: Process user imports in parallel on a dedicated queue',
    TAG_CUSTOM,
    namespaces=[NAMESPACE_DOMAIN],
    help_link="https://confluence.dimagi.com/display/saas/Parallel+User+Imports"
)

RESTRICT_LOGIN_AS = StaticToggle(
    'restrict_login_as',
    'USH: Limit allowed users for Log In As',
    TAG_CUSTOM,
    namespaces=[NAMESPACE_DOMAIN],
    description="""
    Adds a permission that can be set on user roles to allow log in as, but only
    as a limited set of users. Users with this enabled can "log in as" other
    users that set custom user property "login_as_user" to the first user's
    username.

    For example, if web user a@a.com has this permission set on their role,
    they can only log in as mobile users who have the custom property
    "login_as_user" set to "a@a.com".
    """,
    help_link="https://confluence.dimagi.com/display/saas/Limited+Login+As",
)

ONE_PHONE_NUMBER_MULTIPLE_CONTACTS = StaticToggle(
    'one_phone_number_multiple_contacts',
    'Allow multiple contacts to share a single phone number',
    TAG_CUSTOM,
    namespaces=[NAMESPACE_DOMAIN],
    description="""
    Allows multiple SMS contacts in a project space to share the same phone number.
    Sessions for different contacts are initiated in series rather than in parallel so that
    only one contact per phone number is in an active session at any given time.
    Incoming SMS are then routed to the live session.
    If a form goes unfilled over SMS, it will prevent any further forms (for that contact or another)
    from being initiated on that phone number until the original session expires.

    Only use this feature if every form behind an SMS survey begins by identifying the contact.
    Otherwise the recipient has no way to know who they're supposed to be enter information about.
    """,
    help_link="https://confluence.dimagi.com/display/saas/One+Phone+Number+-+Multiple+Contacts",
    parent_toggles=[INBOUND_SMS_LENIENCY]
)

CHANGE_FORM_LANGUAGE = StaticToggle(
    'change_form_language',
    'USH: Allow user to change form language in web apps',
    TAG_CUSTOM,
    namespaces=[NAMESPACE_DOMAIN],
    description="""
    Allows the user to change the language of the form content while in the form itself in Web Apps
    """,
    help_link="https://confluence.dimagi.com/display/saas/Change+Form+Language"
)

BLOCKED_EMAIL_DOMAIN_RECIPIENTS = StaticToggle(
    'blocked_email_domain_recipients',
    'Block any outgoing email addresses that have an email domain which '
    'match a domain in this list.',
    TAG_INTERNAL,
    namespaces=[NAMESPACE_EMAIL_DOMAIN],
)

BLOCKED_DOMAIN_EMAIL_SENDERS = StaticToggle(
    'blocked_domain_email_senders',
    'Domains in this list are blocked from sending emails through our '
    'messaging feature',
    TAG_INTERNAL,
    namespaces=[NAMESPACE_DOMAIN],
)

ENTERPRISE_USER_MANAGEMENT = StaticToggle(
    'enterprise_user_management',
    'USH: UI for managing all web users in an enterprise',
    TAG_CUSTOM,
    namespaces=[NAMESPACE_USER],
    help_link="https://confluence.dimagi.com/display/saas/USH%3A+UI+for+managing+all+web+users+in+an+enterprise",
)

CLEAN_OLD_FORMPLAYER_SYNCS = DynamicallyPredictablyRandomToggle(
    'clean_old_formplayer_syncs',
    'Delete old formplayer syncs during submission processing',
    TAG_INTERNAL,
    namespaces=[NAMESPACE_OTHER],
    default_randomness=0.001
)

PRIME_FORMPLAYER_DBS = StaticToggle(
    'prime_formplayer_dbs',
    'USH: Control which domains will be included in the prime formplayer task runs',
    TAG_CUSTOM,
    namespaces=[NAMESPACE_DOMAIN],
    help_link="https://confluence.dimagi.com/display/saas/Prime+Formplayer+DBS"
)

FHIR_INTEGRATION = StaticToggle(
    'fhir_integration',
    'FHIR: Enable setting up FHIR integration',
    TAG_SOLUTIONS_LIMITED,
    namespaces=[NAMESPACE_DOMAIN],
    help_link="https://confluence.dimagi.com/display/GS/FHIR+API+Documentation",
)

AUTO_DEACTIVATE_MOBILE_WORKERS = StaticToggle(
    'auto_deactivate_mobile_workers',
    'Development flag for auto-deactivation of mobile workers. To be replaced '
    'by a privilege.',
    TAG_PRODUCT,
    namespaces=[NAMESPACE_DOMAIN],
)

SSO_OIDC_DEVELOPMENT = StaticToggle(
    'sso_oidc_development',
    'Development feature flag for SSO OIDC support',
    TAG_PRODUCT,
    namespaces=[NAMESPACE_DOMAIN, NAMESPACE_USER],
)

ADD_LIMITED_FIXTURES_TO_CASE_RESTORE = StaticToggle(
    'fixtures_in_case_restore',
    'Allow limited fixtures to be available in case restore for SMS workflows.',
    TAG_CUSTOM,
    namespaces=[NAMESPACE_DOMAIN],
    description="""
    WARNING: To be used only for small templates since the performance implication has not been evaluated.
    Do not enable on your own.
    """
)

EMBEDDED_TABLEAU = StaticToggle(
    'embedded_tableau',
    'USH: Enable retrieving and embedding tableau visualizations from a Tableau Server',
    TAG_CUSTOM,
    namespaces=[NAMESPACE_DOMAIN],
    help_link="https://confluence.dimagi.com/display/USH/Embedded+Tableau+Visualizations",
)

DETAILED_TAGGING = StaticToggle(
    'detailed_tagging',
    'Send additional metrics to datadog and sentry. Currently only used in Formplayer.',
    TAG_INTERNAL,
    namespaces=[NAMESPACE_DOMAIN],
)


USER_HISTORY_REPORT = StaticToggle(
    'user_history_report',
    'View user history report under user management',
    TAG_INTERNAL,
    namespaces=[NAMESPACE_USER],
    help_link="https://confluence.dimagi.com/display/saas/User+History+Report",
)


COWIN_INTEGRATION = StaticToggle(
    'cowin_integration',
    'Integrate with COWIN APIs',
    TAG_CUSTOM,
    namespaces=[NAMESPACE_DOMAIN],
)

EXPRESSION_REPEATER = StaticToggle(
    'expression_repeater',
    'Integrate with generic APIs using UCR expressions',
    TAG_SOLUTIONS_LIMITED,
    namespaces=[NAMESPACE_DOMAIN],
    help_link="https://confluence.dimagi.com/display/saas/Configurable+Repeaters",
)

UCR_EXPRESSION_REGISTRY = StaticToggle(
    'expression_registry',
    'Store named UCR expressions and filters in the database to be referenced elsewhere',
    TAG_SOLUTIONS_LIMITED,
    namespaces=[NAMESPACE_DOMAIN],
    help_link="https://confluence.dimagi.com/display/saas/UCR+Expression+Registry",
)

GENERIC_INBOUND_API = StaticToggle(
    'configurable_api',
    'Generic inbound APIs',
    TAG_SOLUTIONS_LIMITED,
    namespaces=[NAMESPACE_DOMAIN],
    description="Create inbound APIs that use UCR expressions to process data into case updates",
    help_link="https://docs.google.com/document/d/1y9CZwpzGYtitxbh-Y7nS5-WoMUg-LbRlZHd-eD5i78U/edit",
    parent_toggles=[UCR_EXPRESSION_REGISTRY]
)

CASE_UPDATES_UCR_FILTERS = StaticToggle(
    'case_updates_ucr_filters',
    'Allow the use of UCR filters in Auto Case Update Rules',
    TAG_SOLUTIONS_LIMITED,
    namespaces=[NAMESPACE_DOMAIN],
)

TURN_IO_BACKEND = StaticToggle(
    'turn_io_backend',
    'Enable Turn.io SMS backend',
    TAG_SOLUTIONS_LIMITED,
    namespaces=[NAMESPACE_DOMAIN],
)

FOLLOWUP_FORMS_AS_CASE_LIST_FORM = StaticToggle(
    'followup_forms_as_case_list_form',
    'Option to configure follow up forms on parent case for Case List Form menu setting of '
    'child modules that use Parent Child Selection',
    TAG_CUSTOM,
    namespaces=[NAMESPACE_DOMAIN],
    help_link="https://confluence.dimagi.com/pages/viewpage.action?spaceKey=USH&title=Add+Form+to+Bottom+of++Case+List",  # noqa: E501
)


DATA_REGISTRY = StaticToggle(
    'data_registry',
    'USH: Enable Data Registries for sharing data between project spaces',
    TAG_CUSTOM,
    namespaces=[NAMESPACE_DOMAIN],
    help_link="https://confluence.dimagi.com/display/USH/Data+Registry",
)

DATA_REGISTRY_UCR = StaticToggle(
    'data_registry_ucr',
    'USH: Enable the creation of Custom Web Reports backed by Data Registries',
    TAG_CUSTOM,
    namespaces=[NAMESPACE_DOMAIN],
    help_link="https://confluence.dimagi.com/display/USH/Data+Registry#DataRegistry-CrossDomainReports",
    parent_toggles=[DATA_REGISTRY]
)

DATA_REGISTRY_CASE_UPDATE_REPEATER = StaticToggle(
    'data_registry_case_update_repeater',
    'USH: Allow data registry repeater to be setup to update cases in other domains',
    TAG_CUSTOM,
    namespaces=[NAMESPACE_DOMAIN],
    help_link="https://confluence.dimagi.com/display/USH/Data+Registry+Case+Update+Repeater",
    parent_toggles=[DATA_REGISTRY]
)

CASE_IMPORT_DATA_DICTIONARY_VALIDATION = StaticToggle(
    'case_import_data_dictionary_validaton',
    'USH: Validate data per data dictionary definitions during case import',
    TAG_CUSTOM,
    namespaces=[NAMESPACE_DOMAIN],
    help_link="https://confluence.dimagi.com/display/saas/Validate+data+per+data+dictionary+definitions+during+case+import",  # noqa: E501
)

DO_NOT_REPUBLISH_DOCS = StaticToggle(
    'do_not_republish_docs',
    'Prevents automatic attempts to repair stale ES docs in this domain',
    TAG_INTERNAL,
    namespaces=[NAMESPACE_DOMAIN],
)

HOURLY_SCHEDULED_REPORT = StaticToggle(
    'hourly-scheduled-report',
    'Add ability to send a scheduled report hourly',
    TAG_CUSTOM,
    [NAMESPACE_DOMAIN],
)

SUPPORT_EXPANDED_COLUMN_IN_REPORTS = StaticToggle(
    'support_expanded_column_in_reports',
    'Support count per choice column to show up in multibar graph in reports',
    TAG_CUSTOM,
    namespaces=[NAMESPACE_DOMAIN]
)

SAVE_ONLY_EDITED_FORM_FIELDS = FeatureRelease(
    'save-only-edited-form-fields',
    'Save a form field only if the answer has been edited',
    TAG_RELEASE,
    namespaces=[NAMESPACE_DOMAIN],
    owner='Addison Dunn',
    description="""
    Enable a checkbox for the ability to save a form question's answer in Case Management in App
    Manager only if the question's inputted answer is different from the current value in the case.
    """
)

GOOGLE_SHEETS_INTEGRATION = StaticToggle(
    'google-sheet-integration',
    'Unlock the Google Sheets view in Exports',
    TAG_SAAS_CONDITIONAL,
    namespaces=[NAMESPACE_USER],
    description="""
    Toggle only when testing the new Google Sheet Integration. The Google Sheet Integration can be found
    on the Exports page.
    """
)

APP_DEPENDENCIES = StaticToggle(
    'app-dependencies',
    'Set Android app dependencies that must be installed before using a '
    'CommCare app',
    TAG_SOLUTIONS_LIMITED,
    namespaces=[NAMESPACE_DOMAIN],
    description="""
    Prevents mobile workers from using a CommCare app until the Android apps
    that it needs have been installed on the device.
    """,
)

SUPERSET_ANALYTICS = StaticToggle(
    'superset-analytics',
    'Activates Analytics features to create Superset based reports and dashboards using UCR data',
    TAG_SOLUTIONS_LIMITED,
    namespaces=[NAMESPACE_DOMAIN],
)

TWO_STAGE_USER_PROVISIONING_BY_SMS = StaticToggle(
    'two_stage_user_provisioning_by_sms',
    'Enable two-stage user provisioning (users confirm and set their own passwords via sms).',
    TAG_CUSTOM,
    namespaces=[NAMESPACE_DOMAIN],
)

SMS_USE_LATEST_DEV_APP = FeatureRelease(
    'sms_use_latest_dev_app',
    'Use latest development version of the app for SMS processing',
    TAG_INTERNAL,
    namespaces=[NAMESPACE_DOMAIN],
    owner='Simon Kelly',
    description='This will revert the SMS processing to previous functionality of using the '
                'development version of the app instead of the latest release. It should only'
                'be used temporarily if a domain needs unreleased app changes to be used for SMS.',
)

VIEW_FORM_ATTACHMENT = StaticToggle(
    'view_form_attachments',
    'Allow users on the domain to view form attachments without having to have the report Submit History permission.',  # noqa: E501
    TAG_CUSTOM,
    namespaces=[NAMESPACE_DOMAIN],
)


DISABLE_FORM_ATTACHMENT_DOWNLOAD_IN_BROWSER = StaticToggle(
    'disable_form_attachment_download_in_browser',
    'Restrict users from downloading audio/video form attachments in browser',
    TAG_CUSTOM,
    namespaces=[NAMESPACE_DOMAIN]
)


FORMPLAYER_INCLUDE_STATE_HASH = FeatureRelease(
    'formplayer_include_state_hash',
    'Make Formplayer include the state hash in sync and restore requests',
    TAG_INTERNAL,
    namespaces=[NAMESPACE_DOMAIN],
    owner='Simon Kelly'
)

EMBED_TABLEAU_REPORT_BY_USER = StaticToggle(
    'embed_tableau_report_by_user',
    'Use a Tableau username "HQ/{username}" to embed reports instead of "HQ/{role name}"',
    TAG_INTERNAL,
    namespaces=[NAMESPACE_DOMAIN],
    description='By default, a Tableau username "HQ/{role name}" is sent to Tableau to get the embedded report. '
                'Turn on this flag to instead send "HQ/{the user\'s HQ username}", i.e. "HQ/jdoe@dimagi.com", '
                'to Tableau to get the embedded report.',
    parent_toggles=[EMBEDDED_TABLEAU]
)

APPLICATION_RELEASE_LOGS = StaticToggle(
    'application_release_logs',
    'Show Application release logs',
    TAG_PRODUCT,
    namespaces=[NAMESPACE_DOMAIN],
    description='This feature provides the release logs for application.'
)

TABLEAU_USER_SYNCING = StaticToggle(
    'tableau_user_syncing',
    'Automatically sync HQ users with users on Tableau',
    TAG_INTERNAL,
    namespaces=[NAMESPACE_DOMAIN],
    description="""
    Each time a user is added/deleted/updated on HQ, an equivalent Tableau user with the username "HQ/{username}"
    will be added/deleted/updated on the linked Tableau server.
    """,
    parent_toggles=[EMBED_TABLEAU_REPORT_BY_USER],
    help_link='https://confluence.dimagi.com/display/USH/Tableau+User+Syncing',
)


def _handle_attendance_tracking_role(domain, is_enabled):
    from corehq.apps.accounting.utils import domain_has_privilege
    from corehq.apps.users.role_utils import (
        archive_attendance_coordinator_role_for_domain,
        enable_attendance_coordinator_role_for_domain,
    )

    if not domain_has_privilege(domain, privileges.ATTENDANCE_TRACKING):
        return

    if is_enabled:
        enable_attendance_coordinator_role_for_domain(domain)
    else:
        archive_attendance_coordinator_role_for_domain(domain)


ATTENDANCE_TRACKING = StaticToggle(
    'attendance_tracking',
    'Allows access to the attendance tracking page',
    TAG_SOLUTIONS_LIMITED,
    namespaces=[NAMESPACE_DOMAIN],
    description='Additional views will be added to simplify the process of '
                'using CommCare HQ for attendance tracking.',
    save_fn=_handle_attendance_tracking_role,
)

GEOSPATIAL = StaticToggle(
    'geospatial',
    'Allows access to GIS functionality',
    TAG_SOLUTIONS_LIMITED,
    namespaces=[NAMESPACE_DOMAIN],
    description='Additional views will be added allowing for visually viewing '
                'and assigning cases on a map.'

)

<<<<<<< HEAD
FCM_NOTIFICATION = StaticToggle(
    'fcm_notification',
    'Allows access to FCM Push Notifications',
    TAG_CUSTOM,
    namespaces=[NAMESPACE_DOMAIN],
    description='Push Notification option will be available in content for '
                'Conditional Alerts in Messaging.'
)
=======
>>>>>>> 581b646f

class FrozenPrivilegeToggle(StaticToggle):
    """
    A special toggle to represent a legacy toggle that should't be
    edited via the UI or the code and its new associated privilege.

    This can be used when releasing a domain-only Toggle to general
    availability as a new paid privilege to support domains that
    may not have the privilege but had the toggle enabled historically.

    To do this, simply change the toggle type to FrozenPrivilegeToggle
    and pass the privilege as the first argument to it.

    For e.g.
    If a toggle were defined as below
        MY_DOMAIN_TOGGLE = StaticToggle(
            'toggle_name',
            'Title',
            TAG_PRODUCT,
            namespaces=[NAMESPACE_DOMAIN],
            description='Description'
        )
    It can be converted to a FrozenPrivilegeToggle by defining.
        MY_DOMAIN_TOGGLE = FrozenPrivilegeToggle(
            privilege_name
            'toggle_name',
            'Title',
            TAG_PRODUCT,
            namespaces=[NAMESPACE_DOMAIN],
            description='Description'
        )
    """

    def __init__(self, privilege_slug, *args, **kwargs):
        self.privilege_slug = privilege_slug
        super(FrozenPrivilegeToggle, self).__init__(*args, **kwargs)


def frozen_toggles_by_privilege():
    return {
        t.privilege_slug: t
        for t in all_toggles_by_name_in_scope(globals(), FrozenPrivilegeToggle).values()
    }


def domain_has_privilege_from_toggle(privilege_slug, domain):
    toggle = frozen_toggles_by_privilege().get(privilege_slug)
    return toggle and toggle.enabled(domain)


FORM_LINK_WORKFLOW = FrozenPrivilegeToggle(
    privileges.FORM_LINK_WORKFLOW,
    'form_link_workflow',
    'Form linking workflow available on forms',
    TAG_SOLUTIONS_CONDITIONAL,
    [NAMESPACE_DOMAIN],
    help_link='https://confluence.dimagi.com/display/saas/Form+Link+Workflow+Feature+Flag',
)

PHONE_HEARTBEAT = FrozenPrivilegeToggle(
    privileges.PHONE_APK_HEARTBEAT,
    'phone_apk_heartbeat',
    "Ability to configure a mobile feature to prompt users to update to latest CommCare app and apk",
    TAG_SOLUTIONS_CONDITIONAL,
    [NAMESPACE_DOMAIN]
)


MOBILE_USER_DEMO_MODE = FrozenPrivilegeToggle(
    privileges.PRACTICE_MOBILE_WORKERS,
    'mobile_user_demo_mode',
    'Ability to make a mobile worker into Demo only mobile worker',
    TAG_SOLUTIONS_OPEN,
    help_link='https://confluence.dimagi.com/display/GS/Demo+Mobile+Workers+and+Practice+Mode',
    namespaces=[NAMESPACE_DOMAIN]
)


VIEW_APP_CHANGES = FrozenPrivilegeToggle(
    privileges.VIEW_APP_DIFF,
    'app-changes-with-improved-diff',
    'Improved app changes view',
    TAG_SOLUTIONS_OPEN,
    [NAMESPACE_DOMAIN, NAMESPACE_USER],
    help_link="https://confluence.dimagi.com/display/saas/Viewing+App+Changes+between+versions",
)

DATA_FILE_DOWNLOAD = FrozenPrivilegeToggle(
    privileges.DATA_FILE_DOWNLOAD,
    'data_file_download',
    label='Offer hosting and sharing data files for downloading from a secure '
          'dropzone',
    tag=TAG_SOLUTIONS_OPEN,
    namespaces=[NAMESPACE_DOMAIN],
    help_link='https://confluence.dimagi.com/display/saas/Offer+hosting+and+'
              'sharing+data+files+for+downloading+from+a+secure+dropzone',
)

REGEX_FIELD_VALIDATION = FrozenPrivilegeToggle(
    privileges.REGEX_FIELD_VALIDATION,
    'regex_field_validation',
    label='Regular Expression Validation for Custom Data Fields',
    tag=TAG_SOLUTIONS_OPEN,
    namespaces=[NAMESPACE_DOMAIN],
    description="This flag adds the option to specify a regular expression "
                "(regex) to validate custom user data, custom location data, "
                "and/or custom product data fields.",
    help_link='https://confluence.dimagi.com/display/saas/Regular+Expression+Validation+for+Custom+Data+Fields',
)

LOCATION_SAFE_CASE_IMPORTS = FrozenPrivilegeToggle(
    privileges.LOCATION_SAFE_CASE_IMPORTS,
    'location_safe_case_imports',
    label='Location-restricted users can import cases at their location or below',
    tag=TAG_SOLUTIONS_OPEN,
    namespaces=[NAMESPACE_DOMAIN],
    description='Allow location-restricted users to import cases owned at their location or below',
)

FORM_CASE_IDS_CASE_IMPORTER = FrozenPrivilegeToggle(
    privileges.FORM_CASE_IDS_CASE_IMPORTER,
    'form_case_ids_case_importer',
    label='Download buttons for Form- and Case IDs on Case Importer',
    tag=TAG_SOLUTIONS_OPEN,
    namespaces=[NAMESPACE_DOMAIN],
    description='Display the "Form IDs" and "Case IDs" download buttons on Case Importer',
)

EXPORT_MULTISORT = FrozenPrivilegeToggle(
    privileges.EXPORT_MULTISORT,
    'export_multisort',
    label='Sort multiple rows in exports simultaneously',
    tag=TAG_SOLUTIONS_OPEN,
    namespaces=[NAMESPACE_DOMAIN],
    description='Sort multiple rows in exports simultaneously',
)

EXPORT_OWNERSHIP = FrozenPrivilegeToggle(
    privileges.EXPORT_OWNERSHIP,
    'export_ownership',
    label='Allow exports to have ownership',
    tag=TAG_SOLUTIONS_OPEN,
    namespaces=[NAMESPACE_DOMAIN],
    description='Allow exports to have ownership',
)

FORCE_ANNUAL_TOS = StaticToggle(
    'annual_terms_of_service',
    "USH Specific toggle that forces users to agree to terms of service annually.",
    TAG_CUSTOM,
    namespaces=[NAMESPACE_DOMAIN],
)

FILTERED_BULK_USER_DOWNLOAD = FrozenPrivilegeToggle(
    privileges.FILTERED_BULK_USER_DOWNLOAD,
    'filtered_bulk_user_download',
    label='Bulk user management features',
    tag=TAG_SOLUTIONS_OPEN,
    namespaces=[NAMESPACE_DOMAIN],
    description="""
        For mobile users, enables bulk deletion page and bulk lookup page.
        For web users, enables filtered download page.
    """,
    help_link='https://confluence.dimagi.com/display/commcarepublic/Bulk+User+Management'
)

APPLICATION_ERROR_REPORT = FrozenPrivilegeToggle(
    privileges.APPLICATION_ERROR_REPORT,
    'application_error_report',
    label='Show Application Error Report',
    tag=TAG_SOLUTIONS_OPEN,
    namespaces=[NAMESPACE_DOMAIN],
    description="Show Application Error Report.",
    # TODO: Move to public wiki
    help_link='https://confluence.dimagi.com/display/saas/Show+Application+Error+Report+Feature+Flag'
)

SHOW_OWNER_LOCATION_PROPERTY_IN_REPORT_BUILDER = FrozenPrivilegeToggle(
    privileges.SHOW_OWNER_LOCATION_PROPERTY_IN_REPORT_BUILDER,
    'show_owner_location_property_in_report_builder',
    label='Show an additional "Owner (Location)" property in report builder reports.',
    tag=TAG_SOLUTIONS_OPEN,
    namespaces=[NAMESPACE_DOMAIN],
    help_link='https://confluence.dimagi.com/display/saas/Enable+creation+of+report+builder+reports+that+are+location+safe',  # noqa: E501
    description='This can be used to create report builder reports that are location-safe.'
)<|MERGE_RESOLUTION|>--- conflicted
+++ resolved
@@ -2347,7 +2347,6 @@
 
 )
 
-<<<<<<< HEAD
 FCM_NOTIFICATION = StaticToggle(
     'fcm_notification',
     'Allows access to FCM Push Notifications',
@@ -2356,8 +2355,7 @@
     description='Push Notification option will be available in content for '
                 'Conditional Alerts in Messaging.'
 )
-=======
->>>>>>> 581b646f
+
 
 class FrozenPrivilegeToggle(StaticToggle):
     """
