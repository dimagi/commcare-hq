--- conflicted
+++ resolved
@@ -2404,10 +2404,7 @@
     Each time a user is added/deleted/updated on HQ, an equivalent Tableau user with the username "HQ/{username}"
     will be added/deleted/updated on the linked Tableau server.
     """,
-<<<<<<< HEAD
     parent_toggles=[EMBEDDED_TABLEAU, EMBED_TABLEAU_REPORT_BY_USER]
-=======
-    parent_toggles=[EMBEDDED_TABLEAU]
 )
 
 
@@ -2475,5 +2472,4 @@
     "Ability to configure a mobile feature to prompt users to update to latest CommCare app and apk",
     TAG_SOLUTIONS_CONDITIONAL,
     [NAMESPACE_DOMAIN]
->>>>>>> 9c4c8273
 )