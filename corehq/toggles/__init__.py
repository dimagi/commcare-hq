import hashlib
import inspect
import math
from functools import wraps
from importlib import import_module
from typing import List

from django.conf import settings
from django.contrib import messages
from django.http import Http404
from django.urls import reverse
from django.utils.html import format_html
from django.utils.safestring import mark_safe

from attr import attrib, attrs
from couchdbkit import ResourceNotFound
from memoized import memoized

from corehq import privileges
from corehq.extensions import ResultFormat, extension_point
from corehq.util.quickcache import quickcache

from .models import Toggle
from .shortcuts import set_toggle, toggle_enabled


@attrs(frozen=True)
class Tag:
    name = attrib(type=str)
    css_class = attrib(type=str)
    description = attrib(type=str)

    @property
    def index(self):
        return ALL_TAGS.index(self)


TAG_CUSTOM = Tag(
    name='One-Off / Custom',
    css_class='warning',
    description="This feature flag was created for one specific project. "
                "Please don't enable it for any other projects. "
                "This is NOT SUPPORTED outside of that project and may break other features.",
)
TAG_DEPRECATED = Tag(
    name='Deprecated',
    css_class='danger',
    description="This feature flag is being removed. "
                "Do not add any new projects to this list.",
)
TAG_PRODUCT = Tag(
    name='Product',
    css_class='success',
    description="This is a core-product feature that you should feel free to "
                "use.  We've feature-flagged until release.",
)
TAG_PREVIEW = Tag(
    name='Preview',
    css_class='default',
    description='',
)
TAG_RELEASE = Tag(
    name='Release',
    css_class='release',
    description='This is a feature that is in the process of being released.',
)
TAG_SAAS_CONDITIONAL = Tag(
    name='SaaS - Conditional Use',
    css_class='primary',
    description="When enabled, “SaaS - Conditional Use” feature flags will be fully supported by the SaaS team. "
                "Please confirm with the SaaS Product team before enabling “SaaS - Conditional Use” flags for an external "  # noqa: E501
                "customer."
)
TAG_SOLUTIONS = Tag(
    name='Solutions',
    css_class='info',
    description="These features are only available for our services projects. This may affect support and "
                "pricing when the project is transitioned to a subscription."
)
TAG_SOLUTIONS_OPEN = Tag(
    name='Solutions - Open Use',
    css_class='info',
    description="These features are only available for our services projects. This may affect support and "
                "pricing when the project is transitioned to a subscription. Open Use Solutions Feature Flags can be "  # noqa: E501
                "enabled by GS."
)
TAG_SOLUTIONS_CONDITIONAL = Tag(
    name='Solutions - Conditional Use',
    css_class='info',
    description="These features are only available for our services projects. This may affect support and "
                "pricing when the project is transitioned to a subscription. Conditional Use Solutions Feature Flags can be "  # noqa: E501
                "complicated and should be enabled by GS only after ensuring your partners have the proper training materials."  # noqa: E501
)
TAG_SOLUTIONS_LIMITED = Tag(
    name='Solutions - Limited Use',
    css_class='info',
    description=mark_safe(  # nosec: no user input
        'These features are only available for our services projects. This '
        'may affect support and pricing when the project is transitioned to a '
        'subscription. Limited Use Solutions Feature Flags cannot be enabled '
        'by GS before submitting a <a href="https://docs.google.com/forms/d/e/'
        '1FAIpQLSfsX0K05nqflGdboeRgaa40HMfFb2DjGUbP4cKJL76ieS_TAA/viewform">'
        'SolTech Feature Flag Request</a>.'
    )
)
TAG_INTERNAL = Tag(
    name='Internal Engineering Tools',
    css_class='default',
    description="These are tools for our engineering team to use to manage the product",
)
# Order roughly corresponds to how much we want you to use it
ALL_TAG_GROUPS = [TAG_SOLUTIONS, TAG_PRODUCT, TAG_CUSTOM, TAG_INTERNAL, TAG_RELEASE, TAG_DEPRECATED]
ALL_TAGS = [
    TAG_SOLUTIONS_OPEN,
    TAG_SOLUTIONS_CONDITIONAL,
    TAG_SOLUTIONS_LIMITED,
    TAG_SAAS_CONDITIONAL,
] + ALL_TAG_GROUPS


class StaticToggle(object):

    def __init__(
        self,
        slug,
        label,
        tag,
        namespaces=None,
        help_link=None,
        description=None,
        save_fn=None,
        enabled_for_new_domains_after=None,
        enabled_for_new_users_after=None,
        relevant_environments=None,
        notification_emails=None,
        parent_toggles=None,
    ):
        self.slug = slug
        self.label = label
        self.tag = tag
        self.help_link = help_link
        self.description = description
        # Optionally provide a callable to be called whenever the toggle is
        # updated.  This is only applicable to domain toggles.  It must accept
        # two parameters, `domain_name` and `toggle_is_enabled`
        self.save_fn = save_fn
        # Toggles can be declared in localsettings statically
        #   to avoid cache lookups
        self.always_enabled = set(
            settings.STATIC_TOGGLE_STATES.get(self.slug, {}).get('always_enabled', []))
        self.always_disabled = set(
            settings.STATIC_TOGGLE_STATES.get(self.slug, {}).get('always_disabled', []))
        self.enabled_for_new_domains_after = enabled_for_new_domains_after
        self.enabled_for_new_users_after = enabled_for_new_users_after
        # pass in a set of environments where this toggle applies
        self.relevant_environments = relevant_environments

        parent_toggles = parent_toggles or []
        for dependency in parent_toggles:
            parent_toggles.extend(dependency.parent_toggles)

        self.parent_toggles = parent_toggles

        if namespaces:
            self.namespaces = [None if n == NAMESPACE_USER else n for n in namespaces]
        else:
            self.namespaces = [None]
        self.notification_emails = notification_emails

        for dependency in self.parent_toggles:
            if not set(self.namespaces) & set(dependency.namespaces):
                raise Exception(
                    "Namespaces of dependent toggles must overlap with dependency:"
                    f" {self.slug}, {dependency.slug}")

    def enabled(self, item, namespace=Ellipsis):
        if self.relevant_environments and not (
            settings.SERVER_ENVIRONMENT in self.relevant_environments
            or settings.DEBUG
        ):
            # Don't even bother looking it up in the cache
            return False
        if item in self.always_enabled:
            return True
        elif item in self.always_disabled:
            return False

        if namespace == NAMESPACE_USER:
            namespace = None  # because:
            #     __init__() ... self.namespaces = [None if n == NAMESPACE_USER else n for n in namespaces]
        if namespace is not Ellipsis and namespace not in self.namespaces:
            # short circuit if we're checking an item that isn't supported by this toggle
            return False

        domain_enabled_after = self.enabled_for_new_domains_after
        if (domain_enabled_after is not None and NAMESPACE_DOMAIN in self.namespaces
                and was_domain_created_after(item, domain_enabled_after)):
            return True

        user_enabled_after = self.enabled_for_new_users_after
        if (user_enabled_after is not None and was_user_created_after(item, user_enabled_after)):
            return True

        namespaces = self.namespaces if namespace is Ellipsis else [namespace]
        return any([toggle_enabled(self.slug, item, namespace=n) for n in namespaces])

    def enabled_for_request(self, request):
        return (
            None in self.namespaces
            and hasattr(request, 'user')
            and self.enabled(request.user.username, namespace=None)
        ) or (
            NAMESPACE_DOMAIN in self.namespaces
            and hasattr(request, 'domain')
            and self.enabled(request.domain, namespace=NAMESPACE_DOMAIN)
        ) or (
            NAMESPACE_EMAIL_DOMAIN in self.namespaces
            and hasattr(request, 'user')
            and self.enabled(
                request.user.email or request.user.username,
                namespace=NAMESPACE_EMAIL_DOMAIN
            )
        )

    def set(self, item, enabled, namespace=None):
        if namespace == NAMESPACE_USER:
            namespace = None  # because:
            #     __init__() ... self.namespaces = [None if n == NAMESPACE_USER else n for n in namespaces]

        if namespace not in self.namespaces:
            return False

        return set_toggle(self.slug, item, enabled, namespace)

    def required_decorator(self):
        """
        Returns a view function decorator that checks to see if the domain
        or user in the request has the appropriate toggle enabled.
        """

        def decorator(view_func):
            @wraps(view_func)
            def wrapped_view(request, *args, **kwargs):
                if self.enabled_for_request(request):
                    return view_func(request, *args, **kwargs)
                if request.user.is_superuser:
                    from corehq.apps.toggle_ui.views import ToggleEditView
                    toggle_url = reverse(ToggleEditView.urlname, args=[self.slug])
                    messages.warning(
                        request,
                        format_html(
                            'This <a href="{}">feature flag</a> should be enabled '
                            'to access this URL',
                            toggle_url
                        ),
                        fail_silently=True,  # workaround for tests: https://code.djangoproject.com/ticket/17971
                    )
                raise Http404()

            return wrapped_view

        return decorator

    def get_enabled_domains(self):
        try:
            toggle = Toggle.get(self.slug)
        except ResourceNotFound:
            return []

        enabled_users = toggle.enabled_users
        domains = {user.split('domain:')[1] for user in enabled_users if 'domain:' in user}
        domains |= self.always_enabled
        domains -= self.always_disabled
        return list(domains)

    def get_enabled_users(self):
        try:
            toggle = Toggle.get(self.slug)
        except ResourceNotFound:
            return []

        return [user for user in toggle.enabled_users if not user.startswith("domain:")]


def was_domain_created_after(domain, checkpoint):
    """
    Return true if domain was created after checkpoint

    :param domain: Domain name (string).
    :param checkpoint: datetime object.
    """
    from corehq.apps.domain.models import Domain
    domain_obj = Domain.get_by_name(domain)
    return (
        domain_obj is not None
        and domain_obj.date_created is not None
        and domain_obj.date_created > checkpoint
    )


def was_user_created_after(username, checkpoint):
    """
    Return true if user was created after checkpoint

    :param username: Web User username (string).
    :param checkpoint: datetime object.
    """
    from corehq.apps.users.models import WebUser
    user = WebUser.get_by_username(username)
    return (
        user is not None
        and user.created_on is not None
        and user.created_on > checkpoint
    )


class FrozenPrivilegeToggle(StaticToggle):
    """
    A special toggle to represent a legacy toggle that should't be
    edited via the UI or the code and its new associated privilege.

    This can be used when releasing a domain-only Toggle to general
    availability as a new paid privilege to support domains that
    may not have the privilege but had the toggle enabled historically.

    To do this, simply change the toggle type to FrozenPrivilegeToggle
    and pass the privilege as the first argument to it.

    For e.g.
    If a toggle were defined as below
        MY_DOMAIN_TOGGLE = StaticToggle(
            'toggle_name',
            'Title',
            TAG_PRODUCT,
            namespaces=[NAMESPACE_DOMAIN],
            description='Description'
        )
    It can be converted to a FrozenPrivilegeToggle by defining.
        MY_DOMAIN_TOGGLE = FrozenPrivilegeToggle(
            privilege_name
            'toggle_name',
            'Title',
            TAG_PRODUCT,
            namespaces=[NAMESPACE_DOMAIN],
            description='Description'
        )
    """

    def __init__(self, privilege_slug, *args, **kwargs):
        self.privilege_slug = privilege_slug
        super(FrozenPrivilegeToggle, self).__init__(*args, **kwargs)


class PredictablyRandomToggle(StaticToggle):
    """
    A toggle that is predictably random based off some axis. Useful for for doing
    a randomized rollout of a feature. E.g. "turn this on for 5% of domains", or
    "turn this on for 40% of users".

    It extends StaticToggle, so individual domains/users can also be explicitly added.
    """

    def __init__(
        self,
        slug,
        label,
        tag,
        namespaces,
        randomness,
        help_link=None,
        description=None,
        relevant_environments=None,
        notification_emails=None,
        parent_toggles=None
    ):
        super(PredictablyRandomToggle, self).__init__(slug, label, tag, list(namespaces),
                                                      help_link=help_link, description=description,
                                                      relevant_environments=relevant_environments,
                                                      notification_emails=notification_emails,
                                                      parent_toggles=parent_toggles)
        _ensure_valid_namespaces(namespaces)
        _ensure_valid_randomness(randomness)
        self.randomness = randomness

    @property
    def randomness_percent(self):
        return "{:.0f}".format(self.randomness * 100)

    def _get_identifier(self, item):
        return '{}:{}:{}'.format(self.namespaces, self.slug, item)

    def enabled(self, item, namespace=Ellipsis):
        if self.relevant_environments and not (
            settings.SERVER_ENVIRONMENT in self.relevant_environments
            or settings.DEBUG
        ):
            # Don't even bother looking it up in the cache
            return False

        if namespace == NAMESPACE_USER:
            namespace = None  # because:
            # StaticToggle.__init__(): self.namespaces = [None if n == NAMESPACE_USER else n for n in namespaces]

        all_namespaces = {None if n == NAMESPACE_USER else n for n in ALL_RANDOM_NAMESPACES}
        if namespace is Ellipsis and set(self.namespaces) != all_namespaces:
            raise ValueError(
                'PredictablyRandomToggle.enabled() cannot be determined for toggle "{slug}" because it is not '
                'available for all namespaces and the namespace of "{item}" is not given.'.format(
                    slug=self.slug,
                    item=item,
                )
            )

        if settings.DISABLE_RANDOM_TOGGLES:
            return False
        elif item in self.always_disabled:
            return False
        elif namespace is not Ellipsis and namespace not in self.namespaces:
            return False
        elif item and super().enabled(f'!{item}', namespace):
            # if there is an explicit entry for the item preceded by '!', always disable
            return False
        elif item and deterministic_random(self._get_identifier(item)) < self.randomness:
            return True
        else:
            return super().enabled(item, namespace)


def deterministic_random(input_string):
    """
    Returns a deterministically random number between 0 and 1 based on the
    value of the string. The same input should always produce the same output.
    """
    if isinstance(input_string, str):
        input_string = input_string.encode('utf-8')
    return float.fromhex(hashlib.md5(input_string).hexdigest()) / math.pow(2, 128)


class DynamicallyPredictablyRandomToggle(PredictablyRandomToggle):
    """
    A PredictablyRandomToggle whose randomness can be configured via the database/UI.
    """
    RANDOMNESS_KEY = 'hq_dynamic_randomness'

    def __init__(
        self,
        slug,
        label,
        tag,
        namespaces,
        default_randomness=0.0,
        help_link=None,
        description=None,
        relevant_environments=None,
        notification_emails=None,
        parent_toggles=None
    ):
        super(PredictablyRandomToggle, self).__init__(slug, label, tag, list(namespaces),
                                                      help_link=help_link, description=description,
                                                      relevant_environments=relevant_environments,
                                                      notification_emails=notification_emails,
                                                      parent_toggles=parent_toggles)
        _ensure_valid_namespaces(namespaces)
        _ensure_valid_randomness(default_randomness)
        self.default_randomness = default_randomness

    @property
    @quickcache(vary_on=['self.slug'])
    def randomness(self):
        # a bit hacky: leverage couch's dynamic properties to just tack this onto the couch toggle doc
        try:
            toggle = Toggle.get(self.slug)
        except ResourceNotFound:
            return self.default_randomness
        dynamic_randomness = getattr(toggle, self.RANDOMNESS_KEY, self.default_randomness)
        try:
            dynamic_randomness = float(dynamic_randomness)
            return dynamic_randomness
        except ValueError:
            return self.default_randomness


class FeatureRelease(DynamicallyPredictablyRandomToggle):
    """This class is designed to allow release of features in a controlled manner.
    The primary purpose is to decouple code deploys from feature releases.

    In addition the normal arguments, feature release toggles must also provide
    an 'owner' to indicate the member of the team responsible for releasing this feature.
    This will be displayed on the UI when editing the toggle.
    """

    def __init__(
        self,
        slug,
        label,
        tag,
        namespaces,
        owner,
        default_randomness=0.0,
        help_link=None,
        description=None,
        relevant_environments=None,
        notification_emails=None,
        parent_toggles=None
    ):
        super().__init__(
            slug, label, tag, namespaces,
            default_randomness=default_randomness,
            help_link=help_link,
            description=description,
            relevant_environments=relevant_environments,
            notification_emails=notification_emails,
            parent_toggles=parent_toggles
        )
        self.owner = owner


# if no namespaces are specified the user namespace is assumed
NAMESPACE_USER = 'user'
NAMESPACE_DOMAIN = 'domain'
NAMESPACE_EMAIL_DOMAIN = 'email_domain'
NAMESPACE_OTHER = 'other'
ALL_NAMESPACES = [NAMESPACE_USER, NAMESPACE_DOMAIN, NAMESPACE_EMAIL_DOMAIN]
ALL_RANDOM_NAMESPACES = [NAMESPACE_USER, NAMESPACE_DOMAIN]


def any_toggle_enabled(*toggles):
    """
    Return a view decorator for allowing access if any of the given toggles are
    enabled. Example usage:

    @toggles.any_toggle_enabled(REPORT_BUILDER, USER_CONFIGURABLE_REPORTS)
    def delete_custom_report():
        pass

    """

    def decorator(view_func):
        @wraps(view_func)
        def wrapped_view(request, *args, **kwargs):
            for t in toggles:
                if t.enabled_for_request(request):
                    return view_func(request, *args, **kwargs)
            raise Http404()

        return wrapped_view

    return decorator


@extension_point(result_format=ResultFormat.FLATTEN)
def custom_toggle_modules() -> List[str]:
    """Extension point to add toggles from custom code

    Parameters:
        None

    Returns:
        List of python module strings for custom toggle modules.
    """


def all_toggles():
    """
    Loads all toggles
    """
    return list(all_toggles_by_name().values())


def all_toggle_slugs():
    """
    Provides all toggles by their slug as a list
    """
    return [toggle.slug for toggle in all_toggles()]


@memoized
def all_toggles_by_name():
    # trick for listing the attributes of the current module.
    # http://stackoverflow.com/a/990450/8207
    core_toggles = all_toggles_by_name_in_scope(globals())
    for module_name in custom_toggle_modules():
        module = import_module(module_name)
        core_toggles.update(all_toggles_by_name_in_scope(module.__dict__))
    return core_toggles


def all_toggles_by_name_in_scope(scope_dict, toggle_class=StaticToggle):
    result = {}
    for toggle_name, toggle in scope_dict.items():
        if not toggle_name.startswith('__'):
            if toggle_class == FrozenPrivilegeToggle:
                # Include only FrozenPrivilegeToggle types
                include = isinstance(toggle, FrozenPrivilegeToggle)
            else:
                # Exclude FrozenPrivilegeToggle but include other subclasses such as FeatureRelease
                include = isinstance(toggle, toggle_class) and not isinstance(toggle, FrozenPrivilegeToggle)
            if include:
                result[toggle_name] = toggle
    return result


def toggles_dict(username=None, domain=None):
    """
    Loads all toggles into a dictionary for use in JS

    (only enabled toggles are included)
    """
    by_name = all_toggles_by_name()
    enabled = set()
    if username:
        enabled |= toggles_enabled_for_user(username)
    if domain:
        enabled |= toggles_enabled_for_domain(domain)
    return {by_name[name].slug: True for name in enabled if name in by_name}


def toggle_values_by_name(username, domain):
    """
    Loads all toggles into a dictionary for use in JS
    """
    all_enabled = toggles_enabled_for_user(username) | toggles_enabled_for_domain(domain)

    return {
        toggle_name: toggle_name in all_enabled
        for toggle_name in all_toggles_by_name().keys()
    }


@quickcache(["domain"], timeout=24 * 60 * 60, skip_arg=lambda _: settings.UNIT_TESTING)
def toggles_enabled_for_domain(domain):
    """Return set of toggle names that are enabled for the given domain"""
    return {
        toggle_name
        for toggle_name, toggle in all_toggles_by_name().items()
        if toggle.enabled(domain, NAMESPACE_DOMAIN)
    }


@quickcache(["username"], timeout=24 * 60 * 60, skip_arg=lambda _: settings.UNIT_TESTING)
def toggles_enabled_for_user(username):
    """Return set of toggle names that are enabled for the given user"""
    return {
        toggle_name
        for toggle_name, toggle in all_toggles_by_name().items()
        if toggle.enabled(username, NAMESPACE_USER)
    }


@quickcache(["email"], timeout=24 * 60 * 60, skip_arg=lambda _: settings.UNIT_TESTING)
def toggles_enabled_for_email_domain(email):
    """Return set of toggle names that are enabled for the given email"""
    return {
        toggle_name
        for toggle_name, toggle in all_toggles_by_name().items()
        if toggle.enabled(email, NAMESPACE_EMAIL_DOMAIN)
    }


def toggles_enabled_for_request(request):
    """Return set of toggle names that are enabled for a particular request"""
    toggles = set()

    if hasattr(request, 'domain'):
        toggles = toggles | toggles_enabled_for_domain(request.domain)

    if hasattr(request, 'user'):
        toggles = toggles | toggles_enabled_for_user(request.user.username)
        toggles = toggles | toggles_enabled_for_email_domain(getattr(request.user, 'email', request.user.username))

    return toggles


def _ensure_valid_namespaces(namespaces):
    if not namespaces:
        raise Exception('namespaces must be defined!')


def _ensure_valid_randomness(randomness):
    if not 0 <= randomness <= 1:
        raise Exception('randomness must be between 0 and 1!')


APP_BUILDER_CUSTOM_PARENT_REF = StaticToggle(
    'custom-parent-ref',
    'ICDS: Custom case parent reference',
    TAG_CUSTOM,
    [NAMESPACE_DOMAIN],
)

LAZY_LOAD_MULTIMEDIA = StaticToggle(
    'optional-media',
    'ICDS: Lazy load multimedia files in Updates',
    TAG_CUSTOM,
    [NAMESPACE_DOMAIN],
)

APP_BUILDER_ADVANCED = StaticToggle(
    'advanced-app-builder',
    'Advanced Module in App-Builder',
    TAG_SOLUTIONS_LIMITED,
    [NAMESPACE_DOMAIN],
    description="Advanced Modules allow you to autoload and manage multiple case types, "
                "but may behave in unexpected ways.",
    help_link='https://confluence.dimagi.com/display/saas/Advanced+Modules',
)

APP_BUILDER_SHADOW_MODULES = StaticToggle(
    'shadow-app-builder',
    'Shadow Modules',
    TAG_SOLUTIONS_CONDITIONAL,
    [NAMESPACE_DOMAIN],
    help_link='https://confluence.dimagi.com/display/saas/Shadow+Modules+and+Forms',
)

V1_SHADOW_MODULES = StaticToggle(
    'v1-shadows',
    'Allow creation and management of deprecated Shadow Module behaviour',
    TAG_SOLUTIONS_CONDITIONAL,
    [NAMESPACE_DOMAIN],
    help_link='https://github.com/dimagi/commcare-hq/blob/master/docs/apps/advanced_app_features.rst#shadow-modules',  # noqa
)

CASE_LIST_CUSTOM_XML = StaticToggle(
    'case_list_custom_xml',
    'Allow custom XML to define case lists (ex. for case tiles)',
    TAG_SOLUTIONS_LIMITED,
    [NAMESPACE_DOMAIN],
    help_link='https://confluence.dimagi.com/pages/viewpage.action?'
              'spaceKey=saas&title=Allow+Configuration+of+Case+List+Tiles',
)

CASE_LIST_CUSTOM_VARIABLES = StaticToggle(
    'case_list_custom_variables',
    'Show editor for entering custom variables',
    TAG_SOLUTIONS_LIMITED,
    [NAMESPACE_DOMAIN],
    description='Defines custom variables that can be used in case list or detail calculations',
)

CASE_LIST_TILE = StaticToggle(
    'case_list_tile',
    'REC/USH: Case tile templates',
    TAG_CUSTOM,
    [NAMESPACE_DOMAIN],
    help_link='https://confluence.dimagi.com/pages/viewpage.action?'
              'spaceKey=saas&title=Allow+Configuration+of+Case+List+Tiles',
)

CASE_LIST_TILE_CUSTOM = StaticToggle(
    'case_list_tile_custom',
    'USH: Configure custom case tile for case list and case detail',
    TAG_CUSTOM,
    [NAMESPACE_DOMAIN],
    help_link='https://confluence.dimagi.com/pages/viewpage.action?'
              'spaceKey=saas&title=Allow+Configuration+of+Case+List+Tiles',
    parent_toggles=[CASE_LIST_TILE],
)

CASE_LIST_MAP = StaticToggle(
    'case_list_map',
    'USH: Allow use of a map in the case list in Web Apps',
    TAG_CUSTOM,
    [NAMESPACE_DOMAIN],
    help_link='https://confluence.dimagi.com/pages/viewpage.action?'
              'spaceKey=saas&title=Allow+Configuration+of+Case+List+Tiles',
)

CASE_LIST_LAZY = StaticToggle(
    'case_list_lazy',
    'USH: Add option to lazy load case list',
    TAG_CUSTOM,
    [NAMESPACE_DOMAIN],
    help_link='https://confluence.dimagi.com/pages/viewpage.action?'
              'spaceKey=saas&title=Allow+Configuration+of+Case+List+Lazy',
)

SHOW_PERSIST_CASE_CONTEXT_SETTING = StaticToggle(
    'show_persist_case_context_setting',
    'Allow toggling the persistent case context tile',
    TAG_SOLUTIONS_CONDITIONAL,
    [NAMESPACE_DOMAIN],
)

FORM_LINK_ADVANCED_MODE = StaticToggle(
    'form_link_advanced_mode',
    'USH: Form linking advanced mode',
    TAG_CUSTOM,
    [NAMESPACE_DOMAIN],
    description=(
        "Switches manual datum configuration for form linking to a UI where app "
        "builders must specify the datum IDs to provide. Allows for linking to "
        "more targets, but is way harder to use."
    ),
)

CASE_LIST_LOOKUP = StaticToggle(
    'case_list_lookup',
    'Allow external android callouts to search the case list',
    TAG_SOLUTIONS_CONDITIONAL,
    [NAMESPACE_DOMAIN]
)

BIOMETRIC_INTEGRATION = StaticToggle(
    'biometric_integration',
    "Enables biometric integration (simprints) features.",
    TAG_PRODUCT,
    [NAMESPACE_DOMAIN]
)

CASE_DETAIL_PRINT = StaticToggle(
    'case_detail_print',
    'MLabour: Allowing printing of the case detail, based on an HTML template',
    TAG_CUSTOM,
    [NAMESPACE_DOMAIN],
)

COPY_FORM_TO_APP = StaticToggle(
    'copy_form_to_app',
    'Allow copying a form from one app to another',
    TAG_INTERNAL,
    [NAMESPACE_DOMAIN, NAMESPACE_USER],
)

DETAIL_LIST_TAB_NODESETS = StaticToggle(
    'detail-list-tab-nodesets',
    'Associate a nodeset with a case detail tab',
    TAG_SOLUTIONS_CONDITIONAL,
    help_link='https://confluence.dimagi.com/display/saas/Case+Detail+Nodesets',
    namespaces=[NAMESPACE_DOMAIN]
)

DHIS2_INTEGRATION = StaticToggle(
    'dhis2_integration',
    'DHIS2 Integration',
    TAG_SOLUTIONS_LIMITED,
    [NAMESPACE_DOMAIN]
)

GRAPH_CREATION = StaticToggle(
    'graph-creation',
    'Case list/detail graph creation',
    TAG_SOLUTIONS_CONDITIONAL,
    help_link='https://confluence.dimagi.com/display/GTDArchive/Graphing+in+HQ',
    namespaces=[NAMESPACE_DOMAIN]
)

IS_CONTRACTOR = StaticToggle(
    'is_contractor',
    'Is contractor',
    TAG_INTERNAL,
    description="Used to give non super-users access to select super-user features"
)

MM_CASE_PROPERTIES = StaticToggle(
    'mm_case_properties',
    'Multimedia Case Properties',
    TAG_DEPRECATED,
    help_link='https://confluence.dimagi.com/display/saas/Multimedia+Case+Properties+Feature+Flag',
    namespaces=[NAMESPACE_DOMAIN],
)

VISIT_SCHEDULER = StaticToggle(
    'app_builder_visit_scheduler',
    'ICDS: Visit Scheduler',
    TAG_CUSTOM,
    [NAMESPACE_DOMAIN, NAMESPACE_USER]
)

USER_CONFIGURABLE_REPORTS = StaticToggle(
    'user_reports',
    'User configurable reports UI',
    TAG_SOLUTIONS_LIMITED,
    [NAMESPACE_DOMAIN, NAMESPACE_USER],
    description=(
        "A feature which will allow your domain to create User Configurable Reports."
    ),
    help_link='https://confluence.dimagi.com/display/GTDArchive/User+Configurable+Reporting',
)

UCR_UPDATED_NAMING = StaticToggle(
    'ucr_updated_naming',
    'Show updated naming of UCRS',
    TAG_SAAS_CONDITIONAL,
    [NAMESPACE_DOMAIN],
    description=(
        "Displays updated UCR naming if the feature flag is enabled."
        "This is a temporary flag which would be removed when the updated naming is agreed upon by all divisons."
    )
)

LOCATIONS_IN_UCR = StaticToggle(
    'locations_in_ucr',
    'ICDS: Add Locations as one of the Source Types for User Configurable Reports',
    TAG_CUSTOM,
    [NAMESPACE_DOMAIN]
)

REPORT_BUILDER = StaticToggle(
    'report_builder',
    'Activate Report Builder for a project without setting up a subscription.',
    TAG_DEPRECATED,
    [NAMESPACE_DOMAIN],
)

UCR_SUM_WHEN_TEMPLATES = StaticToggle(
    'ucr_sum_when_templates',
    'Allow sum when template columns in dynamic UCRs',
    TAG_CUSTOM,
    [NAMESPACE_DOMAIN],
    description=(
        "Enables use of SumWhenTemplateColumn with custom expressions in dynamic UCRS."
    ),
    help_link='https://commcare-hq.readthedocs.io/ucr.html#sumwhencolumn-and-sumwhentemplatecolumn',
)

ASYNC_RESTORE = StaticToggle(
    'async_restore',
    'Generate restore response in an asynchronous task to prevent timeouts',
    TAG_INTERNAL,
    [NAMESPACE_DOMAIN],
)

REPORT_BUILDER_BETA_GROUP = StaticToggle(
    'report_builder_beta_group',
    'RB beta group',
    TAG_DEPRECATED,
    [NAMESPACE_DOMAIN],
)

SYNC_ALL_LOCATIONS = StaticToggle(
    'sync_all_locations',
    '(Deprecated) Sync the full location hierarchy when syncing location fixtures',
    TAG_DEPRECATED,
    [NAMESPACE_DOMAIN],
    description="Do not turn this feature flag. It is only used for providing compatability for old projects. "
                "We are actively trying to remove projects from this list. This functionality is now possible by using the "  # noqa: E501
                "Advanced Settings on the Organization Levels page and setting the Level to Expand From option.",
)

HIERARCHICAL_LOCATION_FIXTURE = StaticToggle(
    'hierarchical_location_fixture',
    'Display Settings To Get Hierarchical Location Fixture',
    TAG_INTERNAL,
    [NAMESPACE_DOMAIN],
    description=(
        "Do not turn this feature flag.  It is only used for providing "
        "compatability for old projects.  We are actively trying to remove "
        "projects from this list."
    ),
)

EXTENSION_CASES_SYNC_ENABLED = StaticToggle(
    'extension_sync',
    'Enable extension syncing',
    TAG_SOLUTIONS_CONDITIONAL,
    help_link='https://confluence.dimagi.com/display/saas/Extension+Cases',
    namespaces=[NAMESPACE_DOMAIN],
)

USH_DONT_CLOSE_PATIENT_EXTENSIONS = StaticToggle(
    'ush_dont_close_patient_extensions',
    'USH: Suppress closing extensions on closing hosts for host/extension pairs of patient/contact case-types',
    TAG_DEPRECATED,
    namespaces=[NAMESPACE_DOMAIN],
    description="""
    Suppress the normal behaviour of 'closing host cases closes its extension cases'.
    Enabling this results in 'closing patient type cases will not close its contact type
    extension cases'. Designed for specific USH domain use-case
    """
)

WEB_APPS_PERMISSIONS_VIA_GROUPS = StaticToggle(
    'web_apps_permissions_via_groups',
    "USH: Allow users to control access to specific web apps via mobile worker groups.",
    TAG_DEPRECATED,
    [NAMESPACE_DOMAIN],
    description="""
        This is a legacy feature that allows setting app-specific permissions in Web Apps based on user
        groups. This functionality is now available via the roles and permissions page, where the
        permission for accessing web apps supports specifying a list of apps.
    """,
)

DISABLE_WEB_APPS = StaticToggle(
    'disable_web_apps',
    'Disable access to Web Apps UI',
    TAG_INTERNAL,
    namespaces=[NAMESPACE_DOMAIN],
    help_link='https://confluence.dimagi.com/display/saas/Disable+access+to+Web+Apps+UI',
)

WEB_APPS_DOMAIN_BANNER = StaticToggle(
    'web_apps_domain_banner',
    'USH: Show current domain in web apps Log In As banner',
    TAG_CUSTOM,
    namespaces=[NAMESPACE_DOMAIN],
    help_link='https://confluence.dimagi.com/display/saas/USH%3A+Show+current+domain+in+web+apps+Login+As+banner',
)

WEB_APPS_UPLOAD_QUESTIONS = FeatureRelease(
    'web_apps_upload_questions',
    'USH: Support image, audio, and video questions in Web Apps',
    TAG_RELEASE,
    namespaces=[NAMESPACE_DOMAIN],
    owner='Jenny Schweers',
)

LOCATION_FIELD_USER_PROVISIONING = FeatureRelease(
    'location_field_user_provisioning',
    'USH: Holding feature flag for various works relating to the location field',
    TAG_RELEASE,
    namespaces=[NAMESPACE_DOMAIN],
    owner='Minha Lee',
)

WEB_APPS_ANCHORED_SUBMIT = StaticToggle(
    'web_apps_anchored_submit',
    'USH: Keep submit button anchored at the bottom of screen for forms in Web Apps',
    TAG_CUSTOM,
    namespaces=[NAMESPACE_DOMAIN],
)

SYNC_SEARCH_CASE_CLAIM = StaticToggle(
    'search_claim',
    'Enable synchronous mobile searching and case claiming',
    TAG_SOLUTIONS_CONDITIONAL,
    help_link='https://confluence.dimagi.com/display/saas/Case+Search+and+Claim',
    namespaces=[NAMESPACE_DOMAIN]
)

USH_CASE_LIST_MULTI_SELECT = StaticToggle(
    'ush_case_list_multi_select',
    'USH: Allow selecting multiple cases from the case list',
    TAG_CUSTOM,
    namespaces=[NAMESPACE_DOMAIN],
    help_link='https://confluence.dimagi.com/display/saas/USH%3A+Allow+selecting+multiple+cases+from+the+case+list',  # noqa: E501
    description="""
    Allows user to select multiple cases and load them all into the form.
    """
)

CASE_SEARCH_INDEXED_METADATA = StaticToggle(
    'CASE_SEARCH_INDEXED_METADATA',
    "Case Search: Search against indexed system metadata fields when possible",
    TAG_INTERNAL,
    namespaces=[NAMESPACE_DOMAIN],
    description="""
    This is a performance optimization. When creating filters from CSQL
    expressions and the property being queried is a standard system metadata
    property, query against the top-level location of that property rather than
    the nested document inside case_properties.
    """
)

USH_CASE_CLAIM_UPDATES = StaticToggle(
    'case_claim_autolaunch',
    "USH Specific toggle to support several different case search/claim workflows in web apps",
    TAG_CUSTOM,
    help_link='https://confluence.dimagi.com/display/USH/Case+Search+Configuration',
    namespaces=[NAMESPACE_DOMAIN],
    description="""
    USH Specific toggle to support several different case search/claim workflows in web apps:
    "search first", "see more", and "skip to default case search results", Geocoder
    and other options in Webapps Case Search.
    """,
    parent_toggles=[SYNC_SEARCH_CASE_CLAIM]
)

GEOCODER_MY_LOCATION_BUTTON = StaticToggle(
    "geocoder_my_location_button",
    "USH: Add button to geocoder to populate search with the user's current location",
    TAG_RELEASE,
    namespaces=[NAMESPACE_DOMAIN],
    description="""
    When enabled this will add a small button to the geocoder widget that, when pressed, and if
    the user grants permission, will perform a reverse geocoding query based on the user's reported location.
    The result will be used to populate the search field of the geocoder widget.

    This is intended as a temporary toggle and will likely get rolled into the "USH_CASE_CLAIM_UPDATES" toggle.
    """,
    parent_toggles=[USH_CASE_CLAIM_UPDATES],
)

GEOCODER_AUTOLOAD_USER_LOCATION = StaticToggle(
    "geocoder_autoload_user_location",
    "USH: Auto-load the geocoder widget with the user's current location",
    TAG_CUSTOM,
    namespaces=[NAMESPACE_DOMAIN],
    description="""
    When enabled, and if the user grants permissions, the geocoder widget will automatically do a reverse
    geocoding query using the user's reported location The result will be used to populate the search field
    of the geocoder widget.
    """,
    parent_toggles=[USH_CASE_CLAIM_UPDATES],
)

GEOCODER_USER_PROXIMITY = StaticToggle(
    "geocoder_user_proximity",
    "USH: Adjust geocoder result to be more relevant to user and project.",
    TAG_CUSTOM,
    namespaces=[NAMESPACE_DOMAIN],
    description="""
    This has two effects on getting geocoder search results:
    1. Based on the bounding box of the project default location all result falling outside of it
       will be filtered out when used in the case search.
    2. Proximity to the users location will be taken into account for the results order.
    """,
    parent_toggles=[USH_CASE_CLAIM_UPDATES],
)

USH_SEARCH_FILTER = StaticToggle(
    'case_search_filter',
    "USH Specific toggle to use Search Filter in case search options.",
    TAG_CUSTOM,
    namespaces=[NAMESPACE_DOMAIN],
    parent_toggles=[SYNC_SEARCH_CASE_CLAIM]
)

USH_INLINE_SEARCH = StaticToggle(
    'inline_case_search',
    "USH Specific toggle to making case search user input available to other parts of the app.",
    TAG_CUSTOM,
    help_link='https://docs.google.com/document/d/1Mmx1FrYZrcEmWidqSkNjC_gWSJ6xzRFKoP3Rn_xSaj4/edit#',
    namespaces=[NAMESPACE_DOMAIN],
    description="""
    Temporary toggle to manage the release of the 'inline search' / 'case search input' feature.
    """,
    parent_toggles=[USH_CASE_CLAIM_UPDATES]
)

USH_EMPTY_CASE_LIST_TEXT = StaticToggle(
    'empty_case_list_text',
    "USH: Allow customizing the text displayed when case list contains no cases in web apps",
    TAG_CUSTOM,
    namespaces=[NAMESPACE_DOMAIN]
)

SPLIT_SCREEN_CASE_SEARCH = StaticToggle(
    'split_screen_case_search',
    "Split screen case search: In case search, show the search filters in a sidebar on the left and the results"
    " on the right.",
    TAG_CUSTOM,
    help_link='https://confluence.dimagi.com/display/USH/Split+Screen+Case+Search',
    namespaces=[NAMESPACE_DOMAIN],
    parent_toggles=[SYNC_SEARCH_CASE_CLAIM]
)

DYNAMICALLY_UPDATE_SEARCH_RESULTS = StaticToggle(
    'dynamically_update_search_results',
    "In case search with split screen case search enabled, search results update when a search field is updated"
    " without requiring the user to manually press a button to search.",
    TAG_CUSTOM,
    help_link='https://confluence.dimagi.com/display/USH/Split+Screen+Case+Search',
    namespaces=[NAMESPACE_DOMAIN],
    parent_toggles=[SPLIT_SCREEN_CASE_SEARCH]
)

USH_USERCASES_FOR_WEB_USERS = StaticToggle(
    'usercases_for_web_users',
    "USH: Enable the creation of usercases for web users.",
    TAG_CUSTOM,
    help_link='https://confluence.dimagi.com/display/saas/USH%3A+Enable+Web+User+Usercase+Creation',
    namespaces=[NAMESPACE_DOMAIN],
)

WEBAPPS_STICKY_SEARCH = StaticToggle(
    "webapps_sticky_search",
    "USH: Sticky search: In web apps, save user's most recent inputs on case search & claim screen.",
    TAG_CUSTOM,
    namespaces=[NAMESPACE_DOMAIN],
    help_link='https://confluence.dimagi.com/display/saas/COVID%3A+Web+Apps+Sticky+Search',
)

HIDE_SYNC_BUTTON = StaticToggle(
    "hide_sync_button",
    "USH: Hide Sync Button in Web Apps",
    TAG_CUSTOM,
    namespaces=[NAMESPACE_DOMAIN],
)

PAUSE_DATA_FORWARDING = StaticToggle(
    'pause_data_forwarding',
    "Pause all data forwarding from this domain",
    TAG_INTERNAL,
    namespaces=[NAMESPACE_DOMAIN],
)

PERSISTENT_MENU_SETTING = StaticToggle(
    "persistent_menu_setting",
    "Show Persistent Menu option in Web Apps settings",
    TAG_CUSTOM,
    namespaces=[NAMESPACE_DOMAIN],
)


def _ensure_search_index_is_enabled(domain, enabled):
    from corehq.apps.case_search.tasks import reindex_case_search_for_domain
    from corehq.apps.es import CaseSearchES
    from corehq.pillows.case_search import domain_needs_search_index
    from corehq.apps.case_search.models import DomainsNotInCaseSearchIndex

    if enabled and DomainsNotInCaseSearchIndex.objects.filter(domain=domain).exists():
        DomainsNotInCaseSearchIndex.objects.filter(domain=domain).delete()
        domain_needs_search_index.clear(domain)

    has_case_search_cases = CaseSearchES().domain(domain).count() > 0
    if enabled and not has_case_search_cases:
        reindex_case_search_for_domain.delay(domain)


EXPLORE_CASE_DATA = StaticToggle(
    'explore_case_data',
    'Show the Explore Case Data report (in dev)',
    TAG_PRODUCT,
    namespaces=[NAMESPACE_DOMAIN, NAMESPACE_USER],
    description='Show the Explore Case Data report (in dev). Please make sure the project '
    'is fully migrated to support the CaseSearch index either by enabling '
    'the Case List Explorer toggle or doing a manual migration.\n\n'
    'Please use the EXPLORE_CASE_DATA_PREVIEW Feature Preview moving forward. '
    'This will be deprecated once the Feature Preview is in full swing.',
)

SAAS_PROTOTYPE = StaticToggle(
    'saas_prototype',
    'Use allowed to view SaaS prototypes',
    TAG_INTERNAL,
    namespaces=[NAMESPACE_USER],
    description='Use this for rapid prototypes developed by the SaaS product team.',
)

DATA_CLEANING_CASES = StaticToggle(
    'saas_data_cleaning_cases',
    'Access Data Cleaning for Cases',
    TAG_PRODUCT,
    namespaces=[NAMESPACE_USER],
    description='Use this to allow specific users to access the case '
                'data cleaning tool (in development)',
)

ECD_MIGRATED_DOMAINS = StaticToggle(
    'ecd_migrated_domains',
    'Explore Case Data for domains that have undergone migration',
    TAG_INTERNAL,
    namespaces=[NAMESPACE_DOMAIN],
    description='Domains that have undergone migration for Explore Case Data and have a '
    'CaseSearch elasticsearch index created.\n\n'
    'NOTE: enabling this Feature Flag will NOT enable the CaseSearch index.'
)

ECD_PREVIEW_ENTERPRISE_DOMAINS = StaticToggle(
    'ecd_enterprise_domains',
    'Explore Case Data feature preview for Enterprise domains',
    TAG_INTERNAL,
    namespaces=[NAMESPACE_DOMAIN],
    description='Enterprise Domains that are eligible to view the Explore Case Data '
    'Feature Preview. By default, this feature will only be available for '
    'domains that are Advanced or Pro and have undergone the ECD migration.'
)

CASE_API_V0_6 = StaticToggle(
    'case_api_v0_6',
    'Enable the v0.6 Case API',
    TAG_SOLUTIONS_LIMITED,
    namespaces=[NAMESPACE_DOMAIN],
    save_fn=_ensure_search_index_is_enabled,
)

ACTION_TIMES_API = StaticToggle(
    'action_times_api',
    'Enable the Action Times API',
    TAG_CUSTOM,
    help_link='https://confluence.dimagi.com/display/GTD/Action+Times+API',
    namespaces=[NAMESPACE_USER],
)

HIPAA_COMPLIANCE_CHECKBOX = StaticToggle(
    'hipaa_compliance_checkbox',
    'Show HIPAA compliance checkbox',
    TAG_INTERNAL,
    [NAMESPACE_USER],
)

CAN_EDIT_EULA = StaticToggle(
    'can_edit_eula',
    "Allow user to set the custom EULA and data sharing project options.",
    TAG_INTERNAL,
    description="Whether this user can set the custom eula and data sharing internal project options. "
    "This should be a small number of DIMAGI ONLY users"
)

# This toggle offers the "multiple_apps_unlimited" mobile flag to non-Dimagi users
MOBILE_PRIVILEGES_FLAG = StaticToggle(
    'mobile_privileges_flag',
    'Offer "Enable Privileges on Mobile" flag.',
    TAG_INTERNAL,
    [NAMESPACE_USER]
)

PRODUCTS_PER_LOCATION = StaticToggle(
    'products_per_location',
    "Products Per Location: Specify products stocked at individual locations.",
    TAG_CUSTOM,
    [NAMESPACE_DOMAIN],
    description="This doesn't actually do anything yet."
)

ALLOW_CASE_ATTACHMENTS_VIEW = StaticToggle(
    'allow_case_attachments_view',
    "Explicitly allow user to access case attachments, even if they can't view the case list report.",
    TAG_CUSTOM,
    [NAMESPACE_DOMAIN, NAMESPACE_USER]
)

TRANSFER_DOMAIN = StaticToggle(
    'transfer_domain',
    'Transfer domains to different users',
    TAG_INTERNAL,
    [NAMESPACE_DOMAIN]
)

SECURE_SESSION_TIMEOUT = StaticToggle(
    'secure_session_timeout',
    "USH: Allow domain to override default length of inactivity timeout",
    TAG_CUSTOM,
    [NAMESPACE_DOMAIN],
    help_link="https://confluence.dimagi.com/display/saas/Allow+domain+to+override+default+length+of+inactivity+timeout",  # noqa: E501
)

# not referenced in code directly but passed through to vellum
# see toggles_dict

VELLUM_SAVE_TO_CASE = StaticToggle(
    'save_to_case',
    "Adds save to case as a question to the form builder",
    TAG_SAAS_CONDITIONAL,
    [NAMESPACE_DOMAIN],
    description='This flag allows case management inside repeat groups',
    help_link='https://confluence.dimagi.com/display/saas/Save+to+Case+Feature+Flag',
)

VELLUM_PRINTING = StaticToggle(
    'printing',
    "Enables the Print Android App Callout",
    TAG_SOLUTIONS_LIMITED,
    [NAMESPACE_DOMAIN],
    description='Allows printing from CommCare on the device',
    help_link='https://confluence.dimagi.com/display/saas/Printing+from+a+form+in+CommCare+Android',
)

VELLUM_DATA_IN_SETVALUE = StaticToggle(
    'allow_data_reference_in_setvalue',
    "Allow data references in a setvalue",
    TAG_SOLUTIONS_LIMITED,
    [NAMESPACE_DOMAIN],
    description="This allows referencing other questions in the form in a setvalue. "
                "This may still cause issues if the other questions have not been calculated yet",
)

VELLUM_ALLOW_BULK_FORM_ACTIONS = StaticToggle(
    'allow_bulk_form_actions',
    "Allow bulk form actions in the Form Builder",
    TAG_PRODUCT,
    [NAMESPACE_DOMAIN],
    description="This shows Bulk Form Actions (mark all questions required, "
                "set default values to matching case properties) in "
                "the Form Builder's main dropdown menu.",
)

CACHE_AND_INDEX = StaticToggle(
    'cache_and_index',
    'REC: Enable the "Cache and Index" format option when choosing sort properties '
    'in the app builder',
    TAG_CUSTOM,
    namespaces=[NAMESPACE_DOMAIN],
    help_link='https://confluence.dimagi.com/pages/viewpage.action?pageId=41484944',
)

CUSTOM_PROPERTIES = StaticToggle(
    'custom_properties',
    'Allow users to add arbitrary custom properties to their application',
    TAG_SOLUTIONS_LIMITED,
    help_link='https://confluence.dimagi.com/display/GS/CommCare+Android+Developer+Options+--+Internal#'
              'CommCareAndroidDeveloperOptions--Internal-SettingtheValueofaDeveloperOptionfromHQ',
    namespaces=[NAMESPACE_DOMAIN]
)

MOBILE_UCR = StaticToggle(
    'mobile_ucr',
    ('Mobile UCR: Configure viewing user configurable reports on the mobile '
     'through the app builder'),
    TAG_SOLUTIONS_LIMITED,
    namespaces=[NAMESPACE_DOMAIN],
    parent_toggles=[USER_CONFIGURABLE_REPORTS]
)

API_THROTTLE_WHITELIST = StaticToggle(
    'api_throttle_whitelist',
    ('API throttle whitelist'),
    TAG_INTERNAL,
    namespaces=[NAMESPACE_USER],
)

API_BLACKLIST = StaticToggle(
    'API_BLACKLIST',
    ("Blacklist API access to a user or domain that spams us"),
    TAG_INTERNAL,
    namespaces=[NAMESPACE_DOMAIN, NAMESPACE_USER],
    description="For temporary, emergency use only. If a partner doesn't properly "
                "throttle their API requests, it can hammer our infrastructure, causing "
                "outages. This will cut off the tide, but we should communicate with them "
                "immediately.",
)

FORM_SUBMISSION_BLACKLIST = StaticToggle(
    'FORM_SUBMISSION_BLACKLIST',
    ("Blacklist form submissions from a domain that spams us"),
    TAG_INTERNAL,
    namespaces=[NAMESPACE_DOMAIN],
    description="This is a temporary solution to an unusually high volume of "
                "form submissions from a domain.  We have some projects that automatically "
                "send forms. If that ever causes problems, we can use this to cut them off.",
)


def _commtrackify(domain_name, toggle_is_enabled):
    from corehq.apps.domain.models import Domain
    domain_obj = Domain.get_by_name(domain_name, strict=True)
    if domain_obj and domain_obj.commtrack_enabled != toggle_is_enabled:
        if toggle_is_enabled:
            domain_obj.convert_to_commtrack()
        else:
            domain_obj.commtrack_enabled = False
            domain_obj.save()


COMMTRACK = StaticToggle(
    'commtrack',
    "CommCare Supply",
    TAG_DEPRECATED,
    description=(
        '<a href="https://help.commcarehq.org/display/commtrack/CommCare+Supply+Home">CommCare Supply</a> '
        "is a logistics and supply chain management module. It is designed "
        "to improve the management, transport, and resupply of a variety of "
        "goods and materials, from medication to food to bednets. <br/>"
    ),
    help_link='https://help.commcarehq.org/display/commtrack/CommCare+Supply+Home',
    namespaces=[NAMESPACE_DOMAIN],
    save_fn=_commtrackify,
)

NON_COMMTRACK_LEDGERS = StaticToggle(
    'non_commtrack_ledgers',
    "Enable ledgers for projects not using Supply.",
    TAG_CUSTOM,
    description=(
        'Turns on the ledger fixture and ledger transaction question types in '
        'the form builder. ONLY WORKS ON SQL DOMAINS!'
    ),
    namespaces=[NAMESPACE_DOMAIN],
)

CUSTOM_INSTANCES = StaticToggle(
    'custom_instances',
    'Inject custom instance declarations',
    TAG_CUSTOM,
    description=(
        'Enables the insertion of custom instances into a case list configuration. '
        'Currently used by SimPrints-integrated projects.'
    ),
    namespaces=[NAMESPACE_DOMAIN],
)

CUSTOM_ASSERTIONS = StaticToggle(
    'custom_assertions',
    'Inject custom assertions into the suite',
    TAG_SOLUTIONS_CONDITIONAL,
    description=(
        'Enables the insertion of custom assertions into the suite file. '
    ),
    namespaces=[NAMESPACE_DOMAIN],
    help_link="https://confluence.dimagi.com/display/saas/User+defined+assert+blocks",
)

OPENMRS_INTEGRATION = StaticToggle(
    'openmrs_integration',
    'Enable OpenMRS integration',
    TAG_SOLUTIONS_LIMITED,
    [NAMESPACE_DOMAIN],
)

SUPPORT = StaticToggle(
    'support',
    'General toggle for support features',
    TAG_INTERNAL,
    help_link='https://confluence.dimagi.com/display/saas/Support+Flag',
)

LEGACY_CHILD_MODULES = StaticToggle(
    'legacy_child_modules',
    'Legacy, non-nested sub-menus',
    TAG_DEPRECATED,
    [NAMESPACE_DOMAIN],
    description=(
        "Sub-menus are now displayed nested under their parent menu. Some "
        "apps built before this change will require that their modules be "
        "reordered to fit this paradigm. This feature flag exists to support "
        "those applications until they're transitioned."
    )
)

NON_PARENT_MENU_SELECTION = StaticToggle(
    'non_parent_menu_selection',
    'Allow selecting of module of any case-type in select-parent workflow',
    TAG_CUSTOM,
    namespaces=[NAMESPACE_DOMAIN],
    description="Allow selecting of module of any case-type in select-parent workflow",
    help_link="https://confluence.dimagi.com/display/USH/Selecting+any+case+in+%27select+parent+first%27+workflow"
)

FIXTURE_CASE_SELECTION = StaticToggle(
    'fixture_case',
    'ICDS: Allow a configurable case list that is filtered based on a fixture type and '
    'fixture selection (Due List)',
    TAG_CUSTOM,
    [NAMESPACE_DOMAIN],
)

SMS_LOG_CHANGES = StaticToggle(
    'sms_log_changes',
    'Message Log Report v2',
    TAG_SOLUTIONS_OPEN,
    [NAMESPACE_USER, NAMESPACE_DOMAIN],
    description=("This flag makes failed messages appear in the Message Log "
                 "Report, and adds Status and Event columns"),
)

EXPORT_DATA_SOURCE_DATA = StaticToggle(
    'export_data_source_data',
    'Add Export Data Source Data page',
    TAG_SOLUTIONS_LIMITED,
    [NAMESPACE_USER, NAMESPACE_DOMAIN],
    description="Add the Export Data Source Data page to the Data tab",
)


ENABLE_INCLUDE_SMS_GATEWAY_CHARGING = StaticToggle(
    'enable_include_sms_gateway_charging',
    'Enable include SMS gateway charging',
    TAG_CUSTOM,
    [NAMESPACE_DOMAIN]
)

MESSAGE_LOG_METADATA = StaticToggle(
    'message_log_metadata',
    'Include message id in Message Log export.',
    TAG_CUSTOM,
    [NAMESPACE_USER],
)

RICH_TEXT_EMAILS = StaticToggle(
    'rich_text_emails',
    'Enable sending rich text HTML emails in conditional alerts and broadcasts',
    TAG_CUSTOM,
    [NAMESPACE_DOMAIN],
)

RUN_AUTO_CASE_UPDATES_ON_SAVE = StaticToggle(
    'run_auto_case_updates_on_save',
    'Run Auto Case Update rules on each case save.',
    TAG_INTERNAL,
    [NAMESPACE_DOMAIN],
)

CASE_DEDUPE_UPDATES = StaticToggle(
    'case_dedupe_updates',
    'Allow Case deduplication update actions',
    TAG_SOLUTIONS_LIMITED,
    [NAMESPACE_DOMAIN],
    help_link='https://confluence.dimagi.com/display/saas/Surfacing+Case+Duplicates+in+CommCare',
)

LEGACY_SYNC_SUPPORT = StaticToggle(
    'legacy_sync_support',
    "Support mobile sync bugs in older projects (2.9 and below).",
    TAG_DEPRECATED,
    [NAMESPACE_DOMAIN]
)

CALL_CENTER_LOCATION_OWNERS = StaticToggle(
    'call_center_location_owners',
    'ICDS: Enable the use of locations as owners of call center cases',
    TAG_CUSTOM,
    [NAMESPACE_DOMAIN]
)

CUSTOM_APP_BASE_URL = StaticToggle(
    'custom_app_base_url',
    'Allow specifying a custom base URL for an application.',
    TAG_SOLUTIONS_LIMITED,
    [NAMESPACE_DOMAIN],
    description="Main use case is to allow migrating projects to a new cluster."
)

PHONE_NUMBERS_REPORT = StaticToggle(
    'phone_numbers_report',
    "Report related to the phone numbers owned by a project's contacts",
    TAG_SOLUTIONS_CONDITIONAL,
    [NAMESPACE_DOMAIN]
)

INBOUND_SMS_LENIENCY = StaticToggle(
    'inbound_sms_leniency',
    "Inbound SMS leniency on domain-owned gateways.",
    TAG_INTERNAL,
    [NAMESPACE_DOMAIN],
    description="WARNING: This wil be rolled out slowly; do not enable on your own.",
)

WHATSAPP_MESSAGING = StaticToggle(
    'whatsapp_messaging',
    "Default SMS to send messages via Whatsapp, where available",
    TAG_CUSTOM,
    [NAMESPACE_DOMAIN]
)

UNLIMITED_REPORT_BUILDER_REPORTS = StaticToggle(
    'unlimited_report_builder_reports',
    'Allow unlimited reports created in report builder',
    TAG_INTERNAL,
    [NAMESPACE_DOMAIN]
)

SHOW_IDS_IN_REPORT_BUILDER = StaticToggle(
    'show_ids_in_report_builder',
    'Allow adding Case IDs to report builder reports.',
    TAG_SOLUTIONS_OPEN,
    [NAMESPACE_DOMAIN],
)


ALLOW_USER_DEFINED_EXPORT_COLUMNS = StaticToggle(
    'allow_user_defined_export_columns',
    'Add user defined columns to exports',
    TAG_DEPRECATED,
    [NAMESPACE_DOMAIN],
)


EXPORTS_APPS_USE_ELASTICSEARCH = StaticToggle(
    'export_apps_use_elasticsearch',
    'Use elasticsearch when fetching apps for exports',
    TAG_INTERNAL,
    [NAMESPACE_DOMAIN],
)


DISABLE_COLUMN_LIMIT_IN_UCR = StaticToggle(
    'disable_column_limit_in_ucr',
    'Enikshay: Disable column limit in UCR',
    TAG_CUSTOM,
    [NAMESPACE_DOMAIN]
)

OVERRIDE_EXPANDED_COLUMN_LIMIT_IN_REPORT_BUILDER = StaticToggle(
    'override_expanded_column_limit_in_report_builder',
    'USH: Override the limit for expanded columns in report builder from 10 to 50',
    TAG_CUSTOM,
    [NAMESPACE_DOMAIN],
)

CLOUDCARE_LATEST_BUILD = StaticToggle(
    'use_latest_build_cloudcare',
    'Uses latest build for Web Apps instead of latest published',
    TAG_SOLUTIONS_OPEN,
    [NAMESPACE_DOMAIN, NAMESPACE_USER]
)

CAUTIOUS_MULTIMEDIA = StaticToggle(
    'cautious_multimedia',
    'More cautious handling of multimedia: do not delete multimedia files, add logging, etc.',
    TAG_INTERNAL,
    [NAMESPACE_DOMAIN],
)

LOCALE_ID_INTEGRITY = StaticToggle(
    'locale_id_integrity',
    'Verify all locale ids in suite are present in app strings before allowing CCZ download',
    TAG_CUSTOM,
    [NAMESPACE_DOMAIN],
    notification_emails=['jschweers']
)

BULK_UPDATE_MULTIMEDIA_PATHS = StaticToggle(
    'bulk_update_multimedia_paths',
    'Bulk multimedia path management',
    TAG_CUSTOM,
    [NAMESPACE_DOMAIN],
    help_link="https://confluence.dimagi.com/display/IndiaDivision/Multimedia+Path+Manager"
)

USER_TESTING_SIMPLIFY = StaticToggle(
    'user_testing_simplify',
    'Simplify the UI for user testing experiments',
    TAG_INTERNAL,
    [NAMESPACE_DOMAIN]
)

# when enabled this should prevent any changes to a domains data
DATA_MIGRATION = StaticToggle(
    'data_migration',
    'Disable submissions, restores, and web user access during a data migration',
    TAG_INTERNAL,
    [NAMESPACE_DOMAIN]
)

DISABLE_MOBILE_ENDPOINTS = StaticToggle(
    'disable_mobile_endpoints',
    'Disable mobile endpoints for form submissions and restores',
    TAG_INTERNAL,
    [NAMESPACE_DOMAIN],
    description=(
        "This flag disables endpoints used by CommCare Mobile to submit forms "
        "and sync cases, etc. It does NOT block web access. It does NOT "
        "prevent data changes by case edits, data forwarding, etc. To do "
        "that, use the DATA_MIGRATION feature flag."
    )
)

OPEN_SUBMISSION_ENDPOINT = StaticToggle(
    'open_submission_endpoint',
    'Leave submission endpoint open to let old APIs keep working',
    TAG_DEPRECATED,
    [NAMESPACE_DOMAIN],
)

EMWF_WORKER_ACTIVITY_REPORT = StaticToggle(
    'emwf_worker_activity_report',
    'Make the Worker Activity Report use the Groups or Users or Locations filter',
    TAG_SOLUTIONS_OPEN,
    namespaces=[NAMESPACE_DOMAIN],
    description=(
        "This flag allows you filter the users to display in the same way as the "
        "other reports - by individual user, group, or location.  Note that this "
        "will also force the report to always display by user."
    ),
)

SORT_CALCULATION_IN_CASE_LIST = StaticToggle(
    'sort_calculation_in_case_list',
    'Configure a custom xpath calculation for Sort Property in Case Lists',
    TAG_SOLUTIONS_CONDITIONAL,
    [NAMESPACE_DOMAIN]
)

PAGINATED_EXPORTS = StaticToggle(
    'paginated_exports',
    'Allows for pagination of exports for very large exports',
    TAG_SOLUTIONS_LIMITED,
    [NAMESPACE_DOMAIN]
)

CLEAR_MOBILE_WORKER_DATA = StaticToggle(
    'clear_mobile_worker_data',
    "Allows a web user to clear mobile workers' data",
    TAG_CUSTOM,
    [NAMESPACE_DOMAIN],
)

SKIP_REMOVE_INDICES = StaticToggle(
    'skip_remove_indices',
    'Make _remove_indices_from_deleted_cases_task into a no-op.',
    TAG_INTERNAL,
    [NAMESPACE_DOMAIN]
)

MOBILE_RECOVERY_MEASURES = StaticToggle(
    'mobile_recovery_measures',
    'Mobile recovery measures',
    TAG_INTERNAL,
    [NAMESPACE_DOMAIN],
    description=("Used for widely deployed projects where recovery from "
                 "large-scale failures would otherwise be next to impossible."),
)

PREVENT_MOBILE_UCR_SYNC = StaticToggle(
    'prevent_mobile_ucr_sync',
    'Prevent Mobile UCR sync (when a UCR sync is causing operational problems)',
    TAG_INTERNAL,
    [NAMESPACE_DOMAIN],
    description='Prevents mobile UCRs from being generated or included in the sync payload',
)

ENABLE_ALL_ADD_ONS = StaticToggle(
    'enable_all_add_ons',
    'Enable all app manager add-ons',
    TAG_SOLUTIONS_OPEN,
    [NAMESPACE_DOMAIN]
)

BULK_UPLOAD_DATE_OPENED = StaticToggle(
    'bulk_upload_date_opened',
    "Allow updating of the date_opened field with the bulk uploader",
    TAG_INTERNAL,
    [NAMESPACE_DOMAIN],
)

TWO_FACTOR_SUPERUSER_ROLLOUT = StaticToggle(
    'two_factor_superuser_rollout',
    'Users in this list will be forced to have Two-Factor Auth enabled',
    TAG_INTERNAL,
    [NAMESPACE_USER]
)

CUSTOM_ICON_BADGES = StaticToggle(
    'custom_icon_badges',
    'Custom Icon Badges for modules and forms',
    TAG_SOLUTIONS_LIMITED,
    namespaces=[NAMESPACE_DOMAIN],
)

MULTI_MASTER_LINKED_DOMAINS = StaticToggle(
    'multi_master_linked_domains',
    "Allow linked apps to pull from multiple master apps in the upstream domain",
    TAG_CUSTOM,
    [NAMESPACE_DOMAIN],
)

SESSION_ENDPOINTS = StaticToggle(
    'session_endpoints',
    'Enable session endpoints',
    TAG_SOLUTIONS_LIMITED,
    [NAMESPACE_DOMAIN],
    description='Support external Android apps calling in to an endpoint in a '
                'CommCare app. (Used by the Reminders App)',
)

CASE_LIST_CLICKABLE_ICON = StaticToggle(
    'case_list_clickable_icon',
    'USH: Allow use of clickable icons in the case list in Web Apps to trigger auto submitting forms',
    TAG_CUSTOM,
    [NAMESPACE_DOMAIN],
    parent_toggles=[SESSION_ENDPOINTS]
)

SUMOLOGIC_LOGS = DynamicallyPredictablyRandomToggle(
    'sumologic_logs',
    'Send logs to sumologic',
    TAG_INTERNAL,
    namespaces=[NAMESPACE_OTHER],
)

BLOCK_SUMOLOGIC_LOGS = StaticToggle(
    'block_sumologic_logs',
    'Block sending logs to sumologic per domain',
    TAG_INTERNAL,
    namespaces=[NAMESPACE_DOMAIN],
)

TARGET_COMMCARE_FLAVOR = StaticToggle(
    'target_commcare_flavor',
    'Target CommCare Flavor.',
    TAG_CUSTOM,
    namespaces=[NAMESPACE_DOMAIN],
)

TRAINING_MODULE = StaticToggle(
    'training-module',
    'Training Modules',
    TAG_CUSTOM,
    [NAMESPACE_DOMAIN],
)

APP_TRANSLATIONS_WITH_TRANSIFEX = StaticToggle(
    'app_trans_with_transifex',
    'Translate Application Content With Transifex',
    TAG_CUSTOM,
    namespaces=[NAMESPACE_USER]
)

VALIDATE_APP_TRANSLATIONS = StaticToggle(
    'validate_app_translations',
    'Validate app translations before uploading them',
    TAG_CUSTOM,
    namespaces=[NAMESPACE_USER]
)

AGGREGATE_UCRS = StaticToggle(
    'aggregate_ucrs',
    'Enable experimental aggregate UCR support',
    TAG_INTERNAL,  # this might change in the future
    namespaces=[NAMESPACE_DOMAIN],
    notification_emails=['czue'],
)

SHOW_RAW_DATA_SOURCES_IN_REPORT_BUILDER = StaticToggle(
    'show_raw_data_sources_in_report_builder',
    'Allow building report builder reports directly from raw UCR Data Sources',
    TAG_SOLUTIONS_CONDITIONAL,
    namespaces=[NAMESPACE_DOMAIN],
)

ALLOW_BLANK_CASE_TAGS = StaticToggle(
    'allow_blank_case_tags',
    'eCHIS/ICDS: Allow blank case tags',
    TAG_CUSTOM,
    namespaces=[NAMESPACE_DOMAIN],
)

FILTER_ON_GROUPS_AND_LOCATIONS = StaticToggle(
    'filter_on_groups_and_locations',
    '[ONSE] Change filter from groups OR locations to groups AND locations in all reports and exports in the '
    'ONSE domain with group and location filters',
    TAG_CUSTOM,
    namespaces=[NAMESPACE_DOMAIN],
    description='For reports filtered by groups and locations, change the OR logic to an AND, so that '
                '(for example): "Groups or Users: [Salima District] AND [User group Healthworkers]" '
                'returns 40 healthworkers who are also in salima. Changes this logic to all reports that '
                'have group and location filters, such as the Submissions by Form report.',
)

DONT_INDEX_SAME_CASETYPE = StaticToggle(
    'dont_index_same_casetype',
    "Don't create a parent index if the child case has the same case type as the parent case",
    TAG_DEPRECATED,
    namespaces=[NAMESPACE_DOMAIN],
    description=inspect.cleandoc("""This toggle preserves old behaviour
        of not creating a parent index on the child case if their case
        types are the same.""")
)

SORT_OUT_OF_ORDER_FORM_SUBMISSIONS_SQL = DynamicallyPredictablyRandomToggle(
    'sort_out_of_order_form_submissions_sql',
    'Sort out of order form submissions in the SQL update strategy',
    TAG_INTERNAL,
    namespaces=[NAMESPACE_DOMAIN],
)


RELEASE_BUILDS_PER_PROFILE = StaticToggle(
    'release_builds_per_profile',
    'Do not release builds for all app profiles by default. Then manage via Source files view',
    TAG_CUSTOM,
    namespaces=[NAMESPACE_DOMAIN],
)

MANAGE_RELEASES_PER_LOCATION = StaticToggle(
    'manage_releases_per_location',
    'Manage releases per location',
    TAG_SOLUTIONS_LIMITED,
    namespaces=[NAMESPACE_DOMAIN],
    help_link='https://confluence.dimagi.com/display/saas/Manage+Releases+per+Location',
)

HIDE_HQ_ON_MOBILE_EXPERIENCE = StaticToggle(
    'hide_hq_on_mobile_experience',
    'Do not show modal on mobile that mobile hq experience is bad',
    TAG_SOLUTIONS_OPEN,
    namespaces=[NAMESPACE_DOMAIN]
)

COPY_CASES = StaticToggle(
    'copy_cases',
    'Enable users to copy cases between mobile workers',
    TAG_SOLUTIONS_OPEN,
    namespaces=[NAMESPACE_DOMAIN],
)

DASHBOARD_REACH_REPORT = StaticToggle(
    'dashboard_reach_reports',
    'REACH: Enable access to the AAA Convergence Dashboard reports for REACH',
    TAG_CUSTOM,
    [NAMESPACE_DOMAIN]
)

PARTIAL_UI_TRANSLATIONS = StaticToggle(
    'partial_ui_translations',
    'Enable uploading a subset of translations in the UI Translations Excel upload',
    TAG_CUSTOM,
    [NAMESPACE_DOMAIN]
)

SKIP_ORM_FIXTURE_UPLOAD = StaticToggle(
    'skip_orm_fixture_upload',
    'Exposes an option in fixture api upload to skip saving through couchdbkit',
    TAG_CUSTOM,
    [NAMESPACE_DOMAIN]
)

ENABLE_UCR_MIRRORS = StaticToggle(
    'enable_ucr_mirrors',
    'Enable the mirrored engines for UCRs in this domain',
    TAG_CUSTOM,
    [NAMESPACE_DOMAIN]
)

LOCATION_COLUMNS_APP_STATUS_REPORT = StaticToggle(
    'location_columns_app_status_report',
    'Enables location columns to app status report',
    TAG_CUSTOM,
    [NAMESPACE_DOMAIN]
)

SKIP_CREATING_DEFAULT_BUILD_FILES_ON_BUILD = StaticToggle(
    'skip_creating_default_build_files_on_build',
    'Skips creating the build files for default profile each time a build is made'
    'which helps speed up the build and revert process',
    TAG_CUSTOM,
    [NAMESPACE_DOMAIN]
)

DISABLE_CASE_UPDATE_RULE_SCHEDULED_TASK = StaticToggle(
    'disable_case_update_rule_task',
    'Disable the `run_case_update_rules` periodic task '
    'while investigating database performance issues.',
    TAG_CUSTOM,
    [NAMESPACE_DOMAIN]
)

PROCESS_REPEATERS = FeatureRelease(
    'process_repeaters',
    'Process repeaters instead of processing repeat records independently',
    TAG_INTERNAL,
    [NAMESPACE_DOMAIN],
    owner='Norman Hooper',
    description="""
    Manages repeat records through their repeater in order to make
    smarter decisions about remote endpoints.
    """
)

DO_NOT_RATE_LIMIT_SUBMISSIONS = StaticToggle(
    'do_not_rate_limit_submissions',
    'Do not rate limit submissions for this project, on a temporary basis.',
    TAG_INTERNAL,
    [NAMESPACE_DOMAIN],
    description="""
    When an individual project is having problems with rate limiting,
    use this toggle to lift the restriction for them on a temporary basis,
    just to unblock them while we sort out the conversation with the client.
    """
)

RATE_LIMIT_REPEATERS = DynamicallyPredictablyRandomToggle(
    'rate_limit_repeaters',
    'Apply rate limiting to data forwarding (repeaters)',
    TAG_INTERNAL,
    [NAMESPACE_DOMAIN],
    description="""
    Rate limits are based on aggregate time spent waiting on data forwarding responses
    within tasks for each project within the last second, minute, hour, day, and week windows.
    Project allowances are based on the number of mobile workers in the project or subscription.
    Rate limits are only applied (to any project) when global thresholds are surpassed.
    The specific per-domain and global thresholds can be dynamically updated within the Django Admin.
    """
)

RATE_LIMIT_REPEATER_ATTEMPTS = DynamicallyPredictablyRandomToggle(
    'rate_limit_repeater_attempts',
    'Apply rate limiting to attempts for data forwarding (repeaters)',
    TAG_INTERNAL,
    [NAMESPACE_DOMAIN],
    description="""
    In addition to the rate limits based on time spent waiting, these rate limits ensure a project
    is limited to how many records they can attempt to forward in a given time window.
    """
)

DECREASE_REPEATER_TIMEOUT = StaticToggle(
    'decrease_repeater_timeout',
    'Decrease the request timeout value when forwarding data to external endpoints.',
    TAG_INTERNAL,
    [NAMESPACE_DOMAIN],
    description="""
    Decreases the request timeout from 5 minutes to 1 minute for repeater endpoints when enabled.
    """
)

TEST_FORM_SUBMISSION_RATE_LIMIT_RESPONSE = StaticToggle(
    'test_form_submission_rate_limit_response',
    "Respond to all form submissions with a 429 response",
    TAG_INTERNAL,
    namespaces=[NAMESPACE_DOMAIN],
    description="""
    For use on test domains only.
    Without this, there's no sane way to test the UI for being rate limited on
    Mobile and Web Apps. Never use this on a real domain.
    """
)

RATE_LIMIT_RESTORES = DynamicallyPredictablyRandomToggle(
    'rate_limit_restores',
    'Rate limit restores with a 429 TOO MANY REQUESTS response',
    TAG_INTERNAL,
    [NAMESPACE_DOMAIN],
    description="""
    While we are gaining an understanding of the effects of rate limiting,
    we want to force rate limiting on certain domains, while also being to
    toggle on and off global rate limiting quickly in response to issues.

    To turn on global rate limiting, set Randomness Level to 1.
    To turn it off, set to 0.
    """
)

BLOCK_RESTORES = StaticToggle(
    'block_restores',
    'Block Restores Immediately with a 429 TOO MANY REQUESTS response',
    TAG_INTERNAL,
    [NAMESPACE_DOMAIN],
    description="""
    Use this flag for EMERGENCY PURPOSES ONLY if a project's restore is causing
    system-wide issues that aren't caught by rate limiting or other mechanisms.
    """
)

SKIP_FIXTURES_ON_RESTORE = StaticToggle(
    'skip_fixtures_on_restore',
    'Skip Fixture Syncs on Restores',
    TAG_INTERNAL,
    [NAMESPACE_DOMAIN],
    description="""
    Use this flag to skip fixtures on restores for certain project spaces.
    """
)

SKIP_UPDATING_USER_REPORTING_METADATA = StaticToggle(
    'skip_updating_user_reporting_metadata',
    'Disable user reporting metadata updates',
    TAG_INTERNAL,
    [NAMESPACE_DOMAIN],
    description="This is used as a temporary block in case of issues caused by the metadata updates. This"
                "typically occurs if a large number of devices share the same user account.",
)

DOMAIN_PERMISSIONS_MIRROR = StaticToggle(
    'domain_permissions_mirror',
    "USH: Enterprise Permissions: mirror a project space's permissions in other project spaces",
    TAG_CUSTOM,
    [NAMESPACE_DOMAIN],
    help_link='https://confluence.dimagi.com/display/saas/Enterprise+Permissions',
)

SHOW_BUILD_PROFILE_IN_APPLICATION_STATUS = StaticToggle(
    'show_build_profile_in_app_status',
    'Show build profile installed on phone tracked via heartbeat request in App Status Report',
    TAG_CUSTOM,
    [NAMESPACE_DOMAIN]
)

LIVEQUERY_READ_FROM_STANDBYS = DynamicallyPredictablyRandomToggle(
    'livequery_read_from_standbys',
    'Allow livequery restore to read data from plproxy standbys if they are available',
    TAG_INTERNAL,
    [NAMESPACE_USER],
    description="""
    To allow a gradual rollout and testing of using the standby
    databases to generate restore payloads.
    """
)

ACCOUNTING_TESTING_TOOLS = StaticToggle(
    'accounting_testing_tools',
    'Enable Accounting Testing Tools',
    TAG_INTERNAL,
    [NAMESPACE_USER]
)

ADD_ROW_INDEX_TO_MOBILE_UCRS = StaticToggle(
    'add_row_index_to_mobile_ucrs',
    'Add row index to mobile UCRs as the first column to retain original order of data',
    TAG_CUSTOM,
    [NAMESPACE_DOMAIN]
)

TWO_STAGE_USER_PROVISIONING = StaticToggle(
    'two_stage_user_provisioning',
    'Enable two-stage user provisioning (users confirm and set their own passwords via email).',
    TAG_SOLUTIONS_LIMITED,
    [NAMESPACE_DOMAIN],
    help_link='https://confluence.dimagi.com/display/saas/Two-Stage+Mobile+Worker+Account+Creation',
)

REFER_CASE_REPEATER = StaticToggle(
    'refer_case_repeater',
    'USH: Allow refer case repeaters to be setup',
    TAG_CUSTOM,
    namespaces=[NAMESPACE_DOMAIN],
    help_link="https://confluence.dimagi.com/display/saas/COVID%3A+Allow+refer+case+repeaters+to+be+setup",
)

WIDGET_DIALER = StaticToggle(
    'widget_dialer',
    'USH: Enable usage of AWS Connect Dialer',
    TAG_CUSTOM,
    namespaces=[NAMESPACE_DOMAIN],
    help_link="https://confluence.dimagi.com/display/saas/COVID%3A+Enable+usage+of+AWS+Connect+Dialer",
)

HMAC_CALLOUT = StaticToggle(
    'hmac_callout',
    'USH: Enable signed messaging url callouts in cloudcare',
    TAG_DEPRECATED,
    namespaces=[NAMESPACE_DOMAIN],
    help_link="https://confluence.dimagi.com/display/saas/COVID%3A+Enable+signed+messaging+url+callouts+in+cloudcare",  # noqa: E501
)

GAEN_OTP_SERVER = StaticToggle(
    'gaen_otp_server',
    'USH: Enable retrieving OTPs from a GAEN Server',
    TAG_DEPRECATED,
    namespaces=[NAMESPACE_DOMAIN],
    help_link="https://confluence.dimagi.com/display/saas/COVID%3A+Enable+retrieving+OTPs+from+a+GAEN+Server",
)

PARALLEL_USER_IMPORTS = StaticToggle(
    'parallel_user_imports',
    'USH: Process user imports in parallel on a dedicated queue',
    TAG_CUSTOM,
    namespaces=[NAMESPACE_DOMAIN],
    help_link="https://confluence.dimagi.com/display/saas/Parallel+User+Imports"
)

RESTRICT_LOGIN_AS = StaticToggle(
    'restrict_login_as',
    'USH: Limit allowed users for Log In As',
    TAG_CUSTOM,
    namespaces=[NAMESPACE_DOMAIN],
    description="""
    Adds a permission that can be set on user roles to allow log in as, but only
    as a limited set of users. Users with this enabled can "log in as" other
    users that set custom user property "login_as_user" to the first user's
    username.

    For example, if web user a@a.com has this permission set on their role,
    they can only log in as mobile users who have the custom property
    "login_as_user" set to "a@a.com".
    """,
    help_link="https://confluence.dimagi.com/display/saas/Limited+Login+As",
)

ONE_PHONE_NUMBER_MULTIPLE_CONTACTS = StaticToggle(
    'one_phone_number_multiple_contacts',
    'Allow multiple contacts to share a single phone number',
    TAG_CUSTOM,
    namespaces=[NAMESPACE_DOMAIN],
    description="""
    Allows multiple SMS contacts in a project space to share the same phone number.
    Sessions for different contacts are initiated in series rather than in parallel so that
    only one contact per phone number is in an active session at any given time.
    Incoming SMS are then routed to the live session.
    If a form goes unfilled over SMS, it will prevent any further forms (for that contact or another)
    from being initiated on that phone number until the original session expires.

    Only use this feature if every form behind an SMS survey begins by identifying the contact.
    Otherwise the recipient has no way to know who they're supposed to be enter information about.
    """,
    help_link="https://confluence.dimagi.com/display/saas/One+Phone+Number+-+Multiple+Contacts",
    parent_toggles=[INBOUND_SMS_LENIENCY]
)

BLOCKED_EMAIL_DOMAIN_RECIPIENTS = StaticToggle(
    'blocked_email_domain_recipients',
    'Block any outgoing email addresses that have an email domain which '
    'match a domain in this list.',
    TAG_INTERNAL,
    namespaces=[NAMESPACE_EMAIL_DOMAIN],
)

BLOCKED_DOMAIN_EMAIL_SENDERS = StaticToggle(
    'blocked_domain_email_senders',
    'Domains in this list are blocked from sending emails through our '
    'messaging feature',
    TAG_INTERNAL,
    namespaces=[NAMESPACE_DOMAIN],
)

CLEAN_OLD_FORMPLAYER_SYNCS = DynamicallyPredictablyRandomToggle(
    'clean_old_formplayer_syncs',
    'Delete old formplayer syncs during submission processing',
    TAG_INTERNAL,
    namespaces=[NAMESPACE_OTHER],
    default_randomness=0.001
)

PRIME_FORMPLAYER_DBS = StaticToggle(
    'prime_formplayer_dbs',
    'USH: Control which domains will be included in the prime formplayer task runs',
    TAG_CUSTOM,
    namespaces=[NAMESPACE_DOMAIN],
    help_link="https://confluence.dimagi.com/display/saas/Prime+Formplayer+DBS"
)

FHIR_INTEGRATION = StaticToggle(
    'fhir_integration',
    'FHIR: Enable setting up FHIR integration',
    TAG_SOLUTIONS_LIMITED,
    namespaces=[NAMESPACE_DOMAIN],
    help_link="https://confluence.dimagi.com/display/GS/FHIR+API+Documentation",
)

AUTO_DEACTIVATE_MOBILE_WORKERS = StaticToggle(
    'auto_deactivate_mobile_workers',
    'Development flag for auto-deactivation of mobile workers. To be replaced '
    'by a privilege.',
    TAG_PRODUCT,
    namespaces=[NAMESPACE_DOMAIN],
)

SSO_OIDC_DEVELOPMENT = StaticToggle(
    'sso_oidc_development',
    'Development feature flag for SSO OIDC support',
    TAG_PRODUCT,
    namespaces=[NAMESPACE_DOMAIN, NAMESPACE_USER],
)

ADD_LIMITED_FIXTURES_TO_CASE_RESTORE = StaticToggle(
    'fixtures_in_case_restore',
    'Allow limited fixtures to be available in case restore for SMS workflows.',
    TAG_CUSTOM,
    namespaces=[NAMESPACE_DOMAIN],
    description="""
    WARNING: To be used only for small templates since the performance implication has not been evaluated.
    Do not enable on your own.
    """
)

EMBEDDED_TABLEAU = StaticToggle(
    'embedded_tableau',
    'USH: Enable retrieving and embedding tableau visualizations from a Tableau Server',
    TAG_CUSTOM,
    namespaces=[NAMESPACE_DOMAIN],
    help_link="https://confluence.dimagi.com/display/USH/Embedded+Tableau+Visualizations",
)

DETAILED_TAGGING = StaticToggle(
    'detailed_tagging',
    'Send additional metrics to datadog and sentry.',
    TAG_INTERNAL,
    namespaces=[NAMESPACE_DOMAIN],
)

HIGH_COUNT_DETAILED_TAGGING = StaticToggle(
    'HIGH_COUNT_DETAILED_TAGGING',
    'Send additional metrics to datadog and sentry. These tags have a high number of combinations.',
    TAG_INTERNAL,
    namespaces=[NAMESPACE_DOMAIN],
)

USER_HISTORY_REPORT = StaticToggle(
    'user_history_report',
    'View user history report under user management',
    TAG_INTERNAL,
    namespaces=[NAMESPACE_USER],
    help_link="https://confluence.dimagi.com/display/saas/User+History+Report",
)


COWIN_INTEGRATION = StaticToggle(
    'cowin_integration',
    'Integrate with COWIN APIs',
    TAG_CUSTOM,
    namespaces=[NAMESPACE_DOMAIN],
)

EXPRESSION_REPEATER = StaticToggle(
    'expression_repeater',
    'Integrate with generic APIs using UCR expressions',
    TAG_SOLUTIONS_LIMITED,
    namespaces=[NAMESPACE_DOMAIN],
    help_link="https://confluence.dimagi.com/display/saas/Configurable+Repeaters",
)

UCR_EXPRESSION_REGISTRY = StaticToggle(
    'expression_registry',
    'Store named UCR expressions and filters in the database to be referenced elsewhere',
    TAG_SOLUTIONS_LIMITED,
    namespaces=[NAMESPACE_DOMAIN],
    help_link="https://confluence.dimagi.com/display/saas/UCR+Expression+Registry",
)

ARCGIS_INTEGRATION = StaticToggle(
    'arcgis_integration',
    'Enable the ArcGIS Form Repeater integration. Used for forwarding form data to an ArcGIS account.',
    TAG_SOLUTIONS_LIMITED,
    namespaces=[NAMESPACE_DOMAIN],
)

GENERIC_INBOUND_API = StaticToggle(
    'configurable_api',
    'Generic inbound APIs',
    TAG_SOLUTIONS_LIMITED,
    namespaces=[NAMESPACE_DOMAIN],
    description="Create inbound APIs that use UCR expressions to process data into case updates",
    help_link="https://docs.google.com/document/d/1y9CZwpzGYtitxbh-Y7nS5-WoMUg-LbRlZHd-eD5i78U/edit",
    parent_toggles=[UCR_EXPRESSION_REGISTRY]
)

CASE_UPDATES_UCR_FILTERS = StaticToggle(
    'case_updates_ucr_filters',
    'Allow the use of UCR filters in Auto Case Update Rules',
    TAG_SOLUTIONS_LIMITED,
    namespaces=[NAMESPACE_DOMAIN],
)

TURN_IO_BACKEND = StaticToggle(
    'turn_io_backend',
    'Enable Turn.io SMS backend',
    TAG_SOLUTIONS_LIMITED,
    namespaces=[NAMESPACE_DOMAIN],
)

FOLLOWUP_FORMS_AS_CASE_LIST_FORM = StaticToggle(
    'followup_forms_as_case_list_form',
    'Option to configure follow up forms on parent case for Case List Form menu setting of '
    'child modules that use Parent Child Selection',
    TAG_CUSTOM,
    namespaces=[NAMESPACE_DOMAIN],
    help_link="https://confluence.dimagi.com/pages/viewpage.action?spaceKey=USH&title=Add+Form+to+Bottom+of++Case+List",  # noqa: E501
)


DATA_REGISTRY = StaticToggle(
    'data_registry',
    'USH: Enable Data Registries for sharing data between project spaces',
    TAG_CUSTOM,
    namespaces=[NAMESPACE_DOMAIN],
    help_link="https://confluence.dimagi.com/display/USH/Data+Registry",
)

DATA_REGISTRY_UCR = StaticToggle(
    'data_registry_ucr',
    'USH: Enable the creation of Custom Web Reports backed by Data Registries',
    TAG_CUSTOM,
    namespaces=[NAMESPACE_DOMAIN],
    help_link="https://confluence.dimagi.com/display/USH/Data+Registry#DataRegistry-CrossDomainReports",
    parent_toggles=[DATA_REGISTRY]
)

DATA_REGISTRY_CASE_UPDATE_REPEATER = StaticToggle(
    'data_registry_case_update_repeater',
    'USH: Allow data registry repeater to be setup to update cases in other domains',
    TAG_CUSTOM,
    namespaces=[NAMESPACE_DOMAIN],
    help_link="https://confluence.dimagi.com/display/USH/Data+Registry+Case+Update+Repeater",
    parent_toggles=[DATA_REGISTRY]
)

CASE_IMPORT_DATA_DICTIONARY_VALIDATION = StaticToggle(
    'case_import_data_dictionary_validaton',
    'USH: Validate data per data dictionary definitions during case import',
    TAG_CUSTOM,
    namespaces=[NAMESPACE_DOMAIN],
    help_link="https://confluence.dimagi.com/display/saas/Validate+data+per+data+dictionary+definitions+during+case+import",  # noqa: E501
)

DO_NOT_REPUBLISH_DOCS = StaticToggle(
    'do_not_republish_docs',
    'Prevents automatic attempts to repair stale ES docs in this domain',
    TAG_INTERNAL,
    namespaces=[NAMESPACE_DOMAIN],
)

HOURLY_SCHEDULED_REPORT = StaticToggle(
    'hourly-scheduled-report',
    'Add ability to send a scheduled report hourly',
    TAG_CUSTOM,
    [NAMESPACE_DOMAIN],
)

SUPPORT_EXPANDED_COLUMN_IN_REPORTS = StaticToggle(
    'support_expanded_column_in_reports',
    'Support count per choice column to show up in multibar graph in reports',
    TAG_CUSTOM,
    namespaces=[NAMESPACE_DOMAIN]
)

SAVE_ONLY_EDITED_FORM_FIELDS = FeatureRelease(
    'save-only-edited-form-fields',
    'Save a form field only if the answer has been edited',
    TAG_RELEASE,
    namespaces=[NAMESPACE_DOMAIN],
    owner='Addison Dunn',
    description="""
    Enable a checkbox for the ability to save a form question's answer in Case Management in App
    Manager only if the question's inputted answer is different from the current value in the case.
    """
)

APP_DEPENDENCIES = StaticToggle(
    slug='app-dependencies',
    label='Set Android app dependencies that must be installed before using a CommCare app',
    tag=TAG_DEPRECATED,
    namespaces=[NAMESPACE_DOMAIN],
    description="""
    Prevents mobile workers from using a CommCare app until the Android apps
    that it needs have been installed on the device.
    """,
)

SUPERSET_ANALYTICS = StaticToggle(
    'superset-analytics',
    'Activates Analytics features to create Superset based reports and dashboards using UCR data',
    TAG_SOLUTIONS_LIMITED,
    namespaces=[NAMESPACE_DOMAIN],
)

TWO_STAGE_USER_PROVISIONING_BY_SMS = StaticToggle(
    'two_stage_user_provisioning_by_sms',
    'Enable two-stage user provisioning (users confirm and set their own passwords via sms).',
    TAG_CUSTOM,
    namespaces=[NAMESPACE_DOMAIN],
)

SMS_USE_LATEST_DEV_APP = FeatureRelease(
    'sms_use_latest_dev_app',
    'Use latest development version of the app for SMS processing',
    TAG_INTERNAL,
    namespaces=[NAMESPACE_DOMAIN],
    owner='Simon Kelly',
    description='This will revert the SMS processing to previous functionality of using the '
                'development version of the app instead of the latest release. It should only'
                'be used temporarily if a domain needs unreleased app changes to be used for SMS.',
)

VIEW_FORM_ATTACHMENT = StaticToggle(
    'view_form_attachments',
    'Allow users on the domain to view form attachments without having to have the report Submit History permission.',  # noqa: E501
    TAG_CUSTOM,
    namespaces=[NAMESPACE_DOMAIN],
)


DISABLE_FORM_ATTACHMENT_DOWNLOAD_IN_BROWSER = StaticToggle(
    'disable_form_attachment_download_in_browser',
    'Restrict users from downloading audio/video form attachments in browser',
    TAG_CUSTOM,
    namespaces=[NAMESPACE_DOMAIN]
)


FORMPLAYER_INCLUDE_STATE_HASH = FeatureRelease(
    'formplayer_include_state_hash',
    'Make Formplayer include the state hash in sync and restore requests',
    TAG_INTERNAL,
    namespaces=[NAMESPACE_DOMAIN],
    owner='Simon Kelly'
)

APPLICATION_RELEASE_LOGS = StaticToggle(
    'application_release_logs',
    'Show Application release logs',
    TAG_SOLUTIONS_OPEN,
    namespaces=[NAMESPACE_DOMAIN],
    description='This feature provides the release logs for application.'
)

TABLEAU_USER_SYNCING = StaticToggle(
    'tableau_user_syncing',
    'Automatically sync HQ users with users on Tableau',
    TAG_INTERNAL,
    namespaces=[NAMESPACE_DOMAIN],
    description="""
    Each time a user is added/deleted/updated on HQ, an equivalent Tableau user with the username "HQ/{username}"
    will be added/deleted/updated on the linked Tableau server.
    """,
    parent_toggles=[EMBEDDED_TABLEAU],
    help_link='https://confluence.dimagi.com/display/USH/Tableau+User+Syncing',
)

RESTRICT_USER_PROFILE_ASSIGNMENT = StaticToggle(
    'restrict_user_profile_assignment',
    'Limit which user profiles a web user can assign to other web users and mobile workers.',
    TAG_INTERNAL,
    namespaces=[NAMESPACE_DOMAIN]
)

WEB_USER_INVITE_ADDITIONAL_FIELDS = StaticToggle(
    'web_user_invite_additional_fields',
    'USH: Enable additional fields in web user invite form for enhanced user details',
    TAG_CUSTOM,
    namespaces=[NAMESPACE_DOMAIN],
)


def _handle_attendance_tracking_role(domain, is_enabled):
    from corehq.apps.accounting.utils import domain_has_privilege
    from corehq.apps.users.role_utils import (
        archive_attendance_coordinator_role_for_domain,
        enable_attendance_coordinator_role_for_domain,
    )

    if not domain_has_privilege(domain, privileges.ATTENDANCE_TRACKING):
        return

    if is_enabled:
        enable_attendance_coordinator_role_for_domain(domain)
    else:
        archive_attendance_coordinator_role_for_domain(domain)


ATTENDANCE_TRACKING = StaticToggle(
    'attendance_tracking',
    'Allows access to the attendance tracking page',
    TAG_SOLUTIONS_LIMITED,
    namespaces=[NAMESPACE_DOMAIN],
    description='Additional views will be added to simplify the process of '
                'using CommCare HQ for attendance tracking.',
    save_fn=_handle_attendance_tracking_role,
)


def _handle_geospatial_es_index(domain, is_enabled):
    from corehq.apps.geospatial.tasks import index_es_docs_with_location_props
    from corehq.apps.geospatial.utils import get_celery_task_tracker
    from corehq.apps.geospatial.const import ES_INDEX_TASK_HELPER_BASE_KEY

    if is_enabled:
        celery_task_tracker = get_celery_task_tracker(domain, ES_INDEX_TASK_HELPER_BASE_KEY)
        # This check simply enforces that each domain's task is handled in serial.
        if not celery_task_tracker.is_active():
            index_es_docs_with_location_props.delay(domain)


MICROPLANNING = StaticToggle(
    'microplanning',
    'Allows access to Microplanning GIS functionality',
    TAG_SOLUTIONS_LIMITED,
    namespaces=[NAMESPACE_DOMAIN],
    description='Additional views will be added allowing for visually viewing '
                'and assigning cases on a map.',
    save_fn=_handle_geospatial_es_index,

)

COMMCARE_CONNECT = StaticToggle(
    'commcare_connect',
    'Enable CommCare Connect features',
    tag=TAG_INTERNAL,
    namespaces=[NAMESPACE_DOMAIN],
    description='More details to come',
)

FCM_NOTIFICATION = StaticToggle(
    'fcm_notification',
    'FCM Push Notifications - no longer functional',
    TAG_CUSTOM,
    namespaces=[NAMESPACE_DOMAIN],
    description='Push Notification option will be available in content for '
                'Conditional Alerts in Messaging.'
)

SHOW_OWNER_LOCATION_PROPERTY_IN_REPORT_BUILDER_TOGGLE = StaticToggle(
    'show_owner_location_property_in_report_builder',
    label='Show an additional "Owner (Location)" property in report builder reports.',
    tag=TAG_SOLUTIONS_OPEN,
    namespaces=[NAMESPACE_DOMAIN],
    help_link='https://confluence.dimagi.com/display/saas/Enable+creation+of+report+builder+reports+that+are+location+safe',  # noqa: E501
    description='This can be used to create report builder reports that are location-safe.'
)

LOCATION_RESTRICTED_SCHEDULED_REPORTS = StaticToggle(
    'location_restricted_scheduled_reports',
    'Allows access to report scheduling views for location restricted users',
    TAG_CUSTOM,
    namespaces=[NAMESPACE_DOMAIN],
    description='Provides access to views for report scheduling '
                'such as schedule creation and deletion.'
)

WEB_USERS_IN_REPORTS = StaticToggle(
    'web_users_in_reports',
    'Adds web users to standard reports by default',
    TAG_RELEASE,
    namespaces=[NAMESPACE_DOMAIN],
    description='Adds web users to default filter selections, the [Project Data] filter for the '
                'case list reports, and to the body of the Worker Activity and Project Health reports'
)

CUSTOM_EMAIL_GATEWAY = StaticToggle(
    'custom_email_gateway',
    'Allows user to define custom email gateway that can be used to send emails from HQ',
    TAG_CUSTOM,
    [NAMESPACE_DOMAIN],
    help_link=('https://confluence.dimagi.com/display/USH/'
               'Allow+user+to+define+custom+email+gateway+that+'
               'can+be+used+to+send+emails+from+HQ'),
)

ALLOW_WEB_APPS_RESTRICTION = StaticToggle(
    'allow_web_apps_restriction',
    'Makes domain eligible to be restricted from using web apps/app preview.',
    tag=TAG_SAAS_CONDITIONAL,
    namespaces=[NAMESPACE_DOMAIN],
    description="""
    When enabled, the domain is eligible to be restricted from using web apps/app preview. The intention is
    to only enable this for domains in extreme cases where their formplayer restores are resource intensive
    to the point where they can degrade web apps performance for the entire system.
    """
)

ES_QUERY_PREFERENCE = StaticToggle(
    'es_query_preference',
    'Sets preference option on ES queries',
    tag=TAG_INTERNAL,
    namespaces=[NAMESPACE_DOMAIN],
    description="""
    When enabled, ES queries for this domain will be routed to the same shards for every request. This helps
    ES queries take advantage of caching on ES nodes.
    """
)

RESTORE_ACCESSIBLE_REPORTS_ONLY = StaticToggle(
    'restore_accessible_reports_only',
    'Only restore reports in apps that are accessible to the restoring user',
    tag=TAG_INTERNAL,
    namespaces=[NAMESPACE_DOMAIN],
    description="""
    This is an optimization for web apps restores that limits the number of mobile reports included in the restore
    based on which apps the user can access.
    """
)


def frozen_toggles_by_privilege():
    return {
        t.privilege_slug: t
        for t in all_toggles_by_name_in_scope(globals(), FrozenPrivilegeToggle).values()
    }


def domain_has_privilege_from_toggle(privilege_slug, domain):
    toggle = frozen_toggles_by_privilege().get(privilege_slug)
    return toggle and toggle.enabled(domain)


FORM_LINK_WORKFLOW = FrozenPrivilegeToggle(
    privileges.FORM_LINK_WORKFLOW,
    'form_link_workflow',
    'Form linking workflow available on forms',
    TAG_SOLUTIONS_CONDITIONAL,
    [NAMESPACE_DOMAIN],
    help_link='https://confluence.dimagi.com/display/saas/Form+Link+Workflow+Feature+Flag',
)

PHONE_HEARTBEAT = FrozenPrivilegeToggle(
    privileges.PHONE_APK_HEARTBEAT,
    'phone_apk_heartbeat',
    "Ability to configure a mobile feature to prompt users to update to latest CommCare app and apk",
    TAG_SOLUTIONS_CONDITIONAL,
    [NAMESPACE_DOMAIN]
)


MOBILE_USER_DEMO_MODE = FrozenPrivilegeToggle(
    privileges.PRACTICE_MOBILE_WORKERS,
    'mobile_user_demo_mode',
    'Ability to make a mobile worker into Demo only mobile worker',
    TAG_SOLUTIONS_OPEN,
    help_link='https://confluence.dimagi.com/display/GS/Demo+Mobile+Workers+and+Practice+Mode',
    namespaces=[NAMESPACE_DOMAIN]
)


VIEW_APP_CHANGES = FrozenPrivilegeToggle(
    privileges.VIEW_APP_DIFF,
    'app-changes-with-improved-diff',
    'Improved app changes view',
    TAG_SOLUTIONS_OPEN,
    [NAMESPACE_DOMAIN, NAMESPACE_USER],
    help_link="https://confluence.dimagi.com/display/saas/Viewing+App+Changes+between+versions",
)


CASE_LIST_EXPLORER = FrozenPrivilegeToggle(
    privileges.CASE_LIST_EXPLORER,
    'case_list_explorer',
    label='Show the case list explorer report',
    tag=TAG_SOLUTIONS_OPEN,
    namespaces=[NAMESPACE_DOMAIN],
    save_fn=_ensure_search_index_is_enabled,
    help_link='https://confluence.dimagi.com/display/commcarepublic/Case+List+Explorer',
)


DATA_FILE_DOWNLOAD = FrozenPrivilegeToggle(
    privileges.DATA_FILE_DOWNLOAD,
    'data_file_download',
    label='Offer hosting and sharing data files for downloading from a secure '
          'dropzone',
    tag=TAG_SOLUTIONS_OPEN,
    namespaces=[NAMESPACE_DOMAIN],
    help_link='https://confluence.dimagi.com/display/saas/Offer+hosting+and+'
              'sharing+data+files+for+downloading+from+a+secure+dropzone',
)

REGEX_FIELD_VALIDATION = FrozenPrivilegeToggle(
    privileges.REGEX_FIELD_VALIDATION,
    'regex_field_validation',
    label='Regular Expression Validation for Custom Data Fields',
    tag=TAG_SOLUTIONS_OPEN,
    namespaces=[NAMESPACE_DOMAIN],
    description="This flag adds the option to specify a regular expression "
                "(regex) to validate custom user data, custom location data, "
                "and/or custom product data fields.",
    help_link='https://confluence.dimagi.com/display/saas/Regular+Expression+Validation+for+Custom+Data+Fields',
)

LOCATION_SAFE_CASE_IMPORTS = FrozenPrivilegeToggle(
    privileges.LOCATION_SAFE_CASE_IMPORTS,
    'location_safe_case_imports',
    label='Location-restricted users can import cases at their location or below',
    tag=TAG_SOLUTIONS_OPEN,
    namespaces=[NAMESPACE_DOMAIN],
    description='Allow location-restricted users to import cases owned at their location or below',
)

FORM_CASE_IDS_CASE_IMPORTER = FrozenPrivilegeToggle(
    privileges.FORM_CASE_IDS_CASE_IMPORTER,
    'form_case_ids_case_importer',
    label='Download buttons for Form- and Case IDs on Case Importer',
    tag=TAG_SOLUTIONS_OPEN,
    namespaces=[NAMESPACE_DOMAIN],
    description='Display the "Form IDs" and "Case IDs" download buttons on Case Importer',
)

EXPORT_MULTISORT = FrozenPrivilegeToggle(
    privileges.EXPORT_MULTISORT,
    'export_multisort',
    label='Sort multiple rows in exports simultaneously',
    tag=TAG_SOLUTIONS_OPEN,
    namespaces=[NAMESPACE_DOMAIN],
    description='Sort multiple rows in exports simultaneously',
)

EXPORT_OWNERSHIP = FrozenPrivilegeToggle(
    privileges.EXPORT_OWNERSHIP,
    'export_ownership',
    label='Allow exports to have ownership',
    tag=TAG_SOLUTIONS_OPEN,
    namespaces=[NAMESPACE_DOMAIN],
    description='Allow exports to have ownership',
)

FORCE_ANNUAL_TOS = StaticToggle(
    'annual_terms_of_service',
    "USH Specific toggle that forces users to agree to terms of service annually.",
    TAG_CUSTOM,
    namespaces=[NAMESPACE_DOMAIN],
)

FILTERED_BULK_USER_DOWNLOAD = FrozenPrivilegeToggle(
    privileges.FILTERED_BULK_USER_DOWNLOAD,
    'filtered_bulk_user_download',
    label='Bulk user management features',
    tag=TAG_SOLUTIONS_OPEN,
    namespaces=[NAMESPACE_DOMAIN],
    description="""
        For mobile users, enables bulk deletion page and bulk lookup page.
        For web users, enables filtered download page.
    """,
    help_link=('https://dimagi.atlassian.net/wiki/spaces/'
               'commcarepublic/pages/2143957165/Bulk+Mobile+User+Management')
)

APPLICATION_ERROR_REPORT = StaticToggle(
    'application_error_report',
    label='Show Application Error Report',
    tag=TAG_INTERNAL,
    namespaces=[NAMESPACE_USER],
    description="Show Application Error Report.",
    help_link='https://confluence.dimagi.com/display/saas/Show+Application+Error+Report+Feature+Flag'
)

DATA_DICTIONARY = FrozenPrivilegeToggle(
    privileges.DATA_DICTIONARY,
    'data_dictionary',
    label='Project level data dictionary of cases',
    tag=TAG_SOLUTIONS_OPEN,
    namespaces=[NAMESPACE_DOMAIN],
    description='Project level data dictionary of cases',
    help_link='https://confluence.dimagi.com/display/commcarepublic/Data+Dictionary'
)

CASE_DEDUPE = FrozenPrivilegeToggle(
    privileges.CASE_DEDUPE,
    'case_dedupe',
    label='Case deduplication feature',
    tag=TAG_SOLUTIONS_LIMITED,
    namespaces=[NAMESPACE_DOMAIN],
    help_link='https://confluence.dimagi.com/display/saas/Surfacing+Case+Duplicates+in+CommCare',
)

USE_LOGO_IN_SYSTEM_EMAILS = StaticToggle(
    slug='use_logo_in_system_emails',
    label='Use the project\'s logo in emails sent from HQ',
    tag=TAG_CUSTOM,
    namespaces=[NAMESPACE_DOMAIN],
    description='The project logo replaces the CommCare logo.',
)

VELLUM_CASE_MICRO_IMAGE = StaticToggle(
    slug='case_micro_image',
    label='Add case micro images to case list',
    tag=TAG_SOLUTIONS_LIMITED,
    namespaces=[NAMESPACE_DOMAIN],
    description='Add a micro image to cases in the case list.'
)

SUPPORT_GEO_JSON_EXPORT = StaticToggle(
    slug='support_geo_json_export',
    label='Support GeoJSON export in Case Exporter',
    tag=TAG_SOLUTIONS_CONDITIONAL,
    namespaces=[NAMESPACE_DOMAIN],
    description='The Case Export page now supports the exporting of GeoJSON data.',
)

USE_PROMINENT_PROGRESS_BAR = StaticToggle(
    slug='use_prominent_progress_bar',
    label='Use more prominent progress bar in place of NProgress',
    tag=TAG_CUSTOM,
    namespaces=[NAMESPACE_DOMAIN],
    description='Replaces NProgress bar with more prominent progress bar',
)

INCREASED_MAX_SEARCH_RESULTS = StaticToggle(
    slug='increased_max_search_results',
    label='Increases the maximum number of Elasticsearch results from 500 to 1500',
    tag=TAG_CUSTOM,
    namespaces=[NAMESPACE_DOMAIN],
    description='Temporary increase of the max number of search results.',
)


SUPPORT_ROAD_NETWORK_DISBURSEMENT_ALGORITHM = StaticToggle(
    slug='support_road_network_disbursement_algorithm',
    label='Add Road Network disbursement algorithm on geospatial settings page',
    tag=TAG_SOLUTIONS_OPEN,
    namespaces=[NAMESPACE_DOMAIN],
    description='Add support for the Road Network disbursement algorithm for the Geospatial feature',
)

USH_RESTORE_FILE_LOCATION_CASE_SYNC_RESTRICTION = StaticToggle(
    'ush_restore_file_location_case_sync_restriction',
    'USH: Limit the location-owned cases in a user\'s restore file, and allow marking whether a '
    'location can have users assigned or not.',
    TAG_CUSTOM,
    namespaces=[NAMESPACE_DOMAIN],
    help_link='https://dimagi.atlassian.net/wiki/spaces/USH/pages/2252210196/Prevent+Syncing+of+Lower+Level+Locations',  # noqa: E501
    description="""
    In the 'Organizational Level' section of location management, web admins can specify which org level to
    expand to when syncing the location-owned cases included in a user's restore file. Limits cases in a user's
    restore file and thus can improve performance. Also allows marking whether a location can have users assigned
    to it.
    """
)

RESTRICT_DATA_SOURCE_REBUILD = StaticToggle(
    slug='restrict_data_source_rebuilds',
    label='Force asynchronous processing for large data sources on UI',
    tag=TAG_INTERNAL,
    namespaces=[NAMESPACE_DOMAIN],
    description='Force data sources to be marked for asynchronous processing from UI if it crosses a threshold '
                'for the number of records to be populated during building or rebuilding'
)

APP_TESTING = StaticToggle(
    slug='app_testing',
    label='App Testing UI',
    tag=TAG_RELEASE,
    namespaces=[NAMESPACE_DOMAIN],
    description=''
)

SMART_LINKS_FOR_WEB_USERS = StaticToggle(
    slug='smart_links_for_web_users',
    label='USH: Allow web users to use smart links without logging in as before',
    tag=TAG_CUSTOM,
    namespaces=[NAMESPACE_DOMAIN],
)

CSQL_FIXTURE = StaticToggle(
    slug='module_badges',
    label='USH: CSQL Fixture (FKA Module Badges)',
    tag=TAG_CUSTOM,
    namespaces=[NAMESPACE_DOMAIN],
    description=(
        'Configure fixture containing indicators specified as CSQL expressions, where each '
        'indicator is a count of cases matching the expression.'
    ),
    help_link='https://dimagi.atlassian.net/wiki/spaces/USH/pages/2884206593/CSQL+Fixtures',
)

INCLUDE_ALL_LOCATIONS = StaticToggle(
    slug='include_all_locations',
    label='USH: When sending conditional alerts that target locations expand them to users that are assigned to '
          'the location no matter if it is their primary location or not.',
    tag=TAG_CUSTOM,
    namespaces=[NAMESPACE_DOMAIN],
)

INCREASE_DEVICE_LIMIT_PER_USER = StaticToggle(
    slug='increase_device_per_user_limit',
    label='In the event that the DEVICE_LIMIT_PER_USER in settings becomes too restrictive, this flag can be used '
          'to increase the limit without completely removing it. See INCREASED_DEVICE_LIMIT_PER_USER in settings '
          'to see the exact value.',
    tag=TAG_SAAS_CONDITIONAL,
    namespaces=[NAMESPACE_DOMAIN],
)

KYC_VERIFICATION = StaticToggle(
    slug='kyc_verification',
    label='Enable KYC verification',
    tag=TAG_SOLUTIONS,
    namespaces=[NAMESPACE_DOMAIN],
)

<<<<<<< HEAD
ACTIVATE_DATADOG_APM_TRACES = StaticToggle(
    slug='activate_datadog_apm_traces',
    label='USH: Turn on Datadog APM traces for a project.',
    tag=TAG_CUSTOM,
    namespaces=[NAMESPACE_DOMAIN]
=======
MTN_MOBILE_WORKER_VERIFICATION = StaticToggle(
    slug='mtn_mobile_worker_verification',
    label='Enable user verification using MTN Mobile Money',
    tag=TAG_SOLUTIONS,
    namespaces=[NAMESPACE_DOMAIN],
>>>>>>> 780b67da
)<|MERGE_RESOLUTION|>--- conflicted
+++ resolved
@@ -3015,17 +3015,16 @@
     namespaces=[NAMESPACE_DOMAIN],
 )
 
-<<<<<<< HEAD
+MTN_MOBILE_WORKER_VERIFICATION = StaticToggle(
+    slug='mtn_mobile_worker_verification',
+    label='Enable user verification using MTN Mobile Money',
+    tag=TAG_SOLUTIONS,
+    namespaces=[NAMESPACE_DOMAIN],
+)
+
 ACTIVATE_DATADOG_APM_TRACES = StaticToggle(
     slug='activate_datadog_apm_traces',
     label='USH: Turn on Datadog APM traces for a project.',
     tag=TAG_CUSTOM,
     namespaces=[NAMESPACE_DOMAIN]
-=======
-MTN_MOBILE_WORKER_VERIFICATION = StaticToggle(
-    slug='mtn_mobile_worker_verification',
-    label='Enable user verification using MTN Mobile Money',
-    tag=TAG_SOLUTIONS,
-    namespaces=[NAMESPACE_DOMAIN],
->>>>>>> 780b67da
 )