#!/usr/bin/env bash

. $(dirname "$0")/_include.sh

$DOCKER_DIR/docker-services.sh start

<<<<<<< HEAD
web_runner run web /mnt/docker/bootstrap_internal.sh
=======
web_runner run --rm web /mnt/docker/bootstrap_internal.sh

web_runner run --rm --service-ports -e CUSTOMSETTINGS="docker.localsettings_docker" \
    web python manage.py runserver 0.0.0.0:8000
>>>>>>> 4dcca9d5
<|MERGE_RESOLUTION|>--- conflicted
+++ resolved
@@ -4,11 +4,7 @@
 
 $DOCKER_DIR/docker-services.sh start
 
-<<<<<<< HEAD
-web_runner run web /mnt/docker/bootstrap_internal.sh
-=======
 web_runner run --rm web /mnt/docker/bootstrap_internal.sh
 
 web_runner run --rm --service-ports -e CUSTOMSETTINGS="docker.localsettings_docker" \
-    web python manage.py runserver 0.0.0.0:8000
->>>>>>> 4dcca9d5
+    web python manage.py runserver 0.0.0.0:8000