--- conflicted
+++ resolved
@@ -81,22 +81,13 @@
       - ${VOLUME_PREFIX}${BLANK_IF_TESTS-elasticsearch:}/usr/share/elasticsearch/data
 
   zookeeper:
-<<<<<<< HEAD
     image: zookeeper:3.5.7
-=======
-    image: wurstmeister/zookeeper:3.4.6
->>>>>>> 332312c2
     ports:
       - "2181:2181"
     environment:
       - ALLOW_ANONYMOUS_LOGIN=yes
     volumes:
-<<<<<<< HEAD
       - ${VOLUME_PREFIX}${BLANK_IF_TESTS-zookeeper:}/opt/zookeeper-3.5.7/data
-=======
-      - ${VOLUME_PREFIX}${BLANK_IF_TESTS-zookeeper:}/opt/zookeeper-3.4.6/data
->>>>>>> 332312c2
-
   kafka:
       image: bitnami/kafka:2.4.1
       ports:
