version: '2.3'
services:
  web:
    build:
      context: .
      dockerfile: "${DOCKERFILE}"
    environment:
      DEPENDENT_SERVICES: "couch:5984 postgres:5432 redis:6379 elasticsearch:9200 minio:9980 kafka:9092"
      DOCKER_HQ_OVERLAY: "${DOCKER_HQ_OVERLAY}"
      JS_SETUP: "${JS_SETUP}"
      PYTHON_VERSION: "${PYTHON_VERSION}"
      NOSE_DIVIDED_WE_RUN: "${NOSE_DIVIDED_WE_RUN}"
      REUSE_DB: "${REUSE_DB}"
      TRAVIS_HQ_USERNAME: "${TRAVIS_HQ_USERNAME}"
      TRAVIS_HQ_PASSWORD: "${TRAVIS_HQ_PASSWORD}"
      DATADOG_API_KEY: "${DATADOG_API_KEY}"
      TRAVIS_BUILD_ID: "${TRAVIS_BUILD_ID}"
      TRAVIS_BUILD_NUMBER: "${TRAVIS_BUILD_NUMBER}"
      TRAVIS_JOB_NUMBER: "${TRAVIS_JOB_NUMBER}"
    privileged: true  # allows mount inside container
    links:
      - postgres
      - couch
      - redis
      - elasticsearch
      - kafka
      - zookeeper
      - minio
    volumes:
      - ..:/mnt/commcare-hq-ro${RO}
      - ${VOLUME_PREFIX}${BLANK_IF_TESTS-lib:}/mnt/lib
    depends_on:
      citus_worker1: { condition: service_healthy }
      citus_worker2: { condition: service_healthy }

  formplayer:
    image: dimagi/formplayer
    environment:
      WEB_HOST: "dockerhost"
    expose:
      - "8010"

  postgres:
    image: dimagi/docker-postgresql
    environment:
      POSTGRES_USER: commcarehq
      POSTGRES_PASSWORD: commcarehq
    expose:
      - "5432"
    volumes:
      - ${VOLUME_PREFIX}${BLANK_IF_TESTS-postgresql:}/var/lib/postgresql/data

  couch:
    image: klaemo/couchdb:2.0-dev
    command: ["--with-haproxy", "--with-admin-party-please", "-n", "1"]
    ulimits:
      # fix high CPU usage (1048576 is the default, tried 65536, 1024 fixed it)
      # https://groups.google.com/forum/#!topic/rabbitmq-users/hO06SB-QBqc
      nofile:
        soft: 1024
        hard: 1048576
    expose:
      - "5984"
    volumes:
      - ${VOLUME_PREFIX}${BLANK_IF_TESTS-couchdb2:}/usr/src/couchdb/dev/lib/node1/data

  redis:
    image: redis
    expose:
      - "6379"
    volumes:
      - ${VOLUME_PREFIX}${BLANK_IF_TESTS-redis:}/data

  elasticsearch:
    image: elasticsearch:2.4.6
    environment:
      ES_JAVA_OPTS: "-Des.script.engine.groovy.inline.aggs=true -Des.script.engine.groovy.inline.search=true"
    expose:
      - "9200"
    volumes:
      - ${VOLUME_PREFIX}${BLANK_IF_TESTS-elasticsearch:}/usr/share/elasticsearch/data

  zookeeper:
<<<<<<< HEAD
    image: wurstmeister/zookeeper:3.4.6
=======
    image: wurstmeister/zookeeper
>>>>>>> 27f7572d
    ports:
      - "2181:2181"
    volumes:
<<<<<<< HEAD
      - ${VOLUME_PREFIX}${BLANK_IF_TESTS-zookeeper:}/opt/zookeeper-3.4.6/data

  kafka:
      image: wurstmeister/kafka:2.12-2.4.1
=======
      - ${VOLUME_PREFIX}${BLANK_IF_TESTS-zookeeper:}/opt/zookeeper-3.4.13/data

  kafka:
      image: wurstmeister/kafka:0.8.2.2-1
>>>>>>> 27f7572d
      ports:
        - "9092:9092"
      environment:
          KAFKA_ZOOKEEPER_CONNECT: zookeeper:2181
          KAFKA_BROKER_ID: 1
          CUSTOM_INIT_SCRIPT: "curl https://raw.githubusercontent.com/vishnubob/wait-for-it/c096cface5fbd9f2d6b037391dfecae6fde1362e/wait-for-it.sh > wait.sh && chmod +x ./wait.sh && ./wait.sh zookeeper:2181 || exit 1"
      volumes:
        - /var/run/docker.sock:/var/run/docker.sock
        - ${VOLUME_PREFIX}${BLANK_IF_TESTS-kafka:}/kafka/kafka-logs-1

  minio:
    image: minio/minio
    command: server --address :9980 /data
    expose:
      - "9980"
    volumes:
      - ${VOLUME_PREFIX}${BLANK_IF_TESTS-minio-conf:}/root/.minio
      - ${VOLUME_PREFIX}${BLANK_IF_TESTS-minio-data:}/data
    environment:
      MINIO_ACCESS_KEY: admin-key
      MINIO_SECRET_KEY: admin-secret

  citus_master:
    image: 'citusdata/citus:8.1.1'
    ports: ["${CITUS_MASTER_EXTERNAL_PORT:-5600}:5432"]
    labels: ['com.citusdata.role=Master']
    volumes:
      - ${VOLUME_PREFIX}${BLANK_IF_TESTS-citus_master:}/var/lib/postgresql/data
    environment:
      POSTGRES_DB: commcare_ucr_citus
      POSTGRES_USER: commcarehq
      POSTGRES_PASSWORD: commcarehq
  citus_manager:
    image: 'citusdata/membership-manager:0.2.0'
    volumes: ['/var/run/docker.sock:/var/run/docker.sock']
    depends_on: { citus_master: { condition: service_healthy } }
    environment:
      CITUS_HOST: citus_master
      POSTGRES_DB: commcare_ucr_citus
      POSTGRES_USER: commcarehq
      POSTGRES_PASSWORD: commcarehq
  citus_worker1:
    image: 'citusdata/citus:8.1.1'
    labels: ['com.citusdata.role=Worker']
    depends_on: { citus_manager: { condition: service_healthy } }
    volumes:
      - ${VOLUME_PREFIX}${BLANK_IF_TESTS-citus_worker1:}/var/lib/postgresql/data
    environment:
      POSTGRES_DB: commcare_ucr_citus
      POSTGRES_USER: commcarehq
  citus_worker2:
    image: 'citusdata/citus:8.1.1'
    labels: ['com.citusdata.role=Worker']
    depends_on: { citus_manager: { condition: service_healthy } }
    volumes:
      - ${VOLUME_PREFIX}${BLANK_IF_TESTS-citus_worker2:}/var/lib/postgresql/data
    environment:
      POSTGRES_DB: commcare_ucr_citus
      POSTGRES_USER: commcarehq<|MERGE_RESOLUTION|>--- conflicted
+++ resolved
@@ -81,25 +81,14 @@
       - ${VOLUME_PREFIX}${BLANK_IF_TESTS-elasticsearch:}/usr/share/elasticsearch/data
 
   zookeeper:
-<<<<<<< HEAD
     image: wurstmeister/zookeeper:3.4.6
-=======
-    image: wurstmeister/zookeeper
->>>>>>> 27f7572d
     ports:
       - "2181:2181"
     volumes:
-<<<<<<< HEAD
       - ${VOLUME_PREFIX}${BLANK_IF_TESTS-zookeeper:}/opt/zookeeper-3.4.6/data
 
   kafka:
       image: wurstmeister/kafka:2.12-2.4.1
-=======
-      - ${VOLUME_PREFIX}${BLANK_IF_TESTS-zookeeper:}/opt/zookeeper-3.4.13/data
-
-  kafka:
-      image: wurstmeister/kafka:0.8.2.2-1
->>>>>>> 27f7572d
       ports:
         - "9092:9092"
       environment:
