--- conflicted
+++ resolved
@@ -57,16 +57,7 @@
     environment:
       COUCHDB_USER: commcarehq
       COUCHDB_PASSWORD: commcarehq
-<<<<<<< HEAD
     command: ["--with-haproxy"]
-    # ulimits:
-      # fix high CPU usage (1048576 is the default, tried 65536, 1024 fixed it)
-      # https://groups.google.com/forum/#!topic/rabbitmq-users/hO06SB-QBqc
-      # nofile:
-      #   soft: 1024
-      #   hard: 1048576
-=======
->>>>>>> 05b7d990
     expose:
       - "5984"
     volumes:
