DOCKER_DIR="$( cd "$( dirname "${BASH_SOURCE[0]}" )" && pwd )"

if [ `uname` == 'Linux' ]; then
    XDG_DATA_HOME=${XDG_DATA_HOME:-$HOME/.local/share}
    DOCKER_DATA_HOME=$XDG_DATA_HOME/dockerhq
    UDO="sudo"
else
    DOCKER_DATA_HOME=/data
    UDO=""
fi

if [ `uname` == 'Darwin' ]; then
<<<<<<< HEAD
    # create data dir in boot2docker host
=======
>>>>>>> e335b4fa
    docker-machine ssh $DOCKER_MACHINE_NAME sudo mkdir -p $DOCKER_DATA_HOME
else
    mkdir -p $DOCKER_DATA_HOME
fi

XDG_CACHE_HOME=${XDG_CACHE_HOME:-$HOME/.cache}

PROJECT_NAME="commcarehq"

function web_runner() {
    $UDO \
        env DOCKER_DATA_HOME=$DOCKER_DATA_HOME XDG_CACHE_HOME=$XDG_CACHE_HOME \
        docker-compose -f $DOCKER_DIR/compose/docker-compose-hq.yml -p $PROJECT_NAME $@
}<|MERGE_RESOLUTION|>--- conflicted
+++ resolved
@@ -10,10 +10,6 @@
 fi
 
 if [ `uname` == 'Darwin' ]; then
-<<<<<<< HEAD
-    # create data dir in boot2docker host
-=======
->>>>>>> e335b4fa
     docker-machine ssh $DOCKER_MACHINE_NAME sudo mkdir -p $DOCKER_DATA_HOME
 else
     mkdir -p $DOCKER_DATA_HOME
