name: commcare-hq tests
on:
  pull_request:
    branches:
    - master
    - hotfix-deploy
<<<<<<< HEAD
    - ap/sql-repeater/phase-2
    - mjr/erm-roles
=======
>>>>>>> e944de72
  schedule:
    # see corehq/apps/hqadmin/management/commands/static_analysis.py
    - cron: '47 12 * * *'
jobs:
  tests:
    runs-on: ubuntu-22.04
    timeout-minutes: 60
    strategy:
      fail-fast: false
      matrix:
        include:
        - {TEST: python, NOSE_DIVIDED_WE_RUN: '05'}
        - {TEST: python, NOSE_DIVIDED_WE_RUN: '6a'}
        - {TEST: python, NOSE_DIVIDED_WE_RUN: 'bf'}
        - {TEST: python-sharded-and-javascript}
    env:
      DATADOG_API_KEY: ${{ secrets.DATADOG_API_KEY }}
      DATADOG_APP_KEY: ${{ secrets.DATADOG_APP_KEY }}
      REUSE_DB: true  # do not drop databases on completion to save time
    steps:
    - uses: actions/checkout@v2
      with:
        submodules: recursive
    - name: Docker info
      run: |
        docker version
        docker compose version
    - name: Docker login
      env:
        TOKEN: ${{ secrets.DOCKERHUB_TOKEN }}
      if: env.TOKEN != ''
      uses: docker/login-action@v1
      with:
        username: dimagi
        password: ${{ secrets.DOCKERHUB_TOKEN }}
    - name: Run tests
      env:
        TEST: ${{ matrix.TEST }}
        NOSE_DIVIDED_WE_RUN: ${{ matrix.NOSE_DIVIDED_WE_RUN }}
        JS_SETUP: yes
        KAFKA_HOSTNAME: kafka
      run: scripts/docker test --noinput --stop -v --divided-we-run=${{ matrix.NOSE_DIVIDED_WE_RUN }} --divide-depth=1 --with-timing --with-flaky --threshold=10 --max-test-time=29
    - name: "Codecov upload"
      env:
        TOKEN: ${{ secrets.CODECOV_TOKEN }}
      if: env.TOKEN != ''
      uses: codecov/codecov-action@v2
      with:
        token: ${{ secrets.CODECOV_TOKEN }}
        files: coverage.xml
        fail_ci_if_error: true
    - name: Stop containers
      if: always()
      run: scripts/docker down
    - name: Upload test artifacts
      if: always()
      uses: actions/upload-artifact@v3
      with:
        name: test-artifacts
        path: artifacts
        if-no-files-found: ignore
        retention-days: 7<|MERGE_RESOLUTION|>--- conflicted
+++ resolved
@@ -4,11 +4,8 @@
     branches:
     - master
     - hotfix-deploy
-<<<<<<< HEAD
     - ap/sql-repeater/phase-2
     - mjr/erm-roles
-=======
->>>>>>> e944de72
   schedule:
     # see corehq/apps/hqadmin/management/commands/static_analysis.py
     - cron: '47 12 * * *'
