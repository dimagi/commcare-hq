name: commcare-hq tests
on:
  pull_request:
    branches:
    - master
    - hotfix-deploy
    - ap/sql-repeater/phase-2
    - mjr/erm-update-rules
<<<<<<< HEAD
=======
    - mjr/erm-fixtures
>>>>>>> 2c531314
    - mjr/erm-custom-roles
    - mjr/erm-roles
  schedule:
    # see corehq/apps/hqadmin/management/commands/static_analysis.py
    - cron: '47 12 * * *'
jobs:
  tests:
    runs-on: ubuntu-22.04
    timeout-minutes: 60
    strategy:
      fail-fast: false
      matrix:
        include:
        - {TEST: python, NOSE_DIVIDED_WE_RUN: '05'}
        - {TEST: python, NOSE_DIVIDED_WE_RUN: '6a'}
        - {TEST: python, NOSE_DIVIDED_WE_RUN: 'bf'}
        - {TEST: python-sharded-and-javascript}
    env:
      DATADOG_API_KEY: ${{ secrets.DATADOG_API_KEY }}
      DATADOG_APP_KEY: ${{ secrets.DATADOG_APP_KEY }}
      REUSE_DB: true  # do not drop databases on completion to save time
    steps:
    - uses: actions/checkout@v2
      with:
        submodules: recursive
    - name: Docker info
      run: |
        docker version
        docker compose version
    - name: Docker login
      env:
        TOKEN: ${{ secrets.DOCKERHUB_TOKEN }}
      if: env.TOKEN != ''
      uses: docker/login-action@v1
      with:
        username: dimagi
        password: ${{ secrets.DOCKERHUB_TOKEN }}
    - name: Run tests
      env:
        TEST: ${{ matrix.TEST }}
        NOSE_DIVIDED_WE_RUN: ${{ matrix.NOSE_DIVIDED_WE_RUN }}
        JS_SETUP: yes
        KAFKA_HOSTNAME: kafka
      run: scripts/docker test --noinput --stop -v --divided-we-run=${{ matrix.NOSE_DIVIDED_WE_RUN }} --divide-depth=1 --with-timing --with-flaky --threshold=10 --max-test-time=29
    - name: "Codecov upload"
      env:
        TOKEN: ${{ secrets.CODECOV_TOKEN }}
      if: env.TOKEN != ''
      uses: codecov/codecov-action@v2
      with:
        token: ${{ secrets.CODECOV_TOKEN }}
        files: coverage.xml
        fail_ci_if_error: true
    - name: Stop containers
      if: always()
      run: scripts/docker down
    - name: Upload test artifacts
      if: always()
      uses: actions/upload-artifact@v3
      with:
        name: test-artifacts
        path: artifacts
        if-no-files-found: ignore
        retention-days: 7<|MERGE_RESOLUTION|>--- conflicted
+++ resolved
@@ -6,10 +6,7 @@
     - hotfix-deploy
     - ap/sql-repeater/phase-2
     - mjr/erm-update-rules
-<<<<<<< HEAD
-=======
     - mjr/erm-fixtures
->>>>>>> 2c531314
     - mjr/erm-custom-roles
     - mjr/erm-roles
   schedule:
