files:
<<<<<<< HEAD
    ignore:
        - */migrations/*
        - */south_migrations/*
        - *.min.js
        - localsettings.py
=======
  ignore:
    - '*/migrations/*'
    - '*/south_migrations/*'
    - '*.min.js'
    - localsettings.py
>>>>>>> a8d95298

linters:
    flake8:
        max-line-length: 115
        ignore: 'E128,E265,F403'  # http://pep8.readthedocs.org/en/latest/intro.html#error-codes
    eslint:
        config: ./.eslintrc.js<|MERGE_RESOLUTION|>--- conflicted
+++ resolved
@@ -1,21 +1,13 @@
 files:
-<<<<<<< HEAD
-    ignore:
-        - */migrations/*
-        - */south_migrations/*
-        - *.min.js
-        - localsettings.py
-=======
   ignore:
     - '*/migrations/*'
     - '*/south_migrations/*'
     - '*.min.js'
     - localsettings.py
->>>>>>> a8d95298
 
 linters:
-    flake8:
-        max-line-length: 115
-        ignore: 'E128,E265,F403'  # http://pep8.readthedocs.org/en/latest/intro.html#error-codes
-    eslint:
-        config: ./.eslintrc.js+  flake8:
+    max-line-length: 115
+    ignore: E128,E265,F403  # http://pep8.readthedocs.org/en/latest/intro.html#error-codes
+  eslint:
+    config: ./.eslintrc.js