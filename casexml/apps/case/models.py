--- conflicted
+++ resolved
@@ -2,10 +2,7 @@
 from StringIO import StringIO
 import re
 from django.core.cache import cache
-<<<<<<< HEAD
 import simplejson
-=======
->>>>>>> fe5ecd18
 from django.conf import settings
 from django.utils.translation import ugettext as _
 
@@ -223,10 +220,7 @@
     name = StringProperty()
     version = StringProperty()
     indices = SchemaListProperty(CommCareCaseIndex)
-<<<<<<< HEAD
     case_attachments = SchemaDictProperty(CommCareCaseAttachment)
-=======
->>>>>>> fe5ecd18
     
     # this is only used for Commtrack SupplyPointCases and should ideally go in
     # that class
@@ -398,7 +392,6 @@
         """
         A server specific URL for remote clients to access case attachment resources async.
         """
-<<<<<<< HEAD
         if attachment_key in self.case_attachments:
             return "/a/%(domain)s/case/attachment/%(case_id)s/%(attach)s" % {
                 "domain": self.domain,
@@ -409,19 +402,6 @@
             return None
 
 
-=======
-        attachments = []
-        for action in self.actions:
-            for prop, val in action.updated_unknown_properties.items():
-                # welcome to hard code city!
-                if isinstance(val, dict) and "@tag" in val and val["@tag"] == "attachment":
-                    attachments.append((action.xform_id, val["#text"]))
-        return attachments
-    
-    def get_attachment(self, attachment_tuple):
-        return XFormInstance.get_db().fetch_attachment(attachment_tuple[0], attachment_tuple[1])
-    
->>>>>>> fe5ecd18
     # this is only used by CommTrack SupplyPointCase cases and should go in
     # that class
     def bind_to_location(self, loc):
