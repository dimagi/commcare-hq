# SOME DESCRIPTIVE TITLE.
# Copyright (C) YEAR THE PACKAGE'S COPYRIGHT HOLDER
# This file is distributed under the same license as the PACKAGE package.
# FIRST AUTHOR <EMAIL@ADDRESS>, YEAR.
#
# Translators:
# Michelle B. Sultan <msultan@dimagi.com>, 2021
# Gladys Teos <info@enestranslations.com>, 2022
# Dimagi Dev <devops@dimagi.com>, 2022
#
#, fuzzy
msgid ""
msgstr ""
"Project-Id-Version: PACKAGE VERSION\n"
"Report-Msgid-Bugs-To: \n"
<<<<<<< HEAD
"POT-Creation-Date: 2022-06-01 17:13+0000\n"
=======
"POT-Creation-Date: 2022-06-01 19:30+0000\n"
>>>>>>> c5c22f8e
"PO-Revision-Date: 2017-07-19 15:34+0000\n"
"Last-Translator: Dimagi Dev <devops@dimagi.com>, 2022\n"
"Language-Team: Spanish (https://www.transifex.com/dimagi/teams/9388/es/)\n"
"Language: es\n"
"MIME-Version: 1.0\n"
"Content-Type: text/plain; charset=UTF-8\n"
"Content-Transfer-Encoding: 8bit\n"
"Plural-Forms: nplurals=3; plural=n == 1 ? 0 : n != 0 && n % 1000000 == 0 ? "
"1 : 2;\n"

#: corehq/apps/accounting/static/accounting/js/confirm_plan.js
msgid "My project ended"
msgstr ""

#: corehq/apps/accounting/static/accounting/js/confirm_plan.js
msgid "The funding for my project ended"
msgstr ""

#: corehq/apps/accounting/static/accounting/js/confirm_plan.js
msgid ""
"I don’t need the features of my paid plan anymore but I plan on continuing "
"using CommCare"
msgstr ""

#: corehq/apps/accounting/static/accounting/js/confirm_plan.js
msgid "We are switching to a different mobile data collection tool"
msgstr ""

#: corehq/apps/accounting/static/accounting/js/confirm_plan.js
msgid "For budget reasons"
msgstr ""

#: corehq/apps/accounting/static/accounting/js/confirm_plan.js
msgid "I need more limited features"
msgstr ""

#: corehq/apps/accounting/static/accounting/js/confirm_plan.js
msgid "I need additional/custom features"
msgstr ""

#: corehq/apps/accounting/static/accounting/js/confirm_plan.js
#: corehq/apps/app_manager/static/app_manager/js/details/parent_select.js
#: corehq/apps/reports/static/reports/js/maps_utils.js
msgid "Other"
msgstr "Otro"

#: corehq/apps/accounting/static/accounting/js/pricing_table.js
msgid "Downgrading?"
msgstr ""

#: corehq/apps/accounting/static/accounting/js/pricing_table.js
msgid "Pausing Subscription?"
msgstr ""

#: corehq/apps/accounting/static/accounting/js/pricing_table.js
msgid ""
"<p>All CommCare subscriptions require a 30 day minimum commitment.</"
"p><p>Continuing ahead will allow you to schedule your current <%- oldPlan %> "
"Edition Plan subscription to be paused on <strong> <%- date %> </strong></"
"p><p>If you have questions or if you would like to speak to us about your "
"subscription, please reach out to <a href='mailto: <%- invoicingContact "
"%>'><%- invoicingContact %></a>.</p>"
msgstr ""

#: corehq/apps/accounting/static/accounting/js/pricing_table.js
msgid ""
"<p>All CommCare subscriptions require a 30 day minimum commitment.</"
"p><p>Your current <%- oldPlan %> Edition Plan subscription is scheduled to "
"be paused on <strong> <%- date %> </strong></p><p>Continuing ahead will "
"allow you to schedule your current <%- oldPlan %> Edition Plan subscription "
"to be downgraded to the <%- newPlan %> Edition Plan on <strong> <%- date %> "
"</strong></p><p>If you have questions or if you would like to speak to us "
"about your subscription, please reach out to <a href='mailto: <%- "
"invoicingContact %>'><%- invoicingContact %></a>.</p>"
msgstr ""

#: corehq/apps/accounting/static/accounting/js/pricing_table.js
msgid ""
"<p>All CommCare subscriptions require a 30 day minimum commitment.</"
"p><p>Your current <%- oldPlan %> Edition Plan subscription is scheduled to "
"be downgraded to the <%- nextSubscription %> Edition Plan on <strong> <%- "
"date %> </strong></p><p>Continuing ahead will allow you to schedule your "
"current <%- oldPlan %> Edition Plan subscription to be downgraded to the <%- "
"newPlan %> Edition Plan on <strong> <%- date %> </strong></p><p>If you have "
"questions or if you would like to speak to us about your subscription, "
"please reach out to <a href='mailto: <%- invoicingContact %>'><%- "
"invoicingContact %></a>.</p>"
msgstr ""

#: corehq/apps/accounting/static/accounting/js/pricing_table.js
msgid ""
"<p>All CommCare subscriptions require a 30 day minimum commitment.</"
"p><p>Continuing ahead will allow you to schedule your current <%- oldPlan %> "
"Edition Plan subscription to be downgraded to the <%- newPlan %> Edition "
"Plan on <strong> <%- date %> </strong></p>If you have questions or if you "
"would like to speak to us about your subscription, please reach out to <a "
"href='mailto: <%- invoicingContact %>'><%- invoicingContact %></a>."
msgstr ""

#: corehq/apps/accounting/static/accounting/js/pricing_table.js
msgid "Billed Annually"
msgstr ""

#: corehq/apps/accounting/static/accounting/js/pricing_table.js
msgid "Billed Monthly"
msgstr ""

#: corehq/apps/accounting/static/accounting/js/widgets.js
#: corehq/apps/domain/static/domain/js/pro-bono.js
msgid "Please enter a valid email."
msgstr "Por favor ingrese un correo electrónico válido."

#: corehq/apps/analytics/static/analytix/js/cta_forms.js
msgid "Please enter your first name."
msgstr ""

#: corehq/apps/analytics/static/analytix/js/cta_forms.js
msgid "Please enter your last name."
msgstr ""

#: corehq/apps/analytics/static/analytix/js/cta_forms.js
msgid "Please enter your organization."
msgstr ""

#: corehq/apps/analytics/static/analytix/js/cta_forms.js
msgid "Please enter your email address."
msgstr ""

#: corehq/apps/analytics/static/analytix/js/cta_forms.js
msgid "We are sorry, but something unexpected has occurred."
msgstr ""

#: corehq/apps/analytics/static/analytix/js/hubspot.js
msgid "Book a Time"
msgstr ""

<<<<<<< HEAD
#: corehq/apps/analytics/static/analytix/js/hubspot.js
msgid "Next"
msgstr "Siguiente"

#: corehq/apps/analytics/static/analytix/js/hubspot.js
=======
#: corehq/apps/analytics/static/analytix/js/hubspot.js:149
msgid "Next"
msgstr "Siguiente"

#: corehq/apps/analytics/static/analytix/js/hubspot.js:159
>>>>>>> c5c22f8e
msgid "Your trial request has been received!"
msgstr ""

#: corehq/apps/app_manager/static/app_manager/js/add_ons.js
#: corehq/apps/hqwebapp/static/hqwebapp/js/components/inline_edit.js
#: corehq/apps/locations/static/locations/js/location_types.js
msgid "You have unsaved changes."
msgstr "Tiene cambios sin guardar."

#: corehq/apps/app_manager/static/app_manager/js/add_ons.js
msgid "There was an error saving."
msgstr "Ocurrió un error al guardar."

#: corehq/apps/app_manager/static/app_manager/js/app_exchange.js
msgid "Hide Past Versions"
msgstr ""

#: corehq/apps/app_manager/static/app_manager/js/app_exchange.js
msgid "See Past Versions"
msgstr ""

#: corehq/apps/app_manager/static/app_manager/js/app_manager.js
#: corehq/apps/app_manager/static/app_manager/js/manage_releases_by_location.js
#: corehq/apps/app_manager/static/app_manager/js/vellum/src/main-components.js
msgid "Add"
msgstr "Agregar"

#: corehq/apps/app_manager/static/app_manager/js/app_manager.js
msgid "Moved successfully."
msgstr ""

#: corehq/apps/app_manager/static/app_manager/js/app_manager.js
msgid "You have unsaved changes"
msgstr "Tiene cambios sin guardar"

#: corehq/apps/app_manager/static/app_manager/js/app_view.js
#: corehq/apps/app_manager/static/app_manager/js/multimedia_size_util.js
msgid "Oops, there was a problem loading this section. Please try again."
msgstr ""
"Vaya, ocurrió un problema al cargar esta sección. Por favor intente otra "
"vez. "

#: corehq/apps/app_manager/static/app_manager/js/app_view_application.js
msgid "Select None"
msgstr "Seleccionar Ninguno"

#: corehq/apps/app_manager/static/app_manager/js/app_view_application.js
msgid "Select All"
msgstr "Seleccionar Todos"

#: corehq/apps/app_manager/static/app_manager/js/app_view_application.js
msgid "Application name is required"
msgstr ""

#: corehq/apps/app_manager/static/app_manager/js/app_view_application.js
msgid "Project name is required"
msgstr ""

#: corehq/apps/app_manager/static/app_manager/js/app_view_application.js
msgid "Invalid Project Selected"
msgstr ""

#: corehq/apps/app_manager/static/app_manager/js/details/case_claim.js
msgid "Mobile UCR Options"
msgstr ""

#: corehq/apps/app_manager/static/app_manager/js/details/case_claim.js
msgid "Mobile UCR Report"
msgstr ""

#: corehq/apps/app_manager/static/app_manager/js/details/case_claim.js
msgid "Select a Report..."
msgstr ""

#: corehq/apps/app_manager/static/app_manager/js/details/case_claim.js
msgid "Advanced Mobile UCR Options"
msgstr ""

#: corehq/apps/app_manager/static/app_manager/js/details/case_claim.js
msgid "Lookup Table Options"
msgstr ""

#: corehq/apps/app_manager/static/app_manager/js/details/case_claim.js
#: corehq/apps/app_manager/static/app_manager/js/forms/advanced/case_config_ui.js
#: corehq/apps/app_manager/static/app_manager/js/vellum/src/main-components.js
msgid "Lookup Table"
msgstr "Tabla de Búsqueda"

#: corehq/apps/app_manager/static/app_manager/js/details/case_claim.js
msgid "Select a Lookup Table..."
msgstr ""

#: corehq/apps/app_manager/static/app_manager/js/details/case_claim.js
msgid "Advanced Lookup Table Options"
msgstr ""

#: corehq/apps/app_manager/static/app_manager/js/details/column.js
msgid "Tab Name"
msgstr ""

#: corehq/apps/app_manager/static/app_manager/js/details/column.js
#: corehq/apps/app_manager/static/app_manager/js/vellum/src/main-components.js
msgid "Display Condition"
msgstr "Condición de Visualización"

#: corehq/apps/app_manager/static/app_manager/js/details/column.js
msgid "Markdown"
msgstr ""

#: corehq/apps/app_manager/static/app_manager/js/details/column.js
msgid "Oct 31, "
msgstr ""

#: corehq/apps/app_manager/static/app_manager/js/details/column.js
msgid " Format "
msgstr ""

#: corehq/apps/app_manager/static/app_manager/js/details/column.js
msgid " Days late "
msgstr "Días tarde"

#: corehq/apps/app_manager/static/app_manager/js/details/column.js
msgid "Years since date"
msgstr "Años desde la fecha"

#: corehq/apps/app_manager/static/app_manager/js/details/column.js
msgid "Months since date"
msgstr "Meses dese la fecha"

#: corehq/apps/app_manager/static/app_manager/js/details/column.js
msgid "Weeks since date"
msgstr "Semanas desde la fecha"

#: corehq/apps/app_manager/static/app_manager/js/details/column.js
msgid "Days since date"
msgstr "Días desde la fecha"

#: corehq/apps/app_manager/static/app_manager/js/details/column.js
msgid "Days until date"
msgstr "Días hasta la fecha"

#: corehq/apps/app_manager/static/app_manager/js/details/column.js
msgid "Weeks until date"
msgstr "Semanas hasta la fecha"

#: corehq/apps/app_manager/static/app_manager/js/details/column.js
msgid "Months until date"
msgstr "Meses hasta la fecha"

#: corehq/apps/app_manager/static/app_manager/js/details/column.js
msgid " Measuring "
msgstr "Medición"

#: corehq/apps/app_manager/static/app_manager/js/details/detail_tab_nodeset.js
msgid "Data Tab: Custom Expression"
msgstr ""

#: corehq/apps/app_manager/static/app_manager/js/details/detail_tab_nodeset.js
msgid "Data Tab: Child Cases: "
msgstr ""

#: corehq/apps/app_manager/static/app_manager/js/details/fixture_select.js
msgid "Select One"
msgstr "Seleccione Uno"

#: corehq/apps/app_manager/static/app_manager/js/details/graph_config.js
msgid "Edit Graph"
msgstr ""

#: corehq/apps/app_manager/static/app_manager/js/details/graph_config.js
#: corehq/apps/reports/static/reports/js/single_form.js
msgid "Copied!"
msgstr "¡Copiado!"

#: corehq/apps/app_manager/static/app_manager/js/details/graph_config.js
msgid ""
"It is recommended that you leave this value blank. Future changes to your "
"report's chart configuration will not be reflected here."
msgstr ""
"Se recomienda que deje este valor vacío. No se reflejarán aquí futuros "
"cambios en la configuración del gráfico de su reporte."

#: corehq/apps/app_manager/static/app_manager/js/details/parent_select.js
#: corehq/apps/export/static/export/js/models.js
msgid "None"
msgstr "Ninguna"

#: corehq/apps/app_manager/static/app_manager/js/details/parent_select.js
msgid "Parent"
msgstr "Padre"

#: corehq/apps/app_manager/static/app_manager/js/details/parent_select.js
msgid "Unknown menu"
msgstr ""

#: corehq/apps/app_manager/static/app_manager/js/details/screen.js
msgid "You have unsaved detail screen configurations."
msgstr "Tiene configuraciones de detalle de pantalla sin guardar"

#: corehq/apps/app_manager/static/app_manager/js/details/screen.js
msgid "There is an error in your tab: "
msgstr ""

#: corehq/apps/app_manager/static/app_manager/js/details/screen.js
msgid "There is an error in your property name: "
msgstr ""

#: corehq/apps/app_manager/static/app_manager/js/details/screen.js
msgid "All properties must be below a tab."
msgstr ""

#: corehq/apps/app_manager/static/app_manager/js/details/screen.js
msgid ""
"Search Properties and Default Search Filters can't have common properties. "
"Please update following properties: "
msgstr ""

#: corehq/apps/app_manager/static/app_manager/js/details/screen.js
msgid "There are errors in your configuration."
msgstr ""

#: corehq/apps/app_manager/static/app_manager/js/details/sort_rows.js
msgid "Increasing (a, b, c)"
msgstr "Ascendente (a, b, c)"

#: corehq/apps/app_manager/static/app_manager/js/details/sort_rows.js
msgid "Increasing (May 1st, May 2nd)"
msgstr "Ascendente ( 1 de mayo, 2 de mayo)"

#: corehq/apps/app_manager/static/app_manager/js/details/sort_rows.js
msgid "Increasing (1, 2, 3)"
msgstr "Ascendente (1, 2, 3)"

#: corehq/apps/app_manager/static/app_manager/js/details/sort_rows.js
msgid "Increasing (1.1, 1.2, 1.3)"
msgstr "Ascendente (1.1, 1.2, 1.3)"

#: corehq/apps/app_manager/static/app_manager/js/details/sort_rows.js
msgid "Decreasing (c, b, a)"
msgstr "Descendente (c, b, a)"

#: corehq/apps/app_manager/static/app_manager/js/details/sort_rows.js
msgid "Decreasing (May 2nd, May 1st)"
msgstr "Descendente (2 de mayo, 1 de mayo)"

#: corehq/apps/app_manager/static/app_manager/js/details/sort_rows.js
msgid "Decreasing (3, 2, 1)"
msgstr "Descendente (3, 2, 1)"

#: corehq/apps/app_manager/static/app_manager/js/details/sort_rows.js
msgid "Decreasing (1.3, 1.2, 1.1)"
msgstr "Descendente (1.3, 1.2, 1.1)"

#: corehq/apps/app_manager/static/app_manager/js/details/utils.js
msgid ""
"Must begin with a letter and contain only letters, numbers, '-', and '_'"
msgstr ""
"Debe empezar con letras y puede incluir solo letras, números,  '-' y '_' "

#: corehq/apps/app_manager/static/app_manager/js/details/utils.js
msgid "Plain"
msgstr "Simple"

#: corehq/apps/app_manager/static/app_manager/js/details/utils.js
#: corehq/apps/app_manager/static/app_manager/js/vellum/src/main-components.js
msgid "Date"
msgstr "Fecha"

#: corehq/apps/app_manager/static/app_manager/js/details/utils.js
msgid "Time Since or Until Date"
msgstr "Tiempo Desde o Hasta la Fecha"

#: corehq/apps/app_manager/static/app_manager/js/details/utils.js
msgid "Phone Number"
msgstr "Número de Teléfono "

#: corehq/apps/app_manager/static/app_manager/js/details/utils.js
msgid "ID Mapping"
msgstr "Mapeo ID"

#: corehq/apps/app_manager/static/app_manager/js/details/utils.js
msgid "Late Flag"
msgstr "Bandera Tardía"

#: corehq/apps/app_manager/static/app_manager/js/details/utils.js
msgid "Search Only"
msgstr "Sólo Búsqueda"

#: corehq/apps/app_manager/static/app_manager/js/details/utils.js
msgid "Address"
msgstr "Dirección"

#: corehq/apps/app_manager/static/app_manager/js/details/utils.js
msgid "Distance from current location"
msgstr "Distancia de la ubicación actual"

#: corehq/apps/app_manager/static/app_manager/js/details/utils.js
msgid "Picture"
msgstr "Imagen"

#: corehq/apps/app_manager/static/app_manager/js/details/utils.js
#: corehq/apps/app_manager/static/app_manager/js/vellum/src/main-components.js
msgid "Audio"
msgstr "Audio"

#: corehq/apps/app_manager/static/app_manager/js/details/utils.js
msgid "Icon"
msgstr "Ícono"

#: corehq/apps/app_manager/static/app_manager/js/details/utils.js
msgid "Conditional ID Mapping"
msgstr "Mapeo de ID Condicional"

#: corehq/apps/app_manager/static/app_manager/js/download_async_modal.js
#: corehq/apps/fixtures/static/fixtures/js/lookup-manage.js
msgid ""
"Sorry, something went wrong with the download. If you see this repeatedly "
"please report an issue."
msgstr ""
"Lo sentimos, algo salió mal con su descarga. Si ve esto en repetidas "
"ocasiones, por favor reporte un problema."

#: corehq/apps/app_manager/static/app_manager/js/forms/advanced/actions.js
msgid "Case Type required"
msgstr ""

#: corehq/apps/app_manager/static/app_manager/js/forms/advanced/actions.js
msgid "Case Tag required"
msgstr ""

#: corehq/apps/app_manager/static/app_manager/js/forms/advanced/actions.js
msgid "Case Tag: only letters, numbers, '-', and '_' allowed"
msgstr ""

#: corehq/apps/app_manager/static/app_manager/js/forms/advanced/actions.js
msgid "Case Tag already in use"
msgstr ""

#: corehq/apps/app_manager/static/app_manager/js/forms/advanced/actions.js
msgid "subcase of"
msgstr ""

#: corehq/apps/app_manager/static/app_manager/js/forms/advanced/actions.js
msgid "autoselect mode: "
msgstr ""

#: corehq/apps/app_manager/static/app_manager/js/forms/advanced/actions.js
msgid " (from fixture)"
msgstr ""

#: corehq/apps/app_manager/static/app_manager/js/forms/advanced/actions.js
msgid "Autoselect mode required"
msgstr ""

#: corehq/apps/app_manager/static/app_manager/js/forms/advanced/actions.js
msgid "Property required"
msgstr ""

#: corehq/apps/app_manager/static/app_manager/js/forms/advanced/actions.js
msgid "Case required"
msgstr ""

#: corehq/apps/app_manager/static/app_manager/js/forms/advanced/actions.js
msgid "Lookup table tag required"
msgstr ""

#: corehq/apps/app_manager/static/app_manager/js/forms/advanced/actions.js
msgid "Expected case type required"
msgstr ""

#: corehq/apps/app_manager/static/app_manager/js/forms/advanced/actions.js
msgid "Subcase parent reference is missing"
msgstr ""

#: corehq/apps/app_manager/static/app_manager/js/forms/advanced/actions.js
msgid "Parent reference ID required for subcases: "
msgstr ""

#: corehq/apps/app_manager/static/app_manager/js/forms/advanced/actions.js
msgid "Subcase must be in same repeat context as parent \""
msgstr ""

#: corehq/apps/app_manager/static/app_manager/js/forms/advanced/actions.js
msgid "Select parent"
msgstr ""

#: corehq/apps/app_manager/static/app_manager/js/forms/advanced/case_config_ui.js
msgid "Raw"
msgstr "Sin procesar"

#: corehq/apps/app_manager/static/app_manager/js/forms/advanced/case_config_ui.js
msgid "User Data"
msgstr ""

#: corehq/apps/app_manager/static/app_manager/js/forms/advanced/case_config_ui.js
msgid "User Properties"
msgstr "Propiedades del Usuario"

#: corehq/apps/app_manager/static/app_manager/js/forms/advanced/case_config_ui.js
msgid "Case Index"
msgstr ""

#: corehq/apps/app_manager/static/app_manager/js/forms/advanced/case_config_ui.js
msgid "Load / Update / Close a case"
msgstr ""

#: corehq/apps/app_manager/static/app_manager/js/forms/advanced/case_config_ui.js
msgid "Automatic Case Selection"
msgstr ""

#: corehq/apps/app_manager/static/app_manager/js/forms/advanced/case_config_ui.js
msgid "Load Case From Fixture"
msgstr ""

#: corehq/apps/app_manager/static/app_manager/js/forms/advanced/case_config_ui.js
msgid "Open a Case"
msgstr ""

#: corehq/apps/app_manager/static/app_manager/js/forms/advanced/case_properties.js
#: corehq/apps/app_manager/static/app_manager/js/forms/case_config_ui.js
msgid "Property updated by two questions"
msgstr "Propiedad actualizada por dos preguntas"

#: corehq/apps/app_manager/static/app_manager/js/forms/advanced/case_properties.js
msgid "Reserved word: "
msgstr ""

#: corehq/apps/app_manager/static/app_manager/js/forms/advanced/case_properties.js
#: corehq/apps/app_manager/static/app_manager/js/forms/case_config_ui.js
msgid "Inside the wrong repeat!"
msgstr "¡Dentro de la repetición equivocada!"

#: corehq/apps/app_manager/static/app_manager/js/forms/advanced/case_properties.js
msgid "Parent property references not allowed for subcases"
msgstr ""

#: corehq/apps/app_manager/static/app_manager/js/forms/advanced/case_properties.js
msgid "Two properties load to the same question"
msgstr "Dos propiedades cargan la misma pregunta"

#: corehq/apps/app_manager/static/app_manager/js/forms/case_config_ui.js
msgid "You have unchanged case settings"
msgstr "Tiene configuraciones de caso sin cambio"

#: corehq/apps/app_manager/static/app_manager/js/forms/case_config_ui.js
msgid "You have unchanged user properties settings"
msgstr "Tiene configuraciones de propiedades sin cambio"

#: corehq/apps/app_manager/static/app_manager/js/forms/case_config_ui.js
msgid "Property uses unrecognized prefix <strong>"
msgstr "La propiedad utiliza un prefijo<strong> no reconocido"

#: corehq/apps/app_manager/static/app_manager/js/forms/case_knockout_bindings.js
msgid "Unidentified Question"
msgstr ""

#: corehq/apps/app_manager/static/app_manager/js/forms/case_knockout_bindings.js
msgid ""
"We cannot find this question in the allowed questions for this field. It is "
"likely that you deleted or renamed the question. Please choose a valid "
"question from the dropdown."
msgstr ""

#: corehq/apps/app_manager/static/app_manager/js/forms/case_knockout_bindings.js
msgid "Select a Question"
msgstr ""

#: corehq/apps/app_manager/static/app_manager/js/forms/form_designer.js
msgid "Edit Form"
msgstr "Editar Formulario"

#: corehq/apps/app_manager/static/app_manager/js/forms/form_view.js
msgid "Form Settings"
msgstr "Configuración del Formulario"

#: corehq/apps/app_manager/static/app_manager/js/forms/form_view.js
msgid "Could not enable user properties, please try again later."
msgstr ""

<<<<<<< HEAD
#: corehq/apps/app_manager/static/app_manager/js/forms/form_workflow.js
msgid "This form either no longer exists or has a different case type"
msgstr "Este formulario ya no existe o tiene un tipo de caso diferente"

#: corehq/apps/app_manager/static/app_manager/js/forms/form_workflow.js
=======
#: corehq/apps/app_manager/static/app_manager/js/forms/form_workflow.js:63
msgid "This form either no longer exists or has a different case type"
msgstr "Este formulario ya no existe o tiene un tipo de caso diferente"

#: corehq/apps/app_manager/static/app_manager/js/forms/form_workflow.js:77
#: corehq/apps/app_manager/static/app_manager/js/forms/form_workflow.js:95
>>>>>>> c5c22f8e
msgid "Unrecognized value"
msgstr "Valor no reconocido"

#: corehq/apps/app_manager/static/app_manager/js/manage_releases_by_app_profile.js
msgid "Active"
msgstr "Activo"

#: corehq/apps/app_manager/static/app_manager/js/manage_releases_by_app_profile.js
msgid "Inactive"
msgstr "Inactivo"

#: corehq/apps/app_manager/static/app_manager/js/manage_releases_by_app_profile.js
msgid "Deactivate"
msgstr "Desactivar"

#: corehq/apps/app_manager/static/app_manager/js/manage_releases_by_app_profile.js
msgid "Activate"
msgstr "Activo"

#: corehq/apps/app_manager/static/app_manager/js/manage_releases_by_location.js
#: corehq/apps/sms/static/sms/js/add_gateway.js
msgid "Remove"
msgstr "Eliminar"

#: corehq/apps/app_manager/static/app_manager/js/modules/module_view.js
msgid "Menu Settings"
msgstr ""

<<<<<<< HEAD
#: corehq/apps/app_manager/static/app_manager/js/modules/module_view.js
msgid "Case type is required."
msgstr "Se requiere un tipo de caso."

#: corehq/apps/app_manager/static/app_manager/js/modules/module_view.js
=======
#: corehq/apps/app_manager/static/app_manager/js/modules/module_view.js:110
msgid "Case type is required."
msgstr "Se requiere un tipo de caso."

#: corehq/apps/app_manager/static/app_manager/js/modules/module_view.js:117
>>>>>>> c5c22f8e
msgid "Case types can only include the characters a-z, 0-9, '-' and '_'"
msgstr ""
"Los tipos de casos solo pueden incluir los caracteres a-z, 0-9, '-' y '_'"

<<<<<<< HEAD
#: corehq/apps/app_manager/static/app_manager/js/modules/module_view.js
=======
#: corehq/apps/app_manager/static/app_manager/js/modules/module_view.js:122
>>>>>>> c5c22f8e
msgid "'commcare-user' is a reserved case type. Please change the case type"
msgstr ""
"'usuario-commcare' es un tipo de caso reservado. Por favor cambie el tipo de "
"caso"

<<<<<<< HEAD
#: corehq/apps/app_manager/static/app_manager/js/modules/module_view.js
msgid "Go back to case list"
msgstr "Regresar a la lista de casos"

#: corehq/apps/app_manager/static/app_manager/js/modules/module_view.js
=======
#: corehq/apps/app_manager/static/app_manager/js/modules/module_view.js:168
#: corehq/apps/app_manager/static/app_manager/js/modules/module_view.js:172
msgid "Go back to case list"
msgstr "Regresar a la lista de casos"

#: corehq/apps/app_manager/static/app_manager/js/modules/module_view.js:169
>>>>>>> c5c22f8e
msgid "Proceed with registered case"
msgstr "Continuar con el caso registrado"

#: corehq/apps/app_manager/static/app_manager/js/modules/report_module.js
msgid "Show All"
msgstr "Mostrar Todo"

#: corehq/apps/app_manager/static/app_manager/js/modules/report_module.js
msgid "Display text is required"
msgstr ""

#: corehq/apps/app_manager/static/app_manager/js/modules/report_module.js
msgid "You have unsaved changes in your report list module"
msgstr "Tiene cambios sin guardar en la lista de caso de su módulo"

#: corehq/apps/app_manager/static/app_manager/js/modules/report_module.js
msgid "This code is used in multiple places."
msgstr ""

#: corehq/apps/app_manager/static/app_manager/js/releases/app_diff.js
msgid "Crunching app diff..."
msgstr "Calculando aplicación diff..."

#: corehq/apps/app_manager/static/app_manager/js/releases/app_diff.js
msgid "Error generating the application diff. Please report an issue."
msgstr ""
"Ocurrió un error al generar la aplicación diff. Por favor reporte un "
"problema."

#: corehq/apps/app_manager/static/app_manager/js/releases/app_diff.js
msgid "Form Changes"
msgstr "Cambios en el Formulario"

#: corehq/apps/app_manager/static/app_manager/js/releases/app_diff.js
msgid "Case Changes"
msgstr "Cambios del Caso"

#: corehq/apps/app_manager/static/app_manager/js/releases/app_diff.js
msgid "Save Questions"
msgstr "Guardar Preguntas"

#: corehq/apps/app_manager/static/app_manager/js/releases/app_diff.js
msgid "Load Questions"
msgstr "Cargar Preguntas"

#: corehq/apps/app_manager/static/app_manager/js/releases/app_diff.js
#: corehq/apps/app_manager/static/app_manager/js/summary/utils.js
msgid "[unknown]"
msgstr "[desconocido]"

#: corehq/apps/app_manager/static/app_manager/js/releases/app_view_release_manager.js
msgid "Releases"
msgstr "Publicaciones"

#: corehq/apps/app_manager/static/app_manager/js/releases/language_profiles.js
msgid "You have unsaved changes to your application profiles"
msgstr "Tiene cambios sin guardar en su perfil de la aplicación"

#: corehq/apps/app_manager/static/app_manager/js/releases/language_profiles.js
#: corehq/apps/app_manager/static/app_manager/js/releases/update_prompt.js
#: corehq/apps/hqwebapp/static/hqwebapp/js/main.js
msgid "There was an error saving"
msgstr "Ocurrió un error al guardar"

#: corehq/apps/app_manager/static/app_manager/js/releases/language_profiles.js
msgid "Select a user"
msgstr "Seleccione un usuario"

#: corehq/apps/app_manager/static/app_manager/js/releases/releases.js
msgid "(Default)"
msgstr "(Predeterminado)"

#: corehq/apps/app_manager/static/app_manager/js/releases/releases.js
msgid "Unknown App"
msgstr ""

#: corehq/apps/app_manager/static/app_manager/js/releases/releases.js
msgid ""
"An error occurred. Reload the page and click Make New Version to try again."
msgstr ""

#: corehq/apps/app_manager/static/app_manager/js/releases/releases.js
msgid "Sorry, that didn't go through. Please reload your page and try again"
msgstr ""
"Lo sentimos, eso no se envió. Por favor cargue nuevamente su página e "
"intente de nuevo"

#: corehq/apps/app_manager/static/app_manager/js/releases/releases.js
msgid "The versions list has changed since you loaded the page."
msgstr "La lista de versiones ha cambiado desde que cargó la página."

#: corehq/apps/app_manager/static/app_manager/js/releases/releases.js
msgid "No new changes!"
msgstr "¡No hay nuevos cambios!"

#: corehq/apps/app_manager/static/app_manager/js/releases/update_prompt.js
msgid "You have unsaved changes to your prompt setting"
msgstr ""

#: corehq/apps/app_manager/static/app_manager/js/settings/commcare_settings.js
#, javascript-format
msgid "Upgrade to CommCare %s for this option!"
msgstr "¡Para esta opción debe subir de plan a CommCare %s!"

#: corehq/apps/app_manager/static/app_manager/js/settings/commcare_settings.js
#, javascript-format
msgid "Upgrade to CommCare %s!"
msgstr "¡Subir de Plan a CommCare %s!"

#: corehq/apps/app_manager/static/app_manager/js/settings/commcare_settings.js
msgid "Auto-set by "
msgstr "Establecido automáticamente por"

#: corehq/apps/app_manager/static/app_manager/js/settings/commcare_settings.js
msgid ""
"This value is currently inherited from the master app. Once this page is "
"saved, it will no longer be inherited."
msgstr ""

#: corehq/apps/app_manager/static/app_manager/js/settings/commcare_settings.js
msgid "You have unsaved settings."
msgstr "Tiene configuraciones sin guardar."

#: corehq/apps/app_manager/static/app_manager/js/settings/commcare_settings.js
msgid "Settings"
msgstr "Configuración"

#: corehq/apps/app_manager/static/app_manager/js/settings/password_setter.jquery.js
msgid "Reset"
msgstr "Reiniciar"

#: corehq/apps/app_manager/static/app_manager/js/source_files.js
msgid "Please enter a version to compare"
msgstr ""

#: corehq/apps/app_manager/static/app_manager/js/summary/case_summary.js
msgid "Filter properties"
msgstr "Filtrar propiedades"

#: corehq/apps/app_manager/static/app_manager/js/summary/case_summary.js
msgid "View All Cases"
msgstr ""

#: corehq/apps/app_manager/static/app_manager/js/summary/form_diff.js
#: corehq/apps/app_manager/static/app_manager/js/summary/form_summary.js
msgid "View All Forms"
msgstr "Ver Todos los Formularios"

#: corehq/apps/app_manager/static/app_manager/js/summary/form_diff.js
msgid "View Changed Items"
msgstr ""

#: corehq/apps/app_manager/static/app_manager/js/summary/form_models.js
msgid "Filter questions or cases"
msgstr ""

#: corehq/apps/app_manager/static/app_manager/js/summary/models.js
msgid "Module"
msgstr "Módulo"

#: corehq/apps/app_manager/static/app_manager/js/summary/models.js
#: corehq/apps/userreports/static/userreports/js/data_source_select_model.js
msgid "Form"
msgstr "Formulario"

#: corehq/apps/app_manager/static/app_manager/js/summary/models.js
#: corehq/apps/app_manager/static/app_manager/js/vellum/src/main-components.js
msgid "Question"
msgstr "Pregunta"

#: corehq/apps/app_manager/static/app_manager/js/summary/models.js
msgid "Name"
msgstr "Nombre"

#: corehq/apps/app_manager/static/app_manager/js/summary/models.js
#: corehq/apps/app_manager/static/app_manager/js/vellum/src/main-components.js
msgid "Label"
msgstr "Etiqueta"

#: corehq/apps/app_manager/static/app_manager/js/summary/models.js
msgid "Question Type"
msgstr ""

#: corehq/apps/app_manager/static/app_manager/js/summary/models.js
msgid "Question Value"
msgstr ""

#: corehq/apps/app_manager/static/app_manager/js/summary/models.js
msgid "Option"
msgstr ""

#: corehq/apps/app_manager/static/app_manager/js/summary/models.js
msgid "Calculate condition"
msgstr ""

#: corehq/apps/app_manager/static/app_manager/js/summary/models.js
msgid "Display condition"
msgstr "Condición de visualización"

#: corehq/apps/app_manager/static/app_manager/js/summary/models.js
#: corehq/apps/app_manager/static/app_manager/js/vellum/src/main-components.js
msgid "Required"
msgstr "Obligatorio"

#: corehq/apps/app_manager/static/app_manager/js/summary/models.js
msgid "Question Comment"
msgstr ""

#: corehq/apps/app_manager/static/app_manager/js/summary/models.js
#: corehq/apps/app_manager/static/app_manager/js/vellum/src/main-components.js
msgid "Default Value"
msgstr "Valor Predeterminado"

#: corehq/apps/app_manager/static/app_manager/js/summary/models.js
#: corehq/apps/app_manager/static/app_manager/js/vellum/src/main-components.js
msgid "Validation Condition"
msgstr "Condición de Validación"

#: corehq/apps/app_manager/static/app_manager/js/summary/models.js
#: corehq/apps/app_manager/static/app_manager/js/vellum/src/main-components.js
msgid "Comment"
msgstr "Comentario"

#: corehq/apps/app_manager/static/app_manager/js/summary/models.js
msgid "Form Filter"
msgstr ""

#: corehq/apps/app_manager/static/app_manager/js/summary/models.js
msgid "Module Filter"
msgstr "Filtro de Módulo"

#: corehq/apps/app_manager/static/app_manager/js/summary/models.js
msgid "Old Value"
msgstr ""

#: corehq/apps/app_manager/static/app_manager/js/summary/models.js
msgid "New Value"
msgstr ""

#: corehq/apps/app_manager/static/app_manager/js/summary/models.js
msgid "Loaded Case Properties"
msgstr ""

#: corehq/apps/app_manager/static/app_manager/js/summary/models.js
msgid "Saved Case Properties"
msgstr ""

#: corehq/apps/app_manager/static/app_manager/js/summary/models.js
msgid "load"
msgstr ""

#: corehq/apps/app_manager/static/app_manager/js/summary/models.js
msgid "save"
msgstr ""

#: corehq/apps/app_manager/static/app_manager/js/summary/models.js
msgid "Case Property"
msgstr "Propiedad del Caso"

#: corehq/apps/app_manager/static/app_manager/js/summary/models.js
msgid "of Case Type"
msgstr ""

#: corehq/apps/app_manager/static/app_manager/js/summary/models.js
#: corehq/apps/app_manager/static/app_manager/js/widgets.js
msgid "Latest saved"
msgstr ""

#: corehq/apps/app_manager/static/app_manager/js/supported_languages.js
msgid "Warning: unrecognized language"
msgstr "Advertencia: lenguaje no reconocido"

#: corehq/apps/app_manager/static/app_manager/js/supported_languages.js
msgid "You have unsaved changes in your supported languages"
msgstr "Tiene cambios sin guardar en sus idiomas admitidos"

#: corehq/apps/app_manager/static/app_manager/js/supported_languages.js
msgid "There are errors in your configuration"
msgstr "Hay errores en su configuración"

#: corehq/apps/app_manager/static/app_manager/js/supported_languages.js
msgid "You must have at least one language"
msgstr "Debe tener al menos un idioma"

#: corehq/apps/app_manager/static/app_manager/js/supported_languages.js
msgid "Please enter language"
msgstr "Por favor ingrese un idioma"

#: corehq/apps/app_manager/static/app_manager/js/supported_languages.js
msgid "Invalid language code"
msgstr "Código de idioma inválido"

#: corehq/apps/app_manager/static/app_manager/js/supported_languages.js
msgid "Language appears twice"
msgstr "El idioma aparece dos veces"

#: corehq/apps/app_manager/static/app_manager/js/supported_languages.js
msgid "This conflicts with a current language"
msgstr "Esto entra en conflicto con un idioma actual"

#: corehq/apps/app_manager/static/app_manager/js/vellum/src/main-components.js
msgid "Questions"
msgstr "Preguntas"

#: corehq/apps/app_manager/static/app_manager/js/vellum/src/main-components.js
msgid "Copy"
msgstr "Copiar"

#: corehq/apps/app_manager/static/app_manager/js/vellum/src/main-components.js
msgid "Expand All"
msgstr "Expandir Todo"

#: corehq/apps/app_manager/static/app_manager/js/vellum/src/main-components.js
msgid "Collapse All"
msgstr "Contraer Todo"

#: corehq/apps/app_manager/static/app_manager/js/vellum/src/main-components.js
msgid "Bulk Update All Questions"
msgstr ""

#: corehq/apps/app_manager/static/app_manager/js/vellum/src/main-components.js
msgid "Add Question"
msgstr "Agregar Pregunta"

#: corehq/apps/app_manager/static/app_manager/js/vellum/src/main-components.js
msgid "Click {btn} to start building your form."
msgstr "Haga clic en {btn}para empezar a desarrollar su formulario."

#: corehq/apps/app_manager/static/app_manager/js/vellum/src/main-components.js
msgid "Question Details"
msgstr "Detalles de Preguntas"

#: corehq/apps/app_manager/static/app_manager/js/vellum/src/main-components.js
msgid "Expression Editor"
msgstr "Editor de Expresión"

#: corehq/apps/app_manager/static/app_manager/js/vellum/src/main-components.js
msgid "Cannot Change Question Type"
msgstr "No se Puede Cambiar el Tipo de Pregunta"

#: corehq/apps/app_manager/static/app_manager/js/vellum/src/main-components.js
msgid "Change Question Type To"
msgstr "Cambiar el Tipo de Pregunta a"

#: corehq/apps/app_manager/static/app_manager/js/vellum/src/main-components.js
#: corehq/apps/hqwebapp/static/hqwebapp/js/main.js
#: corehq/apps/hqwebapp/static/hqwebapp/js/ui_elements/ui-element-input-map.js
msgid "Delete"
msgstr "Eliminar"

#: corehq/apps/app_manager/static/app_manager/js/vellum/src/main-components.js
msgid "Show"
msgstr "Mostrar"

#: corehq/apps/app_manager/static/app_manager/js/vellum/src/main-components.js
msgid "Used By"
msgstr "Utilizado Por"

#: corehq/apps/app_manager/static/app_manager/js/vellum/src/main-components.js
msgid "In Property"
msgstr "En Propiedad"

#: corehq/apps/app_manager/static/app_manager/js/vellum/src/main-components.js
#: corehq/apps/reports/static/reports/v2/js/datagrid/binding_handlers.js
msgid "Search..."
msgstr "Buscar..."

#: corehq/apps/app_manager/static/app_manager/js/vellum/src/main-components.js
msgid "No match for {info} found!"
msgstr "¡No se encontraron coincidencias para {info}!"

#: corehq/apps/app_manager/static/app_manager/js/vellum/src/main-components.js
msgid "Multiple matches for {info} found!"
msgstr "¡Se encontraron múltiples coincidencias para {info}!"

#: corehq/apps/app_manager/static/app_manager/js/vellum/src/main-components.js
msgid "Server Form"
msgstr "Formulario de Servidor"

#: corehq/apps/app_manager/static/app_manager/js/vellum/src/main-components.js
msgid "Local Form"
msgstr "Formulario Local"

#: corehq/apps/app_manager/static/app_manager/js/vellum/src/main-components.js
msgid "XML should not be equivalent"
msgstr "El XML no debería ser equivalente"

#: corehq/apps/app_manager/static/app_manager/js/vellum/src/main-components.js
msgid "XML mismatch"
msgstr "No coincide con el XML"

#: corehq/apps/app_manager/static/app_manager/js/vellum/src/main-components.js
#: corehq/apps/hqwebapp/static/hqwebapp/js/ui_elements/ui-element-input-map.js
msgid "key"
msgstr "clave"

#: corehq/apps/app_manager/static/app_manager/js/vellum/src/main-components.js
#: corehq/apps/hqwebapp/static/hqwebapp/js/ui_elements/ui-element-input-map.js
msgid "value"
msgstr "valor"

#: corehq/apps/app_manager/static/app_manager/js/vellum/src/main-components.js
msgid "Add Key&rarr;Value Pair"
msgstr "Agregar Clave&rarr; Par Clave"

#: corehq/apps/app_manager/static/app_manager/js/vellum/src/main-components.js
msgid "show in question list"
msgstr "mostrar en la lista de preguntas"

#: corehq/apps/app_manager/static/app_manager/js/vellum/src/main-components.js
msgid "Date Format Options"
msgstr "Opciones de Formato de Fecha"

#: corehq/apps/app_manager/static/app_manager/js/vellum/src/main-components.js
msgid "No Formatting"
msgstr "Sin Formato"

#: corehq/apps/app_manager/static/app_manager/js/vellum/src/main-components.js
msgid ""
"The {property} for a question is not allowed to reference the question "
"itself. Please remove the . from the {property} or your form will have "
"errors."
msgstr ""
"No se permite que la {property} haga referencia a la pregunta misma. Por "
"favor quite el . de su {property} o su formulario tendrá errores."

#: corehq/apps/app_manager/static/app_manager/js/vellum/src/main-components.js
msgid "Unknown question:"
msgstr "Pregunta desconocida:"

#: corehq/apps/app_manager/static/app_manager/js/vellum/src/main-components.js
msgid "Unknown questions:"
msgstr "Preguntas desconocidas:"

#: corehq/apps/app_manager/static/app_manager/js/vellum/src/main-components.js
msgid "no formatting"
msgstr "sin formato"

#: corehq/apps/app_manager/static/app_manager/js/vellum/src/main-components.js
msgid "Custom"
msgstr "Personalizado"

#: corehq/apps/app_manager/static/app_manager/js/vellum/src/main-components.js
msgid "{question} is required."
msgstr "{question}es obligatoria."

#: corehq/apps/app_manager/static/app_manager/js/vellum/src/main-components.js
msgid "{question} is not allowed."
msgstr "No está permitida la {question}."

#: corehq/apps/app_manager/static/app_manager/js/vellum/src/main-components.js
msgid "{question} validation failed"
msgstr "Fallo de validación de {question}"

#: corehq/apps/app_manager/static/app_manager/js/vellum/src/main-components.js
msgid "Unknown (read-only) question type"
msgstr "Tipo de pregunta desconocida (solo lectura)"

#: corehq/apps/app_manager/static/app_manager/js/vellum/src/main-components.js
msgid "Lookup Table Data"
msgstr "Datos de Tabla de Búsqueda"

#: corehq/apps/app_manager/static/app_manager/js/vellum/src/main-components.js
msgid "No Translation Data"
msgstr "No hay Datos de Traducción"

#: corehq/apps/app_manager/static/app_manager/js/vellum/src/main-components.js
msgid "Question ID"
msgstr "ID de Pregunta"

#: corehq/apps/app_manager/static/app_manager/js/vellum/src/main-components.js
msgid ""
"The ID '{nodeID}' may cause problems with form parsing. It is recommended to "
"pick a different Question ID."
msgstr ""

#: corehq/apps/app_manager/static/app_manager/js/vellum/src/main-components.js
msgid ""
"{nodeID} is not a valid Question ID. It must start with a letter and contain "
"only letters, numbers, and '-' or '_' characters."
msgstr ""

#: corehq/apps/app_manager/static/app_manager/js/vellum/src/main-components.js
msgid "'meta' is not a valid Question ID."
msgstr "'meta' no es una Pregunta de ID valida."

#: corehq/apps/app_manager/static/app_manager/js/vellum/src/main-components.js
msgid ""
"Making this change will create a new Question ID (and a new column in "
"exports)."
msgstr ""

#: corehq/apps/app_manager/static/app_manager/js/vellum/src/main-components.js
msgid ""
"This question has the same Question ID as another question in the same "
"group. Please choose a unique Question ID."
msgstr ""
"Esta pregunta tiene el mismo ID de Pregunta que otra pregunta en el mismo "
"grupo. Por favor elija un ID de Pregunta  único."

#: corehq/apps/app_manager/static/app_manager/js/vellum/src/main-components.js
msgid "Default Data Value"
msgstr "Valor de Dato Predeterminado"

#: corehq/apps/app_manager/static/app_manager/js/vellum/src/main-components.js
msgid "Special Hidden Value XMLNS attribute"
msgstr "Atributo XMLNS de Valor Oculto Especial"

#: corehq/apps/app_manager/static/app_manager/js/vellum/src/main-components.js
msgid "Extra Data Attributes"
msgstr "Atributos de Datos Extra"

#: corehq/apps/app_manager/static/app_manager/js/vellum/src/main-components.js
msgid "Calculate Condition"
msgstr "Condición de Calculo"

#: corehq/apps/app_manager/static/app_manager/js/vellum/src/main-components.js
msgid ""
"You cannot have a Validation Error Message with no Validation Condition!"
msgstr ""
"¡Usted no puede tener un Mensaje de Error de Validación sin una Condición de "
"Validación!"

#: corehq/apps/app_manager/static/app_manager/js/vellum/src/main-components.js
msgid "Validation Error Message"
msgstr "Mensaje de Error en Validación"

#: corehq/apps/app_manager/static/app_manager/js/vellum/src/main-components.js
msgid "Required Condition"
msgstr ""

#: corehq/apps/app_manager/static/app_manager/js/vellum/src/main-components.js
msgid "The condition will be ignored unless you mark the question required."
msgstr ""

#: corehq/apps/app_manager/static/app_manager/js/vellum/src/main-components.js
msgid "Extra Bind Attributes"
msgstr "Atributos de Enlace Extra"

#: corehq/apps/app_manager/static/app_manager/js/vellum/src/main-components.js
msgid ""
"You are referencing a node in this form. This can cause errors in the form"
msgstr ""
"Usted está haciendo referencia a un nodo en este formulario. Esto podria "
"causar errores en el formulario"

#: corehq/apps/app_manager/static/app_manager/js/vellum/src/main-components.js
msgid "Appearance Attribute"
msgstr "Atributo de Apariencia"

#: corehq/apps/app_manager/static/app_manager/js/vellum/src/main-components.js
msgid "Default Display Text"
msgstr "Texto de Visualización Predeterminado"

#: corehq/apps/app_manager/static/app_manager/js/vellum/src/main-components.js
msgid "Default Display Text is required"
msgstr "Texto de Visualización Predeterminado requerido"

#: corehq/apps/app_manager/static/app_manager/js/vellum/src/main-components.js
msgid "Hint Display Text"
msgstr "Texto de Visualización de Sugerencias"

#: corehq/apps/app_manager/static/app_manager/js/vellum/src/main-components.js
msgid "Extra Control Attributes"
msgstr "Atributos de Control Extra"

#: corehq/apps/app_manager/static/app_manager/js/vellum/src/main-components.js
msgid "Raw XML"
msgstr "XML en Bruto"

#: corehq/apps/app_manager/static/app_manager/js/vellum/src/main-components.js
msgid "Data Parent"
msgstr "Padre de Datos"

#: corehq/apps/app_manager/static/app_manager/js/vellum/src/main-components.js
msgid "Must be valid path"
msgstr "Debe ser una ruta válida"

#: corehq/apps/app_manager/static/app_manager/js/vellum/src/main-components.js
msgid "{path} is not a valid data parent"
msgstr "{path}no es un padre de datos válido."

#: corehq/apps/app_manager/static/app_manager/js/vellum/src/main-components.js
msgid ""
"Data parent of question in repeat group must be (in) the same repeat group"
msgstr ""

#: corehq/apps/app_manager/static/app_manager/js/vellum/src/main-components.js
msgid "Hidden Value"
msgstr "Valor Oculto"

#: corehq/apps/app_manager/static/app_manager/js/vellum/src/main-components.js
msgid "Text"
msgstr "Texto"

#: corehq/apps/app_manager/static/app_manager/js/vellum/src/main-components.js
msgid "Phone Number or Numeric ID"
msgstr "Número de teléfono o ID Numérico"

#: corehq/apps/app_manager/static/app_manager/js/vellum/src/main-components.js
#: corehq/apps/cloudcare/static/cloudcare/js/form_entry/entries.js
msgid "Password"
msgstr "Contraseña"

#: corehq/apps/app_manager/static/app_manager/js/vellum/src/main-components.js
msgid "Integer"
msgstr "Entero"

#: corehq/apps/app_manager/static/app_manager/js/vellum/src/main-components.js
msgid "Audio Capture"
msgstr "Captura de Audio"

#: corehq/apps/app_manager/static/app_manager/js/vellum/src/main-components.js
msgid "Image Capture"
msgstr "Captura de Imagen"

#: corehq/apps/app_manager/static/app_manager/js/vellum/src/main-components.js
msgid "Image Size"
msgstr "Tamaño de Imagen"

#: corehq/apps/app_manager/static/app_manager/js/vellum/src/main-components.js
msgid "Small"
msgstr "Pequeño"

#: corehq/apps/app_manager/static/app_manager/js/vellum/src/main-components.js
msgid "Medium"
msgstr "Mediano"

#: corehq/apps/app_manager/static/app_manager/js/vellum/src/main-components.js
msgid "Large"
msgstr "Grande"

#: corehq/apps/app_manager/static/app_manager/js/vellum/src/main-components.js
msgid "Original"
msgstr "Original"

#: corehq/apps/app_manager/static/app_manager/js/vellum/src/main-components.js
msgid ""
"This will resize the image before sending the form. Use this option to send "
"smaller images in areas of poor connectivity.<ul><li>Small - 0.1 megapixels</"
"li><li>Medium - 0.2 megapixels</li><li>Large - 0.5 megapixels</li></ul>"
msgstr ""
"Esto redimensionará la imagen antes de enviar el formulario. Utilice esta "
"opción para enviar imágenes pequeñas en áreas con poca conectividad."
"<ul><li>Pequeñas - 0.1 megapixeles</li><li>Medianas - 0.2 megapixeles</"
"li><li>Grandes - 0.5 megapixeles</li></ul>"

#: corehq/apps/app_manager/static/app_manager/js/vellum/src/main-components.js
msgid "Video Capture"
msgstr "Captura de Video"

#: corehq/apps/app_manager/static/app_manager/js/vellum/src/main-components.js
msgid "Signature Capture"
msgstr "Captura de Firma"

#: corehq/apps/app_manager/static/app_manager/js/vellum/src/main-components.js
msgid "GPS"
msgstr "GPS"

#: corehq/apps/app_manager/static/app_manager/js/vellum/src/main-components.js
msgid "Barcode Scan"
msgstr "Escaneo de código de barras"

#: corehq/apps/app_manager/static/app_manager/js/vellum/src/main-components.js
msgid "Date and Time"
msgstr "Fecha y Hora"

#: corehq/apps/app_manager/static/app_manager/js/vellum/src/main-components.js
msgid "Time"
msgstr "Hora"

#: corehq/apps/app_manager/static/app_manager/js/vellum/src/main-components.js
msgid "Long"
msgstr "Largo"

#: corehq/apps/app_manager/static/app_manager/js/vellum/src/main-components.js
#: corehq/apps/cloudcare/static/cloudcare/js/form_entry/entries.js
msgid "Decimal"
msgstr "Decimal"

#: corehq/apps/app_manager/static/app_manager/js/vellum/src/main-components.js
msgid "Choice"
msgstr "Opción"

#: corehq/apps/app_manager/static/app_manager/js/vellum/src/main-components.js
msgid "Choice Value"
msgstr "Valor de Opción"

#: corehq/apps/app_manager/static/app_manager/js/vellum/src/main-components.js
msgid "Whitespace in values is not allowed."
msgstr "No están permitidos los espacios en blanco en los valores."

#: corehq/apps/app_manager/static/app_manager/js/vellum/src/main-components.js
msgid "This choice value has been used in the same question"
msgstr "Se utilizó esta opción de valor en la misma pregunta."

#: corehq/apps/app_manager/static/app_manager/js/vellum/src/main-components.js
msgid ""
"Cannot change a Multiple/Single Choice question to a non-Choice question if "
"it has Choices. Please remove all Choices and try again."
msgstr ""
"No se puede cambiar de una pregunta de Opción Múltiple/Simple a una pregunta "
"sin Opciones, si tiene Opciones. Por favor quite todas las Opciones e "
"intente de nuevo."

#: corehq/apps/app_manager/static/app_manager/js/vellum/src/main-components.js
msgid "Checkbox"
msgstr "Casilla"

#: corehq/apps/app_manager/static/app_manager/js/vellum/src/main-components.js
msgid "Multiple Choice"
msgstr "Opción Multiple"

#: corehq/apps/app_manager/static/app_manager/js/vellum/src/main-components.js
msgid "Group"
msgstr "Grupo"

#: corehq/apps/app_manager/static/app_manager/js/vellum/src/main-components.js
msgid "Question List"
msgstr "Lista de Preguntas"

#: corehq/apps/app_manager/static/app_manager/js/vellum/src/main-components.js
msgid "Repeat Group"
msgstr "Repetir Grupo"

#: corehq/apps/app_manager/static/app_manager/js/vellum/src/main-components.js
msgid "Repeat Count"
msgstr "Repetir Conteo"

#: corehq/apps/app_manager/static/app_manager/js/vellum/src/main-components.js
msgid "Repeat Count is required."
msgstr "Repetir Conteo es obligatorio."

#: corehq/apps/app_manager/static/app_manager/js/vellum/src/main-components.js
msgid "Extra Repeat Attributes"
msgstr "Atributos de Repetición Extra"

#: corehq/apps/app_manager/static/app_manager/js/vellum/src/main-components.js
msgid "You have deleted a question."
msgstr "Usted ha borrado una pregunta."

#: corehq/apps/app_manager/static/app_manager/js/vellum/src/main-components.js
msgid "Undo"
msgstr "Deshacer"

#: corehq/apps/app_manager/static/app_manager/js/vellum/src/main-components.js
msgid "Warning: {errs} is still referenced by other questions."
msgid_plural "Warning: {errs} are still referenced by other questions."
msgstr[0] ""
"Advertencia: Aún hay {errs}al que hacen referencia otras preguntas. "
msgstr[1] ""
"Advertencia: Aún hay {errs}a los que hacen referencia otras preguntas. "
msgstr[2] ""
"Advertencia: Aún hay {errs}a los que hacen referencia otras preguntas. "

#: corehq/apps/app_manager/static/app_manager/js/vellum/src/main-components.js
msgid "New Form"
msgstr "Nuevo Formulario"

#: corehq/apps/app_manager/static/app_manager/js/vellum/src/main-components.js
msgid "PARSE ERROR!:"
msgstr "¡ERROR DE ANÁLISIS!:"

#: corehq/apps/app_manager/static/app_manager/js/vellum/src/main-components.js
msgid ""
"No Data block was found in the form. Please check that your form is valid!"
msgstr ""
"No se encontró ningún bloque de Datos en el formulario. ¡Por favor verifique "
"que su formulario sea válido!"

#: corehq/apps/app_manager/static/app_manager/js/vellum/src/main-components.js
msgid "Form does not have a Name! The default form name will be used"
msgstr ""
"¡El formulario no tiene Nombre! Se utilizará el nombre predeterminado de "
"formulario"

#: corehq/apps/app_manager/static/app_manager/js/vellum/src/main-components.js
msgid ""
"Form JRM namespace attribute was not found in data block. One will be added "
"automatically"
msgstr ""
"El atributo del formulario JRM nombreespacio no fue encontrado en el block "
"de datos. Se agregará uno automaticamente"

#: corehq/apps/app_manager/static/app_manager/js/vellum/src/main-components.js
msgid ""
"Form does not have a UIVersion attribute, one will be generated automatically"
msgstr ""
"El formulario no tiene un atributo UIVersion; se agregará uno automaticamente"

#: corehq/apps/app_manager/static/app_manager/js/vellum/src/main-components.js
msgid ""
"Form does not have a Version attribute (in the data block), one will be "
"added automatically"
msgstr ""
"El formulario no tiene un atributo Version (en el block de datos); se "
"agregará uno automaticamente"

#: corehq/apps/app_manager/static/app_manager/js/vellum/src/main-components.js
msgid "Ambiguous bind:"
msgstr "Enlace ambiguo:"

#: corehq/apps/app_manager/static/app_manager/js/vellum/src/main-components.js
msgid ""
"Bind Node [{path}] found but has no associated Data node. This bind node "
"will be discarded!"
msgstr ""
"Se encontró el Nodo de Enlace [{path}], pero este no tiene asociado nodo de "
"Datos. ¡Este nodo de enlace será descartado!"

#: corehq/apps/app_manager/static/app_manager/js/vellum/src/main-components.js
msgid "Not Found"
msgstr "No se encontró"

#: corehq/apps/app_manager/static/app_manager/js/vellum/src/main-components.js
msgid ""
"{type} nodes cannot be used in an output value. Please remove the output "
"value for '{path}' or your form will have errors."
msgstr ""
"No es posible usar los nodos {type} en un valor de salida. Por favor elimine "
"el valor de salida de  '{path} ' o su formulario tendrá errores."

#: corehq/apps/app_manager/static/app_manager/js/vellum/src/main-components.js
msgid ""
"The {field} for a question is not allowed to reference the question itself. "
"Please remove the {ref} from the {field} or your form will have errors."
msgstr ""
"No se permite que el {field}para una pregunta haga referencia a la pregunta "
"misma. Por favor elimine la {ref}del {field} o su formulario tendrá errores."

#: corehq/apps/app_manager/static/app_manager/js/vellum/src/main-components.js
msgid "output value"
msgstr "valor de salida "

#: corehq/apps/app_manager/static/app_manager/js/vellum/src/main-components.js
msgid "Validation Failed"
msgstr "Validación Fallida"

#: corehq/apps/app_manager/static/app_manager/js/vellum/src/main-components.js
msgid "Please fix the error before leaving this page:"
msgstr "Por favor arregle el error antes de salir de esta página:"

#: corehq/apps/app_manager/static/app_manager/js/vellum/src/main-components.js
msgid "Edit <span class='property-name'>Expression</span> (Advanced)"
msgstr "Edite<span class='property-name'>Expresión</span> (Avanzado)"

#: corehq/apps/app_manager/static/app_manager/js/vellum/src/main-components.js
msgid "Show Simple Mode"
msgstr "Mostrar el Modo Simple"

#: corehq/apps/app_manager/static/app_manager/js/vellum/src/main-components.js
msgid ""
"You are currently in Advanced Mode because your logic is too complicated for "
"Simple Mode."
msgstr ""
"Está en Modo Avanzado ahora porque su lógica es demasiado complicada para el "
"Modo Simple."

#: corehq/apps/app_manager/static/app_manager/js/vellum/src/main-components.js
msgid "XPath Expression"
msgstr "Expresión XPath"

#: corehq/apps/app_manager/static/app_manager/js/vellum/src/main-components.js
msgid "You can drag a question into the box."
msgstr "Puede arrastrar una pregunta a la caja."

#: corehq/apps/app_manager/static/app_manager/js/vellum/src/main-components.js
msgid "Guide to Common Logic and Calculations"
msgstr "Guía de Lógica Común y Cálculos"

#: corehq/apps/app_manager/static/app_manager/js/vellum/src/main-components.js
msgid "Edit <span class='property-name'>Expression</span>"
msgstr "Edite <span class='property-name'>Expresión </span>"

#: corehq/apps/app_manager/static/app_manager/js/vellum/src/main-components.js
msgid "Show Advanced Mode"
msgstr "Mostrar el Modo Avanzado"

#: corehq/apps/app_manager/static/app_manager/js/vellum/src/main-components.js
msgid "Result is"
msgstr "El resultado es"

#: corehq/apps/app_manager/static/app_manager/js/vellum/src/main-components.js
msgid "Expression"
msgstr "Expresión"

#: corehq/apps/app_manager/static/app_manager/js/vellum/src/main-components.js
msgid "Add Expression"
msgstr "Agregue Expresión"

<<<<<<< HEAD
#: corehq/apps/app_manager/static/app_manager/js/vellum/src/main-components.js
#: corehq/apps/export/static/export/js/models.js
#: corehq/apps/hqwebapp/static/hqwebapp/js/main.js
=======
#: corehq/apps/app_manager/static/app_manager/js/vellum/src/main-components.js:45981
#: corehq/apps/app_manager/static/app_manager/js/vellum/src/main-components.js:48723
#: corehq/apps/app_manager/static/app_manager/js/vellum/src/main-components.js:49993
#: corehq/apps/export/static/export/js/models.js:357
#: corehq/apps/export/static/export/js/models.js:359
#: corehq/apps/hqwebapp/static/hqwebapp/js/main.js:298
>>>>>>> c5c22f8e
msgid "Save"
msgstr "Guardar"

#: corehq/apps/app_manager/static/app_manager/js/vellum/src/main-components.js
#: corehq/apps/cloudcare/static/cloudcare/js/formplayer/utils/util.js
msgid "Cancel"
msgstr "Cancelar"

#: corehq/apps/app_manager/static/app_manager/js/vellum/src/main-components.js
msgid "Drag question here"
msgstr "Arrastre la pregunta aquí"

#: corehq/apps/app_manager/static/app_manager/js/vellum/src/main-components.js
msgid "is equal to"
msgstr "es igual a"

#: corehq/apps/app_manager/static/app_manager/js/vellum/src/main-components.js
msgid "is not equal to"
msgstr "no es igual a"

#: corehq/apps/app_manager/static/app_manager/js/vellum/src/main-components.js
msgid "is less than"
msgstr "es menor que"

#: corehq/apps/app_manager/static/app_manager/js/vellum/src/main-components.js
msgid "is less than or equal to"
msgstr "es menor que o igual a"

#: corehq/apps/app_manager/static/app_manager/js/vellum/src/main-components.js
msgid "is greater than"
msgstr "es mayor que"

#: corehq/apps/app_manager/static/app_manager/js/vellum/src/main-components.js
msgid "is greater than or equal to"
msgstr "es mayor que o igual a"

#: corehq/apps/app_manager/static/app_manager/js/vellum/src/main-components.js
msgid "has selected value"
msgstr "ha seleccionado un valor"

#: corehq/apps/app_manager/static/app_manager/js/vellum/src/main-components.js
msgid "True when ALL of the expressions are true."
msgstr "Es verdadero cuando TODAS las expresiones son verdaderas"

#: corehq/apps/app_manager/static/app_manager/js/vellum/src/main-components.js
msgid "True when ANY of the expressions are true."
msgstr "Es verdadero cuando CUALQUIERA de las expresiones es verdadera"

#: corehq/apps/app_manager/static/app_manager/js/vellum/src/main-components.js
msgid "Error"
msgstr "Error"

#: corehq/apps/app_manager/static/app_manager/js/vellum/src/main-components.js
msgid "Warning"
msgstr "Advertencia"

#: corehq/apps/app_manager/static/app_manager/js/vellum/src/main-components.js
msgid "Form Warning"
msgstr "Advertencia del Formulario"

#: corehq/apps/app_manager/static/app_manager/js/vellum/src/main-components.js
msgid "Notification"
msgstr ""

#: corehq/apps/app_manager/static/app_manager/js/vellum/src/main-components.js
msgid ""
"Holding the ALT key while clicking save invokes an inefficient save "
"procedure. Do this only if a normal save fails."
msgstr ""
"Mantener presionada la tecla ALT mientras hace clic en guardar aplica un "
"procedimiento ineficiente de guardar. Haga esto únicamente si falla la "
"manera normal de guardar."

#: corehq/apps/app_manager/static/app_manager/js/vellum/src/main-components.js
msgid "Are you sure you want to exit? All unsaved changes will be lost!"
msgstr ""
"¿Está seguro que quiere salir? ¡Se perderán todos los cambios sin guardar!"

#: corehq/apps/app_manager/static/app_manager/js/vellum/src/main-components.js
msgid ""
"Look for questions marked with $1 and check they don't reference deleted "
"questions."
msgstr ""
"Busque preguntas marcadas con $1 y revise que las mismas no hagan referencia "
"a preguntas borradas."

#: corehq/apps/app_manager/static/app_manager/js/vellum/src/main-components.js
msgid "Errors in Form"
msgstr "Errores en el Formulario"

#: corehq/apps/app_manager/static/app_manager/js/vellum/src/main-components.js
msgid "Form has reference errors."
msgstr "El formulario tiene errores de referencia"

#: corehq/apps/app_manager/static/app_manager/js/vellum/src/main-components.js
msgid "Look for questions marked with $1 and fix the errors."
msgstr "Busque preguntas marcadas con $1 y repare los errorres."

#: corehq/apps/app_manager/static/app_manager/js/vellum/src/main-components.js
msgid "Form has validation errors."
msgstr "El formulario tiene errores de validación."

#: corehq/apps/app_manager/static/app_manager/js/vellum/src/main-components.js
#: corehq/apps/cloudcare/static/cloudcare/js/form_entry/entries.js
msgid "Number"
msgstr "Número"

#: corehq/apps/app_manager/static/app_manager/js/vellum/src/main-components.js
msgid "Groups"
msgstr "Grupos"

#: corehq/apps/app_manager/static/app_manager/js/vellum/src/main-components.js
msgid "Multimedia Capture"
msgstr "Captura Multimedia"

#: corehq/apps/app_manager/static/app_manager/js/vellum/src/main-components.js
msgid "Advanced"
msgstr "Avanzado"

#: corehq/apps/app_manager/static/app_manager/js/vellum/src/main-components.js
msgid "Make Required"
msgstr ""

#: corehq/apps/app_manager/static/app_manager/js/vellum/src/main-components.js
msgid ""
"You are about to make all existing questions on this form required. This "
"action will overwrite the current configuration of this form and can only be "
"undone by editing individual questions."
msgstr ""

#: corehq/apps/app_manager/static/app_manager/js/vellum/src/main-components.js
msgid "Load Default Values"
msgstr ""

#: corehq/apps/app_manager/static/app_manager/js/vellum/src/main-components.js
msgid ""
"You are about to set matching case properties as Default Values for all "
"existing questions. This action will overwrite existing Default Values for "
"all questions with matching case properties and can only be undone by "
"editing individual questions."
msgstr ""

#: corehq/apps/app_manager/static/app_manager/js/vellum/src/main-components.js
msgid "Are you sure you want to perform this action?"
msgstr ""

#: corehq/apps/app_manager/static/app_manager/js/vellum/src/main-components.js
#: corehq/apps/registration/static/registration/js/user_login_form.js
msgid "Continue"
msgstr "Continuar"

#: corehq/apps/app_manager/static/app_manager/js/vellum/src/main-components.js
msgid "Expand Editor"
msgstr "Expanda el Editor"

#: corehq/apps/app_manager/static/app_manager/js/vellum/src/main-components.js
msgid "Shrink Editor"
msgstr "Reduzca el Editor"

#: corehq/apps/app_manager/static/app_manager/js/vellum/src/main-components.js
msgid "Export Form Contents"
msgstr "Exporte el Contenido del Formulario"

#: corehq/apps/app_manager/static/app_manager/js/vellum/src/main-components.js
msgid "Edit Source XML"
msgstr "Edite Fuente XML"

#: corehq/apps/app_manager/static/app_manager/js/vellum/src/main-components.js
msgid "Form Properties"
msgstr "Propiedades del Formulario"

#: corehq/apps/app_manager/static/app_manager/js/vellum/src/main-components.js
msgid "Find Usages"
msgstr "Encontrar Usos"

#: corehq/apps/app_manager/static/app_manager/js/vellum/src/main-components.js
msgid "Validation failed. Form may not perform correctly on your device!"
msgstr ""
"La validación falló. ¡El formulario podría no funcionar correctamente en su "
"dispositivo!"

#: corehq/apps/app_manager/static/app_manager/js/vellum/src/main-components.js
msgid "Edit Form's Source XML"
msgstr "Edite la Fuente XML del Formulario"

#: corehq/apps/app_manager/static/app_manager/js/vellum/src/main-components.js
msgid "Update Source"
msgstr "Actualice la Fuente"

#: corehq/apps/app_manager/static/app_manager/js/vellum/src/main-components.js
msgid ""
"This is the raw XML. You can edit or paste into this box to make changes to "
"your form. Press 'Update Source' to save changes, or 'Close' to cancel."
msgstr ""
"Esta es la XML en bruto. Usted puede editarlo o pegarlo en esta caja para "
"hacer cambios a su formulario. Presione 'Actualizar Fuente' para guardar los "
"cambios, o 'Cerrar' para cancelar."

#: corehq/apps/app_manager/static/app_manager/js/vellum/src/main-components.js
msgid ""
"Copy and paste this content into a spreadsheet program like Excel to easily "
"share your form with others."
msgstr ""
"Copie y pegue este contenido en un programa de hoja de cálculo como Excel "
"para compartir su formulario con otros fácilmente."

#: corehq/apps/app_manager/static/app_manager/js/vellum/src/main-components.js
msgid "Lost Work Warning"
msgstr "Advertencia de Pérdida de Trabajo"

#: corehq/apps/app_manager/static/app_manager/js/vellum/src/main-components.js
msgid "Overwrite their work"
msgstr "Sustituir el trabajo de ellos"

#: corehq/apps/app_manager/static/app_manager/js/vellum/src/main-components.js
msgid "Show XML Differences"
msgstr "Mostrar Diferencias XML"

#: corehq/apps/app_manager/static/app_manager/js/vellum/src/main-components.js
msgid ""
"Looks like someone else has edited this form since you loaded the page. Are "
"you sure you want to overwrite their work?"
msgstr ""
"Parece que alguien más editó este formulario desde que usted cargó la "
"página. ¿Está usted seguro de que quiere sustituir el trabajo de ellos?"

#: corehq/apps/app_manager/static/app_manager/js/vellum/src/main-components.js
msgid "Edit Form Properties"
msgstr "Edite las Propiedades del Formulario"

#: corehq/apps/app_manager/static/app_manager/js/vellum/src/main-components.js
msgid "Disable Text Formatting"
msgstr "Desactive el Formato de Texto"

#: corehq/apps/app_manager/static/app_manager/js/vellum/src/main-components.js
msgid "Use Easy References"
msgstr "Utilice Referencias Fáciles"

#: corehq/apps/app_manager/static/app_manager/js/vellum/src/main-components.js
msgid "Use of each question"
msgstr "Uso de cada pregunta"

#: corehq/apps/app_manager/static/app_manager/js/vellum/src/main-components.js
msgid "Close"
msgstr "Cerrar"

#: corehq/apps/app_manager/static/app_manager/js/vellum/src/main-components.js
msgid "Unsaved Changes in Editor"
msgstr "Cambios sin Guardar en el Editor"

#: corehq/apps/app_manager/static/app_manager/js/vellum/src/main-components.js
msgid ""
"You have UNSAVED changes in the Expression Editor. Please save changes "
"before continuing."
msgstr ""
"Usted tiene cambios SIN GUARDAR en el editor de Expresión. Por favor guarde "
"los cambios antes de continuar."

#: corehq/apps/app_manager/static/app_manager/js/vellum/src/main-components.js
msgid "Parsing Error. Please check that your form is valid XML."
msgstr ""
"Analizando Error. Por favor verifique que su formulario sea un XML válido."

#: corehq/apps/app_manager/static/app_manager/js/vellum/src/main-components.js
#: corehq/apps/cloudcare/static/cloudcare/js/formplayer/utils/util.js
msgid "OK"
msgstr "SÍ"

#: corehq/apps/app_manager/static/app_manager/js/vellum/src/main-components.js
msgid "Sorry, {err}"
msgstr "Lo siento, {err}"

#: corehq/apps/app_manager/static/app_manager/js/vellum/src/main-components.js
msgid "Add Choice"
msgstr "Agregar Opción"

#: corehq/apps/app_manager/static/app_manager/js/vellum/src/main-components.js
msgid "and"
msgstr "y"

#: corehq/apps/app_manager/static/app_manager/js/vellum/src/main-components.js
msgid "There are errors in the form"
msgstr "Existen errores en el formulario"

#: corehq/apps/app_manager/static/app_manager/js/vellum/src/main-components.js
msgid "Fix Manually"
msgstr "Corregir manualmente"

#: corehq/apps/app_manager/static/app_manager/js/vellum/src/main-components.js
msgid "Fix Automatically"
msgstr "Corregir Automáticamente"

#: corehq/apps/app_manager/static/app_manager/js/vellum/src/main-components.js
msgid ""
"It looks like your form is not valid XML. This can often happen if you use a "
"reserved character in one of your questions. Characters to look out for are "
"<, >, and &. You can still save, but you CANNOT LOAD THIS FORM again until "
"you fix the XML by hand. What would you like to do?"
msgstr ""
"Parece que su formulario no es un XML válido. Esto puede suceder si utiliza "
"algún símbolo reservado en alguna de sus preguntas. Los símbolos con los que "
"tiene que tener cuidado son <, >, y &. Usted podrá guardar, pero NO "
"PODRÁ CARGAR ESTE FORMULARIO nuevamente hasta que corrija el XML "
"manualmente. ¿Qué quisiera hacer?"

#: corehq/apps/app_manager/static/app_manager/js/vellum/src/main-components.js
msgid "Form Validation Error"
msgstr "Error en la Validación del Formulario"

#: corehq/apps/app_manager/static/app_manager/js/vellum/src/main-components.js
msgid "Fix the problem (recommended)"
msgstr "Corregir el problema (recomendado)"

#: corehq/apps/app_manager/static/app_manager/js/vellum/src/main-components.js
msgid "Save anyway"
msgstr "Guardar de todos modos"

#: corehq/apps/app_manager/static/app_manager/js/vellum/src/main-components.js
msgid "Basic"
msgstr "Básico"

#: corehq/apps/app_manager/static/app_manager/js/vellum/src/main-components.js
msgid ""
"The {displaytext} appears in the application. This text will not appear in "
"data exports."
msgstr ""
"El {displaytext} aparece en la aplicación. Este texto no aparecerá en la "
"exportación de datos."

#: corehq/apps/app_manager/static/app_manager/js/vellum/src/main-components.js
msgid "Display Text"
msgstr "Mostrar Texto"

#: corehq/apps/app_manager/static/app_manager/js/vellum/src/main-components.js
#: corehq/apps/userreports/static/userreports/js/data_source_select_model.js
msgid "Data Source"
msgstr "Fuente de Datos"

#: corehq/apps/app_manager/static/app_manager/js/vellum/src/main-components.js
msgid ""
"You can configure an external data source like a case list or lookup table "
"to use as the choices for a multiple choice question."
msgstr ""
"Usted puede configurar una fuente de datos externa como una lista de casos o "
"una tabla de búsqueda para que sea utilizada como una opción a las preguntas "
"de opción múltiple."

#: corehq/apps/app_manager/static/app_manager/js/vellum/src/main-components.js
msgid "Logic"
msgstr "Lógica"

#: corehq/apps/app_manager/static/app_manager/js/vellum/src/main-components.js
msgid ""
"Use logic to control when questions are asked and what answers are valid. "
"You can add logic to display a question based on a previous answer, to make "
"the question required or ensure the answer is in a valid range."
msgstr ""
"Utilice lógica para controlar cuándo se hacen las preguntas y qué respuestas "
"son válidas. Usted pude agregar lógica para presentar una pregunta según la "
"última respuesta, hacer que la pregunta sea obligatoria, o asegurarse que la "
"respuesta esté en un rango válido."

#: corehq/apps/app_manager/static/app_manager/js/vellum/src/main-components.js
msgid "Media"
msgstr "Medios"

#: corehq/apps/app_manager/static/app_manager/js/vellum/src/main-components.js
msgid ""
"This will allow you to add images, audio or video media to a question, or "
"other custom content."
msgstr ""
"Esto le permitirá agregar imágenes, audio o video a una pregunta, u otro "
"contenido personalizado."

#: corehq/apps/app_manager/static/app_manager/js/vellum/src/main-components.js
msgid ""
"These are advanced settings and are not needed for most applications.  "
"Please only change these if you have a specific need!"
msgstr ""
"Estas son configuraciones avanzadas y la mayoría de aplicaciones no las "
"necesitan. ¡Por favor cámbielas solamente si tiene una necesidad especifica!"

#: corehq/apps/app_manager/static/app_manager/js/vellum/src/main-components.js
msgid ""
"This question represents advanced content that is not supported by the form "
"builder. Please only change it if you have a specific need!"
msgstr ""
"Esta pregunta representa contenido avanzado que no es soportado por el "
"formulario del desarrollador. Por favor cámbielo si usted tiene una "
"necesidad especifica."

#: corehq/apps/app_manager/static/app_manager/js/vellum/src/main-components.js
msgid "Ignored XML"
msgstr "XML Ignorado"

#: corehq/apps/app_manager/static/app_manager/js/vellum/src/main-components.js
msgid "Android App Callout"
msgstr "Llamado de la Aplicacion Android"

#: corehq/apps/app_manager/static/app_manager/js/vellum/src/main-components.js
msgid "External App"
msgstr "Aplicacion Externa"

#: corehq/apps/app_manager/static/app_manager/js/vellum/src/main-components.js
msgid "Insert Android Application ID"
msgstr "Inserte el ID de la Aplicación Android"

#: corehq/apps/app_manager/static/app_manager/js/vellum/src/main-components.js
msgid "change your subscription"
msgstr "cambie su subscripción"

#: corehq/apps/app_manager/static/app_manager/js/vellum/src/main-components.js
msgid ""
"You no longer have access to built in or external integration in your "
"application.\n"
"\n"
"Built in integrations are available on the Pro plan and higher. External "
"integrations are available on the Advanced plan and higher. Before you can "
"make a new version of your application, you must {link} or delete this "
"question."
msgstr ""
"Ya no tiene acceso a la integración incorporada o externa en su aplicación. "
"La integración incorporada está disponible en los planes Pro y superiores. "
"Las integraciones externas están disponibles en los planes Avanzado y "
"superiores. Antes que pueda desarrollar una nueva versión de su aplicación, "
"deberá {link}o borrar esta pregunta."

#: corehq/apps/app_manager/static/app_manager/js/vellum/src/main-components.js
msgid ""
"Your subscription only has access to built-in integration.\n"
"\n"
"External integrations are available on the Advanced plan and higher. Before "
"you can make a new version of your application, you must {link} or delete "
"this question."
msgstr ""
"Su subscripción tiene acceso únicamente a la integración incorporada.\n"
"Las integraciones externas están disponibles en los planes Avanzado y "
"superiores. Antes que pueda hacer una nueva versión de su aplicación, deberá "
"{link}o eliminar esta pregunta."

#: corehq/apps/app_manager/static/app_manager/js/vellum/src/main-components.js
msgid "Android app callouts of the same type must have different question ids."
msgstr ""
"Los mensajes de aplicaciones Android del mismo tipo deben tener ids de "
"preguntas diferentes."

#: corehq/apps/app_manager/static/app_manager/js/vellum/src/main-components.js
msgid "Extra"
msgstr "Extra"

#: corehq/apps/app_manager/static/app_manager/js/vellum/src/main-components.js
msgid "Response"
msgstr "Respuesta"

#: corehq/apps/app_manager/static/app_manager/js/vellum/src/main-components.js
msgid "Special Intent XMLNS attribute"
msgstr "Atributo XMLNS de Intención Especial"

#: corehq/apps/app_manager/static/app_manager/js/vellum/src/main-components.js
msgid "Print"
msgstr "Imprimir"

#: corehq/apps/app_manager/static/app_manager/js/vellum/src/main-components.js
msgid "Document Template"
msgstr "Plantilla de Documento"

#: corehq/apps/app_manager/static/app_manager/js/vellum/src/main-components.js
msgid "Edit Data Source"
msgstr "Editar la Fuente de Datos"

#: corehq/apps/app_manager/static/app_manager/js/vellum/src/main-components.js
msgid "Query Expression"
msgstr "Consulta de Expresión"

#: corehq/apps/app_manager/static/app_manager/js/vellum/src/main-components.js
msgid "Optional Instance Properties"
msgstr "Propiedades de Ejemplo Opcional"

#: corehq/apps/app_manager/static/app_manager/js/vellum/src/main-components.js
msgid "Instance ID"
msgstr "ID de Ejemplo"

#: corehq/apps/app_manager/static/app_manager/js/vellum/src/main-components.js
msgid "Instance URI"
msgstr "URI de Ejemplo"

#: corehq/apps/app_manager/static/app_manager/js/vellum/src/main-components.js
msgid "Lookup table was not found in the project"
msgstr "No se encontró la Tabla de búsqueda en el proyecto."

#: corehq/apps/app_manager/static/app_manager/js/vellum/src/main-components.js
#: corehq/apps/reports/static/reports/js/project_health_dashboard.js
msgid "Loading..."
msgstr "Cargando..."

#: corehq/apps/app_manager/static/app_manager/js/vellum/src/main-components.js
msgid ""
"You no longer have access to Lookup Tables in your application. Lookup "
"Tables are available on the Standard plan and higher.\n"
"Before you can make a new version of your application, you must {link} or "
"delete this question"
msgstr ""
"Ya no tiene acceso a Tablas de Búsqueda en su aplicación. Las Tablas de "
"Búsqueda están disponibles en los planes Estándar y superiores. Antes que "
"pueda desarrollar una nueva versión de su aplicación, debe {link} o borrar "
"esta pregunta."

#: corehq/apps/app_manager/static/app_manager/js/vellum/src/main-components.js
msgid "A data source must be selected."
msgstr "Debe seleccionar una fuente de datos."

#: corehq/apps/app_manager/static/app_manager/js/vellum/src/main-components.js
msgid "Display Text Field"
msgstr "Mostrar Campo de Texto"

#: corehq/apps/app_manager/static/app_manager/js/vellum/src/main-components.js
msgid "Sort Field"
msgstr "Clasificar Campo"

#: corehq/apps/app_manager/static/app_manager/js/vellum/src/main-components.js
msgid "Filter"
msgstr "Filtrar"

#: corehq/apps/app_manager/static/app_manager/js/vellum/src/main-components.js
msgid ""
"This is an XPath expression that will filter the set of choices from the "
"lookup table"
msgstr ""
"Esta es un expresión XPath que filtrará el conjunto de opciones de la tabla "
"de búsqueda."

#: corehq/apps/app_manager/static/app_manager/js/vellum/src/main-components.js
msgid "Lookup Tables"
msgstr "Tablas de Búsqueda"

#: corehq/apps/app_manager/static/app_manager/js/vellum/src/main-components.js
msgid "Checkbox Lookup Table"
msgstr "Casilla de Tabla de Búsqueda"

#: corehq/apps/app_manager/static/app_manager/js/vellum/src/main-components.js
msgid ""
"Cannot change to Multiple/Single Choice question if it has Choices. Please "
"remove all Choices and try again."
msgstr ""
"No se puede cambiar a preguntas de opción Múltiple/Única si tiene Opciones. "
"Por favor elimine todas la Opciones e intente de nuevo."

#: corehq/apps/app_manager/static/app_manager/js/vellum/src/main-components.js
msgid "Can only change to a Multiple Choice Lookup Table"
msgstr "Se puede cambiar únicamente a una Tabla de Búsqueda de Opción Multiple"

#: corehq/apps/app_manager/static/app_manager/js/vellum/src/main-components.js
msgid "Multiple Choice Lookup Table"
msgstr "Tabla de Búsqueda de Opción Multiple"

#: corehq/apps/app_manager/static/app_manager/js/vellum/src/main-components.js
msgid "Can only change to a Checkbox Lookup Table"
msgstr "Se puede cambiar únicamente a una Tabla de Búsqueda de Casilla"

#: corehq/apps/app_manager/static/app_manager/js/vellum/src/main-components.js
msgid "{attr} was not found in the lookup table"
msgstr "No se encontró {attr}en la tabla de búsqueda"

#: corehq/apps/app_manager/static/app_manager/js/vellum/src/main-components.js
msgid "Display"
msgstr "Visualización"

#: corehq/apps/app_manager/static/app_manager/js/vellum/src/main-components.js
msgid "auto?"
msgstr "¿automático?"

#: corehq/apps/app_manager/static/app_manager/js/vellum/src/main-components.js
msgid ""
"Use text formatting to <strong>bold</strong> and <em>italicize</em> words, "
"use bulleted lists, and <a target='_blank' href='https://help.commcarehq.org/"
"display/commcarepublic/Text+Formatting'>more</a>"
msgstr ""
"Utilice formato de texto para hacer que las palabras aparezcan en "
"<strong>negrita</strong> y <em>cursiva</em>, utilice listas con viñetas, y "
"<a target='_blank' href='https://help.commcarehq.org/display/commcarepublic/"
"Text+Formatting'>más</a>"

#: corehq/apps/app_manager/static/app_manager/js/vellum/src/main-components.js
msgid "Turn Off Text Formatting"
msgstr "Apague el Formato de Texto"

#: corehq/apps/app_manager/static/app_manager/js/vellum/src/main-components.js
msgid "Turn On Text Formatting"
msgstr "Encienda el Formato de Texto"

#: corehq/apps/app_manager/static/app_manager/js/vellum/src/main-components.js
msgid "custom..."
msgstr "personalizar..."

#: corehq/apps/app_manager/static/app_manager/js/vellum/src/main-components.js
msgid "New Content Type"
msgstr "Nuevo Tipo de Contenido"

#: corehq/apps/app_manager/static/app_manager/js/vellum/src/main-components.js
msgid "Content Type"
msgstr "Tipo de Contenido"

#: corehq/apps/app_manager/static/app_manager/js/vellum/src/main-components.js
msgid ""
"You have languages in your form that are not specified in the \"Languages\" "
"page of the application builder. The following language will be deleted on "
"save unless you add it to the \"Languages\" page:"
msgstr ""
"Tiene idiomas en su formulario que no están especificados en la página de "
"\"Idiomas\" del desarrollador de la aplicación. El idioma a continuación "
"será eliminado y guardado a menos que lo agregue a la página de \"Idiomas\":"

#: corehq/apps/app_manager/static/app_manager/js/vellum/src/main-components.js
msgid "{name} (or multimedia) is required."
msgstr "{name}(o multimedia) es obligatorio."

#: corehq/apps/app_manager/static/app_manager/js/vellum/src/main-components.js
msgid "{name} (or multimedia) is required for all languages."
msgstr "{name}(o multimedia) es obligatorio para todos los idiomas."

#: corehq/apps/app_manager/static/app_manager/js/vellum/src/main-components.js
msgid "{name} Itext ID is required."
msgstr "{name}ID Itext es obligatorio."

#: corehq/apps/app_manager/static/app_manager/js/vellum/src/main-components.js
msgid "{name} is not a valid ID."
msgstr "{name}no es una ID válida."

#: corehq/apps/app_manager/static/app_manager/js/vellum/src/main-components.js
msgid "Multimedia was not copied; it must be uploaded separately."
msgstr "La multimedia no fue copiada; esta debe ser cargada por separado."

#: corehq/apps/app_manager/static/app_manager/js/vellum/src/main-components.js
msgid "Discarded languages:"
msgstr "Idiomas descartados:"

#: corehq/apps/app_manager/static/app_manager/js/vellum/src/main-components.js
msgid "Validation Message"
msgstr "Mensaje de Validación"

#: corehq/apps/app_manager/static/app_manager/js/vellum/src/main-components.js
msgid "Can't have a Validation Message Itext ID without a Validation Condition"
msgstr ""
"No puede tener un Mensaje de Validacion de Identificación sin una Condición "
"de Validación Itext"

#: corehq/apps/app_manager/static/app_manager/js/vellum/src/main-components.js
msgid "Validation Message Itext ID"
msgstr "Mensaje de Validación de ID Itext"

#: corehq/apps/app_manager/static/app_manager/js/vellum/src/main-components.js
msgid "Add Validation Media"
msgstr "Agregue Validación de Medios"

#: corehq/apps/app_manager/static/app_manager/js/vellum/src/main-components.js
msgid "Display Text Itext ID"
msgstr "Muestre Texto de Identificación Itext"

#: corehq/apps/app_manager/static/app_manager/js/vellum/src/main-components.js
msgid "Hint Message"
msgstr "Mensaje de Sugerencia"

#: corehq/apps/app_manager/static/app_manager/js/vellum/src/main-components.js
msgid "Hint Itext ID"
msgstr "Sugerencia de Identificación Itext"

#: corehq/apps/app_manager/static/app_manager/js/vellum/src/main-components.js
msgid "Help Message"
msgstr "Mensaje de Ayuda"

#: corehq/apps/app_manager/static/app_manager/js/vellum/src/main-components.js
msgid "Help Itext ID"
msgstr "Ayuda de Identificación Itext"

#: corehq/apps/app_manager/static/app_manager/js/vellum/src/main-components.js
msgid "Add Other Content"
msgstr "Agregar Otro Contenido"

#: corehq/apps/app_manager/static/app_manager/js/vellum/src/main-components.js
msgid "Add Multimedia"
msgstr "Agregar Multimedia"

#: corehq/apps/app_manager/static/app_manager/js/vellum/src/main-components.js
msgid "Add Help Media"
msgstr "Agregar Ayuda de Medios"

#: corehq/apps/app_manager/static/app_manager/js/vellum/src/main-components.js
msgid "Edit Bulk Translations"
msgstr "Editar Traducciones Generales"

#: corehq/apps/app_manager/static/app_manager/js/vellum/src/main-components.js
msgid "Update Translations"
msgstr "Actualizar Traducciones"

#: corehq/apps/app_manager/static/app_manager/js/vellum/src/main-components.js
msgid ""
"Copy these translations into a spreadsheet program like Excel. You can edit "
"them there and then paste them back here when you're done. These will update "
"the translations used in your form. Press 'Update Translations' to save "
"changes, or 'Close' to cancel."
msgstr ""
"Copie estas traducciones a un programa de hoja de cálculo como Excel. Usted "
"puede editarlas ahí y luego volverlas a pegar aquí cuando haya terminado. "
"Estas actualizaran las traducciones usadas en su formulario. Presione "
"'Actualizar Traducciones' para guardar los cambios, o 'Cerrar' para cancelar."

#: corehq/apps/app_manager/static/app_manager/js/vellum/src/main-components.js
msgid "App Properties"
msgstr "Propiedades de la Aplicación"

#: corehq/apps/app_manager/static/app_manager/js/vellum/src/main-components.js
msgid "Could not load app properties."
msgstr ""

#: corehq/apps/app_manager/static/app_manager/js/vellum/src/main-components.js
msgid "If this error persists, please report an issue."
msgstr ""

#: corehq/apps/app_manager/static/app_manager/js/vellum/src/main-components.js
msgid ""
"The {questionid} is an internal identifier for a question. It does not "
"appear on the phone. It is the name of the question in data exports."
msgstr ""
"El {questionid}es un identificador interno para una pregunta. No aparece en "
"el telefono. Es el nombre de la pregunta en exportación de datos."

#: corehq/apps/app_manager/static/app_manager/js/vellum/src/main-components.js
msgid "The date and time of the action, e.g., now() or today()"
msgstr "La fecha y hora de la acción, ej. ahora() u hoy()"

#: corehq/apps/app_manager/static/app_manager/js/vellum/src/main-components.js
msgid "Balance ID"
msgstr "ID de Balance"

#: corehq/apps/app_manager/static/app_manager/js/vellum/src/main-components.js
msgid ""
"The name of the balance you are tracking. This is an internal identifier "
"which does not appear on the phone."
msgstr ""
"El nombre del balance al que le está dando seguimiento. Este es un "
"identificador interno el cual no aparece en el teléfono."

#: corehq/apps/app_manager/static/app_manager/js/vellum/src/main-components.js
msgid "Product"
msgstr "Producto"

#: corehq/apps/app_manager/static/app_manager/js/vellum/src/main-components.js
msgid "A reference to a product ID, e.g., \"/data/products/current_product\""
msgstr ""
"Una referencia a la identificacion de un producto, ej. \"/datos/productos/"
"producto_actual\""

#: corehq/apps/app_manager/static/app_manager/js/vellum/src/main-components.js
msgid "Quantity"
msgstr "Cantidad"

#: corehq/apps/app_manager/static/app_manager/js/vellum/src/main-components.js
msgid "A reference to an integer question in this form."
msgstr "Una referencia a una pregunta de un entero en este formulario."

#: corehq/apps/app_manager/static/app_manager/js/vellum/src/main-components.js
#: corehq/apps/userreports/static/userreports/js/data_source_select_model.js
msgid "Case"
msgstr "Caso"

#: corehq/apps/app_manager/static/app_manager/js/vellum/src/main-components.js
msgid "XPath expression for the case ID associated with this balance."
msgstr "Expresión XPath para el ID del caso asociado con este balance."

#: corehq/apps/app_manager/static/app_manager/js/vellum/src/main-components.js
msgid "Transfer must have both Source Case and Destination Case defined."
msgstr ""
"La Transferencia deberá tener definido tanto la Fuente del Caso y el Destino "
"del Caso."

#: corehq/apps/app_manager/static/app_manager/js/vellum/src/main-components.js
msgid "Cannot change $1 to $2"
msgstr "No se puede cambiar $1 a $2"

#: corehq/apps/app_manager/static/app_manager/js/vellum/src/main-components.js
msgid "Source Case"
msgstr "Caso Origen"

#: corehq/apps/app_manager/static/app_manager/js/vellum/src/main-components.js
msgid "XPath expression for the case ID issuing the transaction."
msgstr "La expresión XPath para el ID del caso que emite la transacción."

#: corehq/apps/app_manager/static/app_manager/js/vellum/src/main-components.js
msgid "Destination Case"
msgstr "Caso Destino"

#: corehq/apps/app_manager/static/app_manager/js/vellum/src/main-components.js
msgid "XPath expression for the case ID receiving the transaction."
msgstr "La expresión XPath para el ID del caso que recibe la transacción."

#: corehq/apps/app_manager/static/app_manager/js/vellum/src/main-components.js
msgid "Dispense must have a Source Case."
msgstr "Distribuir debe tener un Caso Origen."

#: corehq/apps/app_manager/static/app_manager/js/vellum/src/main-components.js
msgid "Receive must have a Destination Case."
msgstr "Recibir debe tener una Caso Destino"

#: corehq/apps/app_manager/static/app_manager/js/vellum/src/main-components.js
msgid "Model Iteration ID Query"
msgstr "Consulta del ID del Modelo de Iteración"

#: corehq/apps/app_manager/static/app_manager/js/vellum/src/main-components.js
msgid "Property Name"
msgstr "Nombre de la Propiedad"

#: corehq/apps/app_manager/static/app_manager/js/vellum/src/main-components.js
#: corehq/apps/hqwebapp/static/hqwebapp/js/ui_elements/ui-element-key-val-mapping.js
msgid "Calculation"
msgstr "Cálculo"

#: corehq/apps/app_manager/static/app_manager/js/vellum/src/main-components.js
msgid "Relevant"
msgstr "Relevante"

#: corehq/apps/app_manager/static/app_manager/js/vellum/src/main-components.js
msgid "Relationship Identifier (e.g. parent or host)"
msgstr "Identificador de Relaciones (ej. padre o anfitrión)"

#: corehq/apps/app_manager/static/app_manager/js/vellum/src/main-components.js
msgid "Referenced Case ID"
msgstr "ID del Caso en Referencia"

#: corehq/apps/app_manager/static/app_manager/js/vellum/src/main-components.js
msgid "Referenced Case Type"
msgstr "Tipo de Caso en Referencia"

#: corehq/apps/app_manager/static/app_manager/js/vellum/src/main-components.js
msgid "Relationship (child or extension)"
msgstr "Relación (hijo o extensión)"

#: corehq/apps/app_manager/static/app_manager/js/vellum/src/main-components.js
msgid "Node Name"
msgstr "Nombre del Nodo"

#: corehq/apps/app_manager/static/app_manager/js/vellum/src/main-components.js
msgid "Source"
msgstr "Origen"

#: corehq/apps/app_manager/static/app_manager/js/vellum/src/main-components.js
msgid "From"
msgstr "De"

#: corehq/apps/app_manager/static/app_manager/js/vellum/src/main-components.js
msgid "Attachment Name"
msgstr "Nombre del Adjunto"

#: corehq/apps/app_manager/static/app_manager/js/vellum/src/main-components.js
msgid "Add Property"
msgstr "Agregar Propiedad"

#: corehq/apps/app_manager/static/app_manager/js/vellum/src/main-components.js
msgid "Date Modified"
msgstr "Fecha de Modificación"

#: corehq/apps/app_manager/static/app_manager/js/vellum/src/main-components.js
msgid "User ID"
msgstr "ID del Usuario"

#: corehq/apps/app_manager/static/app_manager/js/vellum/src/main-components.js
msgid "Case Type"
msgstr "Tipo de Caso"

#: corehq/apps/app_manager/static/app_manager/js/vellum/src/main-components.js
#: corehq/apps/data_interfaces/static/data_interfaces/js/find_by_id.js
msgid "Case ID"
msgstr "ID del Caso"

#: corehq/apps/app_manager/static/app_manager/js/vellum/src/main-components.js
msgid "Create Case"
msgstr "Crear Caso"

#: corehq/apps/app_manager/static/app_manager/js/vellum/src/main-components.js
msgid "Properties To Create"
msgstr "Propiedades a Crear"

#: corehq/apps/app_manager/static/app_manager/js/vellum/src/main-components.js
msgid "You must include {columns} columns to create a case"
msgstr "Debe incluir {columns}columnas para crear un caso"

#: corehq/apps/app_manager/static/app_manager/js/vellum/src/main-components.js
msgid "You can only use the following properties:"
msgstr "Solo puede utilizar las siguientes propiedades:"

#: corehq/apps/app_manager/static/app_manager/js/vellum/src/main-components.js
msgid "{props} are invalid properties"
msgstr "{props}son propiedades inválidas"

#: corehq/apps/app_manager/static/app_manager/js/vellum/src/main-components.js
msgid "Close Case"
msgstr "Cerrar el Caso"

#: corehq/apps/app_manager/static/app_manager/js/vellum/src/main-components.js
msgid "Close Condition"
msgstr "Cerrar Condición"

#: corehq/apps/app_manager/static/app_manager/js/vellum/src/main-components.js
msgid "Update Case"
msgstr "Actualizar Caso"

#: corehq/apps/app_manager/static/app_manager/js/vellum/src/main-components.js
msgid "Properties To Update"
msgstr "Propiedades a Actualizar"

#: corehq/apps/app_manager/static/app_manager/js/vellum/src/main-components.js
msgid "Use Index"
msgstr "Utilizar Índice"

#: corehq/apps/app_manager/static/app_manager/js/vellum/src/main-components.js
msgid "Index Properties"
msgstr "Propiedades del Índice"

#: corehq/apps/app_manager/static/app_manager/js/vellum/src/main-components.js
msgid "Relationship must be child or extension"
msgstr "La relación debe ser hijo o extensión"

#: corehq/apps/app_manager/static/app_manager/js/vellum/src/main-components.js
msgid "Use Attachments"
msgstr "Utilizar Adjuntos"

#: corehq/apps/app_manager/static/app_manager/js/vellum/src/main-components.js
msgid "Attachment Properties"
msgstr "Propiedades Adjuntas"

#: corehq/apps/app_manager/static/app_manager/js/vellum/src/main-components.js
msgid "The from attribute must be one of: local, remote, or inline"
msgstr "El atributo de debe ser uno de estos: local, remoto o en linea"

#: corehq/apps/app_manager/static/app_manager/js/vellum/src/main-components.js
msgid "Inlined attachments must have an attachment name"
msgstr "Los adjuntos en línea deben tener un nombre del adjunto"

#: corehq/apps/app_manager/static/app_manager/js/vellum/src/main-components.js
#: corehq/apps/export/static/export/js/models.js
msgid "Create"
msgstr "Crear"

#: corehq/apps/app_manager/static/app_manager/js/vellum/src/main-components.js
msgid "Update"
msgstr "Actualizar"

#: corehq/apps/app_manager/static/app_manager/js/vellum/src/main-components.js
msgid "Index"
msgstr "Índice"

#: corehq/apps/app_manager/static/app_manager/js/vellum/src/main-components.js
msgid "Attachments"
msgstr "Adjuntos"

#: corehq/apps/app_manager/static/app_manager/js/vellum/src/main-components.js
msgid "An error occurred when parsing bind node [{path}]. Please fix this."
msgstr ""

#: corehq/apps/app_manager/static/app_manager/js/vellum/src/main-components.js
msgid "Upload"
msgstr "Cargar"

#: corehq/apps/app_manager/static/app_manager/js/vellum/src/main-components.js
msgid "Select new"
msgstr "Seleccionar nuevo"

#: corehq/apps/app_manager/static/app_manager/js/vellum/src/main-components.js
msgid "Select File"
msgstr "Seleccionar Archivo"

#: corehq/apps/app_manager/static/app_manager/js/vellum/src/main-components.js
msgid "Current"
msgstr "Actual"

#: corehq/apps/app_manager/static/app_manager/js/vellum/src/main-components.js
msgid "Multimedia Sharing Options"
msgstr "Opciones de Compartir Multimedia"

#: corehq/apps/app_manager/static/app_manager/js/vellum/src/main-components.js
msgid "License"
msgstr "Licencia"

#: corehq/apps/app_manager/static/app_manager/js/vellum/src/main-components.js
msgid "Creative Commons Attribution, Non-Commercial"
msgstr "Atribución de Creative Commons, No Comercial "

#: corehq/apps/app_manager/static/app_manager/js/vellum/src/main-components.js
msgid "Creative Commons Attribution, No Derivatives"
msgstr "Atribución de Creative Commons, Sin Derivadas "

#: corehq/apps/app_manager/static/app_manager/js/vellum/src/main-components.js
msgid "Creative Commons Attribution"
msgstr "Atribución de Creative Commons"

#: corehq/apps/app_manager/static/app_manager/js/vellum/src/main-components.js
msgid "Creative Commons Attribution, Non-Commercial, and Share Alike"
msgstr "Atribución de Creative Commons, No Comerciales, y Compartir Igual "

#: corehq/apps/app_manager/static/app_manager/js/vellum/src/main-components.js
msgid "Creative Commons Attribution, Non-Commercial, and No Derivatives"
msgstr "Atribución de Creative Commons, No Comerciales, y Sin Derivadas "

#: corehq/apps/app_manager/static/app_manager/js/vellum/src/main-components.js
msgid "Creative Commons Attribution, Share Alike"
msgstr "Atribución de Creative Commons, Compartir Igual"

#: corehq/apps/app_manager/static/app_manager/js/vellum/src/main-components.js
msgid "Author"
msgstr "Autor"

#: corehq/apps/app_manager/static/app_manager/js/vellum/src/main-components.js
msgid "Enter the name of the author."
msgstr "Ingrese el nombre del autor."

#: corehq/apps/app_manager/static/app_manager/js/vellum/src/main-components.js
msgid "Attribution Notes"
msgstr "Notas de Atribución"

#: corehq/apps/app_manager/static/app_manager/js/vellum/src/main-components.js
msgid "Begin Upload"
msgstr "Iniciar Carga"

#: corehq/apps/app_manager/static/app_manager/js/vellum/src/main-components.js
msgid "Replace"
msgstr "Reemplazar"

#: corehq/apps/app_manager/static/app_manager/js/vellum/src/main-components.js
msgid "No Reference"
msgstr "Sin Referencia"

#: corehq/apps/app_manager/static/app_manager/js/vellum/src/main-components.js
msgid "Advanced: Show Path"
msgstr "Avanzada: Muestre la Ruta"

#: corehq/apps/app_manager/static/app_manager/js/vellum/src/main-components.js
msgid "Hide Path"
msgstr "Oculte la Ruta"

#: corehq/apps/app_manager/static/app_manager/js/vellum/src/main-components.js
msgid "Image"
msgstr "Imagen"

#: corehq/apps/app_manager/static/app_manager/js/vellum/src/main-components.js
msgid "Video"
msgstr "Video"

#: corehq/apps/app_manager/static/app_manager/js/vellum/src/main-components.js
msgid "Inline Video"
msgstr "Video en Línea"

#: corehq/apps/app_manager/static/app_manager/js/vellum/src/main-components.js
msgid "HTML"
msgstr "HTML"

#: corehq/apps/app_manager/static/app_manager/js/vellum/src/main-components.js
msgid "Copying and Pasting Questions"
msgstr "Preguntas sobre Copiar y Pegar"

#: corehq/apps/app_manager/static/app_manager/js/vellum/src/main-components.js
msgid ""
"These actions are available via the browser's Edit menu, and you can also "
"use:"
msgstr ""
"Estas acciones están disponibles por medio del navegador del menú de "
"Edición; también puede utilizar:"

#: corehq/apps/app_manager/static/app_manager/js/vellum/src/main-components.js
msgid "for copy"
msgstr "para copiar"

#: corehq/apps/app_manager/static/app_manager/js/vellum/src/main-components.js
msgid "for paste"
msgstr "para pegar"

#: corehq/apps/app_manager/static/app_manager/js/vellum/src/main-components.js
msgid "Copy from or Paste into this text box:"
msgstr "Copiar desde o Pegar en esta casilla de texto:"

#: corehq/apps/app_manager/static/app_manager/js/vellum/src/main-components.js
msgid "Insert Questions"
msgstr "Inserte Preguntas"

#: corehq/apps/app_manager/static/app_manager/js/vellum/src/main-components.js
msgid "Selecting Multiple Questions"
msgstr "Seleccionando Múltiples Preguntas"

#: corehq/apps/app_manager/static/app_manager/js/vellum/src/main-components.js
msgid "Hold {key} and click on each question."
msgstr "Mantenga oprimido {key} y haga clic en cada pregunta."

#: corehq/apps/app_manager/static/app_manager/js/vellum/src/main-components.js
msgid "Other Tips"
msgstr "Otros Consejos"

#: corehq/apps/app_manager/static/app_manager/js/vellum/src/main-components.js
msgid "Questions can be copied between forms, and even to other apps."
msgstr ""
"Se pueden copiar preguntas entre formularios, y hasta a otras aplicaciones."

#: corehq/apps/app_manager/static/app_manager/js/vellum/src/main-components.js
msgid "Cannot insert {type} into tree root"
msgstr "No se puede insertar {type}en la raíz del árbol"

#: corehq/apps/app_manager/static/app_manager/js/vellum/src/main-components.js
msgid "Cannot insert $1 into or after $2"
msgstr "No se puede insertar $1 en o después de $2"

#: corehq/apps/app_manager/static/app_manager/js/vellum/src/main-components.js
msgid "Cannot insert $1 into $2"
msgstr "No se puede insertar $1 en $2"

#: corehq/apps/app_manager/static/app_manager/js/vellum/src/main-components.js
msgid "Unsupported paste format"
msgstr "Formato de pegado sin soporte"

#: corehq/apps/app_manager/static/app_manager/js/vellum/src/main-components.js
msgid "Unsupported paste format:"
msgstr "Formato de pegado sin soporte:"

#: corehq/apps/app_manager/static/app_manager/js/vellum/src/main-components.js
msgid "Unknown question type:"
msgstr "Tipo de pregunta desconocida:"

#: corehq/apps/app_manager/static/app_manager/js/vellum/src/main-components.js
msgid "Enter command"
msgstr ""

#: corehq/apps/app_manager/static/app_manager/js/vellum/src/main-components.js
msgid "Command Bar"
msgstr ""

#: corehq/apps/app_manager/static/app_manager/js/widgets.js
msgid "no comment"
msgstr ""

#: corehq/apps/app_manager/static/app_manager/js/widgets.js
#: corehq/apps/translations/static/translations/js/app_translations.js
msgid "Select Profile"
msgstr ""

#: corehq/apps/cloudcare/static/cloudcare/js/debugger/debugger.js
msgid "Form Data"
msgstr "Datos del Formulario"

#: corehq/apps/cloudcare/static/cloudcare/js/debugger/debugger.js
msgid "Form XML"
msgstr "Formulario XML"

#: corehq/apps/cloudcare/static/cloudcare/js/debugger/debugger.js
msgid "Evaluate XPath"
msgstr "Evaluar XPath"

#: corehq/apps/cloudcare/static/cloudcare/js/debugger/debugger.js
msgid "Expand Data Preview"
msgstr ""

#: corehq/apps/cloudcare/static/cloudcare/js/debugger/debugger.js
msgid "Collapse Data Preview"
msgstr ""

<<<<<<< HEAD
#: corehq/apps/cloudcare/static/cloudcare/js/debugger/debugger.js
=======
#: corehq/apps/cloudcare/static/cloudcare/js/debugger/debugger.js:277
>>>>>>> c5c22f8e
msgid "Error evaluating expression."
msgstr "Error al evaluar la expresión."

#: corehq/apps/cloudcare/static/cloudcare/js/form_entry/entries.js
msgid "Barcode"
msgstr "Código de barras"

#: corehq/apps/cloudcare/static/cloudcare/js/form_entry/entries.js
msgid "Free response"
msgstr "Respuesta libre"

#: corehq/apps/cloudcare/static/cloudcare/js/form_entry/entries.js
msgid "Not a valid whole number"
msgstr ""

#: corehq/apps/cloudcare/static/cloudcare/js/form_entry/entries.js
msgid "Number is too large"
msgstr ""

#: corehq/apps/cloudcare/static/cloudcare/js/form_entry/entries.js
msgid "Phone number or Numeric ID"
msgstr ""

#: corehq/apps/cloudcare/static/cloudcare/js/form_entry/entries.js
msgid "Not a valid number"
msgstr ""

#: corehq/apps/cloudcare/static/cloudcare/js/form_entry/entries.js
msgid "Please choose an item"
msgstr ""

#: corehq/apps/cloudcare/static/cloudcare/js/form_entry/entries.js
msgid "Combobox"
msgstr ""

#: corehq/apps/cloudcare/static/cloudcare/js/form_entry/entries.js
msgid "Not a valid choice"
msgstr "Opción no válida"

<<<<<<< HEAD
#: corehq/apps/cloudcare/static/cloudcare/js/form_entry/entries.js
msgid "Map layer not configured."
msgstr ""

#: corehq/apps/cloudcare/static/cloudcare/js/form_entry/entries.js
=======
#: corehq/apps/cloudcare/static/cloudcare/js/form_entry/entries.js:916
msgid "Map layer not configured."
msgstr ""

#: corehq/apps/cloudcare/static/cloudcare/js/form_entry/entries.js:923
>>>>>>> c5c22f8e
msgid "Could not load map. Please try again later."
msgstr ""

#: corehq/apps/cloudcare/static/cloudcare/js/form_entry/errors.js
msgid ""
"Something unexpected went wrong on that request. If you have problems "
"filling in the rest of your form please submit an issue. Technical Details: "
msgstr ""

#: corehq/apps/cloudcare/static/cloudcare/js/form_entry/errors.js
msgid ""
"CommCareHQ has detected a possible network connectivity problem. Please make "
"sure you are connected to the Internet in order to submit your form."
msgstr ""

#: corehq/apps/cloudcare/static/cloudcare/js/form_entry/errors.js
msgid ""
"Another process prevented us from servicing your request. Please try again "
"later."
msgstr ""

#: corehq/apps/cloudcare/static/cloudcare/js/form_entry/errors.js
msgid ""
"We have detected an issue with your network. Please check your Internet "
"connection and retry when connectivity improves."
msgstr ""

#: corehq/apps/cloudcare/static/cloudcare/js/form_entry/form_ui.js
msgid "Submitting..."
msgstr ""

#: corehq/apps/cloudcare/static/cloudcare/js/form_entry/form_ui.js
msgid "Submit"
msgstr "Ingresar"

#: corehq/apps/cloudcare/static/cloudcare/js/form_entry/form_ui.js
#: corehq/apps/cloudcare/static/cloudcare/js/form_entry/web_form_session.js
msgid "An answer is required"
msgstr ""

#: corehq/apps/cloudcare/static/cloudcare/js/form_entry/form_ui.js
#: corehq/apps/cloudcare/static/cloudcare/js/form_entry/web_form_session.js
msgid "This answer is outside the allowed range."
msgstr ""

#: corehq/apps/cloudcare/static/cloudcare/js/form_entry/utils.js
msgid ""
"Looks like you got logged out because of inactivity, but your work is safe. "
"<a href='<%- url %>' target='_blank'>Click here to log back in.</a>"
msgstr ""

#: corehq/apps/cloudcare/static/cloudcare/js/form_entry/utils.js
msgid "You have been logged out because of inactivity."
msgstr ""

#: corehq/apps/cloudcare/static/cloudcare/js/form_entry/web_form_session.js
msgid "We were unable to save this answer. Please try again later."
msgstr ""

#: corehq/apps/cloudcare/static/cloudcare/js/form_entry/web_form_session.js
msgid ""
"We’re unable to submit this form right now due to high system usage. \n"
"\n"
"Please keep this window open and try again in a minute, or come back to this "
"form in Incomplete Forms later."
msgstr ""

#: corehq/apps/cloudcare/static/cloudcare/js/form_entry/web_form_session.js
msgid "Form submission failed with error"
msgstr ""

#: corehq/apps/cloudcare/static/cloudcare/js/formplayer/app.js
msgid "Form successfully saved!"
msgstr ""

#: corehq/apps/cloudcare/static/cloudcare/js/formplayer/app.js
msgid ""
"You are now offline. Web Apps is not optimized for offline use. Please "
"reconnect to the Internet before continuing."
msgstr ""

#: corehq/apps/cloudcare/static/cloudcare/js/formplayer/app.js
msgid "You are are back online."
msgstr ""

<<<<<<< HEAD
#: corehq/apps/cloudcare/static/cloudcare/js/formplayer/app.js
#: corehq/apps/cloudcare/static/cloudcare/js/formplayer/menus/api.js
msgid "Waiting for server progress"
msgstr "Esperando el progreso del servidor"

#: corehq/apps/cloudcare/static/cloudcare/js/formplayer/app.js
msgid "Please wait..."
msgstr "Por favor espere..."

#: corehq/apps/cloudcare/static/cloudcare/js/formplayer/app.js
=======
#: corehq/apps/cloudcare/static/cloudcare/js/formplayer/app.js:506
#: corehq/apps/cloudcare/static/cloudcare/js/formplayer/menus/api.js:42
msgid "Waiting for server progress"
msgstr "Esperando el progreso del servidor"

#: corehq/apps/cloudcare/static/cloudcare/js/formplayer/app.js:534
msgid "Please wait..."
msgstr "Por favor espere..."

#: corehq/apps/cloudcare/static/cloudcare/js/formplayer/app.js:686
>>>>>>> c5c22f8e
msgid "Web Apps - CommCare HQ"
msgstr ""

#: corehq/apps/cloudcare/static/cloudcare/js/formplayer/constants.js
msgid ""
"Formplayer encountered an error. Please report an issue if you continue to "
"see this message."
msgstr ""
"El ejecutor del formulario encontró un error. Por favor reporte un problema "
"si continúa apareciendo este mensaje."

#: corehq/apps/cloudcare/static/cloudcare/js/formplayer/layout/views/progress_bar.js
msgid "Completed: "
msgstr "Completado:"

#: corehq/apps/cloudcare/static/cloudcare/js/formplayer/main.js
msgid "Show Full Menu"
msgstr "Mostrar el Menú Completo"

#: corehq/apps/cloudcare/static/cloudcare/js/formplayer/main.js
msgid "Hide Full Menu"
msgstr ""

#: corehq/apps/cloudcare/static/cloudcare/js/formplayer/menus/api.js
msgid "Permission Denied"
msgstr "Permiso Denegado"

#: corehq/apps/cloudcare/static/cloudcare/js/formplayer/menus/api.js
msgid ""
"You have selected a case in a different domain. App Preview does not support "
"this feature."
msgstr ""

#: corehq/apps/cloudcare/static/cloudcare/js/formplayer/menus/api.js
msgid ""
"Unable to connect to form playing service. Please report an issue if you "
"continue to see this message."
msgstr ""
"No es posible conectarse al servicio de visualización de ejecución de "
"formulario. Por favor reporte un problema si este mensaje continúa "
"apareciendo."

#: corehq/apps/cloudcare/static/cloudcare/js/formplayer/menus/api.js
msgid "Switching project spaces..."
msgstr ""

#: corehq/apps/cloudcare/static/cloudcare/js/formplayer/menus/views.js
msgid "Page <%-num%>"
msgstr ""

#: corehq/apps/cloudcare/static/cloudcare/js/formplayer/menus/views/query.js
msgid ""
"Sorry, this input is not supported because your project doesn't have a "
"Geocoder privilege"
msgstr ""

#: corehq/apps/cloudcare/static/cloudcare/js/formplayer/sessions/views.js
msgid "Delete incomplete form?"
msgstr "¿Desea borrar el formulario incompleto?"

#: corehq/apps/cloudcare/static/cloudcare/js/formplayer/sessions/views.js
msgid "Are you sure you want to delete '"
msgstr "¿Está seguro que quiere borrar ' ?"

#: corehq/apps/cloudcare/static/cloudcare/js/formplayer/sessions/views.js
msgid "Yes"
msgstr "Sí"

#: corehq/apps/cloudcare/static/cloudcare/js/formplayer/sessions/views.js
msgid "No"
msgstr "No"

#: corehq/apps/cloudcare/static/cloudcare/js/formplayer/users/views.js
msgid "Working as <b><%- restoreAs %></b> in <b><%- domain %></b>."
msgstr ""

#: corehq/apps/cloudcare/static/cloudcare/js/formplayer/users/views.js
msgid "Working as <b><%- restoreAs %></b>."
msgstr ""

#: corehq/apps/cloudcare/static/cloudcare/js/formplayer/users/views.js
msgid "Use <%- username %>."
msgstr ""

#: corehq/apps/cloudcare/static/cloudcare/js/formplayer/users/views.js
msgid "Log in as <%= username %>?"
msgstr ""

#: corehq/apps/cloudcare/static/cloudcare/js/formplayer/users/views.js
msgid "Yes, log in as this user"
msgstr "Sí, ingresar como este usuario"

#: corehq/apps/cloudcare/static/cloudcare/js/formplayer/users/views.js
msgid "Page <%- num %>"
msgstr ""

#: corehq/apps/cloudcare/static/cloudcare/js/formplayer/utils/util.js
msgid "Confirm?"
msgstr "¿Corfirmar?"

#: corehq/apps/cloudcare/static/cloudcare/js/formplayer_inline.js
msgid "Form successfully submitted!"
msgstr ""

#: corehq/apps/cloudcare/static/cloudcare/js/formplayer_inline.js
msgid "An unexpected error occurred!"
msgstr ""

#: corehq/apps/cloudcare/static/cloudcare/js/util.js
msgid "Sorry, an error occurred while processing that request."
msgstr "Lo sentimos, ocurrió un error al procesar esa solicitud."

#: corehq/apps/cloudcare/static/cloudcare/js/util.js
msgid "Error saving!"
msgstr "¡Error al guardar!"

#: corehq/apps/cloudcare/static/cloudcare/js/util.js
msgid "Could not sync user data. Please report an issue if this persists."
msgstr ""

#: corehq/apps/cloudcare/static/cloudcare/js/util.js
msgid "User Data successfully synced."
msgstr "Los Datos del Usuario han sido sincronizados con éxito."

#: corehq/apps/cloudcare/static/cloudcare/js/util.js
msgid "Could not clear user data. Please report an issue if this persists."
msgstr ""
"No es posible borrar los datos del usuario. Por favor reporte un problema si "
"esto continúa."

#: corehq/apps/cloudcare/static/cloudcare/js/util.js
msgid "User data successfully cleared."
msgstr "Los datos del usuario fueron borrados exitosamente."

#: corehq/apps/cloudcare/static/cloudcare/js/util.js
msgid "Error breaking locks. Please report an issue if this persists."
msgstr ""

#: corehq/apps/commtrack/static/commtrack/js/products_and_programs_main.js
msgid ""
"Sorry, there was an problem contacting the server to fetch the data. Please, "
"try again in a little bit."
msgstr ""
"Lo sentimos, ocurrió un problema al contactar el servidor para recuperar los "
"datos. Por favor, intente otra vez más tarde."

#: corehq/apps/custom_data_fields/static/custom_data_fields/js/custom_data_fields.js
msgid "Edit Profile"
msgstr ""

#: corehq/apps/data_dictionary/static/data_dictionary/js/data_dictionary.js
msgid "No Name"
msgstr "No hay Nombre"

#: corehq/apps/data_dictionary/static/data_dictionary/js/data_dictionary.js
msgid ""
"When importing data, CommCare will not save a row if its cells don't match "
"these valid values."
msgstr ""

#: corehq/apps/data_dictionary/static/data_dictionary/js/data_dictionary.js
msgid ""
"Help colleagues upload correct data into case properties by listing the "
"valid values here."
msgstr ""

#: corehq/apps/data_dictionary/static/data_dictionary/js/data_dictionary.js
msgid "valid value"
msgstr ""

#: corehq/apps/data_dictionary/static/data_dictionary/js/data_dictionary.js
msgid "description"
msgstr ""

#: corehq/apps/data_dictionary/static/data_dictionary/js/data_dictionary.js
msgid "You have unsaved changes to your data dictionary."
msgstr "Usted tiene cambios sin guardar en su diccionario de datos."

#: corehq/apps/data_dictionary/static/data_dictionary/js/data_dictionary.js
msgid ""
"You have unsaved changes to this case type. Are you sure you would like to "
"continue?"
msgstr ""

#: corehq/apps/data_interfaces/static/data_interfaces/js/case_dedupe_main.js
msgid "OR"
msgstr ""

#: corehq/apps/data_interfaces/static/data_interfaces/js/case_dedupe_main.js
msgid "AND"
msgstr "Y"

#: corehq/apps/data_interfaces/static/data_interfaces/js/case_dedupe_main.js
msgid "True when ANY of the case properties match"
msgstr ""

#: corehq/apps/data_interfaces/static/data_interfaces/js/case_dedupe_main.js
msgid "True when ALL of the case properties match"
msgstr ""

#: corehq/apps/data_interfaces/static/data_interfaces/js/case_management.js
msgid "Case Reassignment (via HQ)"
msgstr "Reasignación de Caso (vía HQ)"

#: corehq/apps/data_interfaces/static/data_interfaces/js/case_management.js
msgid "Search for users or groups"
msgstr ""

#: corehq/apps/data_interfaces/static/data_interfaces/js/find_by_id.js
msgid ""
"<a href='<%- link %>' target='_blank'>View <i class='fa fa-external-link'></"
"i></a>"
msgstr ""

#: corehq/apps/data_interfaces/static/data_interfaces/js/find_by_id.js
msgid "Find Case"
msgstr ""

#: corehq/apps/data_interfaces/static/data_interfaces/js/find_by_id.js
msgid "IDs can be found in a <a href=\"<%- url %>\">case data export</a>"
msgstr ""

#: corehq/apps/data_interfaces/static/data_interfaces/js/find_by_id.js
msgid "Case found!"
msgstr ""

#: corehq/apps/data_interfaces/static/data_interfaces/js/find_by_id.js
msgid "Could not find case"
msgstr ""

#: corehq/apps/data_interfaces/static/data_interfaces/js/find_by_id.js
msgid "Find Form Submission"
msgstr ""

#: corehq/apps/data_interfaces/static/data_interfaces/js/find_by_id.js
msgid "IDs can be found in a <a href=\"<%- url %>\">form data export</a>"
msgstr ""

#: corehq/apps/data_interfaces/static/data_interfaces/js/find_by_id.js
msgid "Could not find form submission"
msgstr ""

#: corehq/apps/data_interfaces/static/data_interfaces/js/find_by_id.js
msgid "Form Submission ID"
msgstr ""

#: corehq/apps/data_interfaces/static/data_interfaces/js/find_by_id.js
msgid "Form submission found!"
msgstr ""

#: corehq/apps/data_interfaces/static/data_interfaces/js/list_automatic_update_rules.js
#: corehq/apps/users/static/users/js/mobile_workers.js
msgid "Issue communicating with server. Try again."
msgstr "Ocurrió un problema al comunicarse con el servidor. Intente otra vez."

#: corehq/apps/data_interfaces/static/data_interfaces/js/manage_case_groups.js
msgid "Sorry, it looks like the upload failed."
msgstr "Lo sentimos, parece que la carga falló."

#: corehq/apps/domain/static/domain/js/billing_statements.js
msgid "Submit Payment"
msgstr "Ingrese Pago"

#: corehq/apps/domain/static/domain/js/billing_statements.js
msgid "Submit Invoice Request"
msgstr "Ingrese Solicitud de Factura"

#: corehq/apps/domain/static/domain/js/current_subscription.js
msgid "Buy Credits"
msgstr "Comprar Créditos"

#: corehq/apps/domain/static/domain/js/info_basic.js
msgid "Select a Timezone..."
msgstr ""

#: corehq/apps/domain/static/domain/js/internal_settings.js
msgid "Available Countries"
msgstr "Países disponibles"

#: corehq/apps/domain/static/domain/js/internal_settings.js
msgid "Active Countries"
msgstr "Países Activos"

#: corehq/apps/domain/static/domain/js/internal_settings.js
msgid "Search Countries..."
msgstr "Buscar Países..."

#: corehq/apps/domain/static/domain/js/internal_settings.js
msgid "Inactive Expressions"
msgstr ""

#: corehq/apps/domain/static/domain/js/internal_settings.js
msgid "Active Expressions"
msgstr ""

#: corehq/apps/domain/static/domain/js/internal_settings.js
msgid "Search Expressions"
msgstr ""

#: corehq/apps/domain/static/domain/js/my_project_settings.js
msgid "Reset to Default"
msgstr "Restablecer a Predeterminado"

#: corehq/apps/domain/static/domain/js/my_project_settings.js
msgid "This matches the global setting: "
msgstr "Esto coincide con la configuración global:"

#: corehq/apps/domain/static/domain/js/my_project_settings.js
msgid "This does not match global setting: "
msgstr "Esto no coincide con la configuración global:"

#: corehq/apps/domain/static/domain/js/my_project_settings.js
msgid ""
"You may not override this project space's timezone because you only have "
"access to this project space through an Organization. You must be added to "
"the project space as a member in order to override your timezone."
msgstr ""

#: corehq/apps/enterprise/static/enterprise/js/enterprise_dashboard.js
msgid ""
"Error sending email, please try again or report an issue if this persists."
msgstr ""

#: corehq/apps/enterprise/static/enterprise/js/enterprise_settings.js
msgid ""
"Do not allow new users to sign up on commcarehq.org. This may take up to an "
"hour to take effect. <br>This will affect users with email addresses from "
"the following domains: <strong><%- domains %></strong><br>Contact <a "
"href='mailto:<%- email %>'><%- email %></a> to change the list of domains."
msgstr ""

#: corehq/apps/export/static/export/js/create_export.js
msgid "<%- count %> form submission available."
msgstr ""

#: corehq/apps/export/static/export/js/create_export.js
msgid "<%- count %> form submissions available."
msgstr ""

#: corehq/apps/export/static/export/js/create_export.js
msgid "User Registration"
msgstr "Registro de Usuario"

#: corehq/apps/export/static/export/js/create_export.js
msgid ""
"There was an issue fetching data. Please check your internet connection."
msgstr ""

#: corehq/apps/export/static/export/js/create_export.js
msgid "There is an issue communicating with the server at this time."
msgstr "Hay un problema de comunicación con el servidor en este momento."

#: corehq/apps/export/static/export/js/download_data_files.js
msgid "Copy to clipboard: Ctrl-C, Enter (Mac: Cmd-C, Enter)"
msgstr "Copiar a portapapeles: Ctrl-C, Enter (Mac: Cmd-C, Enter)"

#: corehq/apps/export/static/export/js/download_data_files.js
msgid "Data file URL copied to clipboard."
msgstr "El archivo de datos URL fue copiado al portapapeles."

#: corehq/apps/export/static/export/js/download_data_files.js
msgid "Data file deleted."
msgstr "Archivo de datos borrado."

#: corehq/apps/export/static/export/js/download_export.js
msgid "Sorry, there was a problem reaching the server. Please try again."
msgstr ""

#: corehq/apps/export/static/export/js/download_export.js
msgid "Server maintenance in progress. Please try again later."
msgstr ""
"Servicio de mantenimiento en curso. Por favor intente de nuevo más tarde. "

#: corehq/apps/export/static/export/js/download_export.js
msgid "There was an error downloading your export."
msgstr "Ocurrió un error al descargar su exportación."

#: corehq/apps/export/static/export/js/export_list.js
msgid "Download Requested"
msgstr "Descarga Solicitada"

#: corehq/apps/export/static/export/js/export_list.js
msgid "All of the selected feeds will be deleted."
msgstr ""

#: corehq/apps/export/static/export/js/export_list.js
msgid "All of the selected exports will be deleted."
msgstr ""

#: corehq/apps/export/static/export/js/export_list.js
msgid ""
"All of the selected exports will be collected for download to a single Excel "
"file, with each export as a separate sheet."
msgstr ""

#: corehq/apps/export/static/export/js/export_list.js
msgid "Invalid date format"
msgstr "Formato de fecha inválido"

#: corehq/apps/export/static/export/js/export_list.js
msgid "Problem saving dashboard feed filters"
msgstr "Ocurrió un problema al guardar filtros de alimentación del tablero"

#: corehq/apps/export/static/export/js/models.js
msgid "Process"
msgstr "Proceso"

#: corehq/apps/export/static/export/js/models.js
msgid "Processing..."
msgstr "Procesando..."

#: corehq/apps/export/static/export/js/models.js
msgid "Refresh page"
msgstr "Actualizar la página"

#: corehq/apps/export/static/export/js/models.js
msgid "Web Page (Excel Dashboards)"
msgstr "Página Web (Tablero de Excel)"

#: corehq/apps/export/static/export/js/models.js
msgid "CSV (Zip file)"
msgstr "CSV (archivo Zip)"

#: corehq/apps/export/static/export/js/models.js
msgid "Excel (older versions)"
msgstr "Excel (versiones antiguas)"

#: corehq/apps/export/static/export/js/models.js
msgid "Excel 2007+"
msgstr ""

#: corehq/apps/export/static/export/js/models.js
msgid "Private"
msgstr ""

#: corehq/apps/export/static/export/js/models.js
msgid "Export Only"
msgstr ""

#: corehq/apps/export/static/export/js/models.js
msgid "Edit and Export"
msgstr ""

#: corehq/apps/export/static/export/js/models.js
msgid ""
"<strong>Private</strong>: Only you can edit and export.<br/> <strong>Export "
"Only</strong>: You can edit and export, other users can only export.<br/> "
"<strong>Edit and Export</strong>: All users can edit and export."
msgstr ""

#: corehq/apps/export/static/export/js/models.js
msgid "The table path should end with []"
msgstr "La ruta de la tabla debe terminar con []"

#: corehq/apps/export/static/export/js/models.js
msgid "Sensitive ID"
msgstr "ID Confidencial"

#: corehq/apps/export/static/export/js/models.js
msgid "Sensitive Date"
msgstr "Fecha Confidencial"

#: corehq/apps/groups/static/groups/js/group_members.js
msgid "Edit Group Information"
msgstr ""

#: corehq/apps/groups/static/groups/js/group_members.js
msgid "The following changes will not be saved: "
msgstr "Los siguientes cambios no se guardarán:"

#: corehq/apps/groups/static/groups/js/group_members.js
msgid "Successfully saved "
msgstr "Guardado exitosamente"

#: corehq/apps/groups/static/groups/js/group_members.js
msgid "Failed to save "
msgstr "Error al guardar"

#: corehq/apps/groups/static/groups/js/group_members.js
msgid "Please wait and do not navigate away..."
msgstr "Por favor espere y no se vaya..."

#: corehq/apps/hqmedia/static/hqmedia/js/references_main.js
msgid ""
"Error fetching multimedia, please try again or report an issue if the "
"problem persists."
msgstr ""

#: corehq/apps/hqwebapp/static/hqwebapp/js/500.js
msgid "This is Danny, one of our best developers."
msgstr "Este es Danny, uno de nuestros mejores desarrolladores."

#: corehq/apps/hqwebapp/static/hqwebapp/js/500.js
msgid ""
"Danny is pretty sad that you had to encounter this issue. He's making sure "
"it gets fixed as soon as possible."
msgstr ""
"Danny está bastante triste de que usted haya encontrado este problema. Él se "
"está asegurando de que esté arreglado tan pronto como sea posible."

#: corehq/apps/hqwebapp/static/hqwebapp/js/components/inline_edit.js
msgid "Error saving, please try again."
msgstr ""

#: corehq/apps/hqwebapp/static/hqwebapp/js/components/pagination.js
msgid "<%- num %> per page"
msgstr ""

#: corehq/apps/hqwebapp/static/hqwebapp/js/components/pagination.js
msgid "Showing <%- firstItem %> to <%- lastItem %> of <%- maxItems %> entries"
msgstr ""

#: corehq/apps/hqwebapp/static/hqwebapp/js/daterangepicker.config.js
msgid "Clear"
msgstr "Borrar"

#: corehq/apps/hqwebapp/static/hqwebapp/js/daterangepicker.config.js
#: corehq/apps/registry/static/registry/js/registry_logs.js
#: corehq/apps/reports/static/reports/js/filters/main.js
msgid "Show All Dates"
msgstr "Mostrar Todas las Fechas"

#: corehq/apps/hqwebapp/static/hqwebapp/js/inactivity.js
msgid "Could not authenticate, please log in and try again"
msgstr ""

#: corehq/apps/hqwebapp/static/hqwebapp/js/inactivity.js
msgid "There was a problem, please refresh and try again"
msgstr ""

#: corehq/apps/hqwebapp/static/hqwebapp/js/inactivity.js
#: corehq/apps/hqwebapp/static/hqwebapp/js/ui_elements/ui-element-key-val-list.js
msgid "Done"
msgstr "Listo"

#: corehq/apps/hqwebapp/static/hqwebapp/js/main.js
msgid "Saving..."
msgstr "Guardando..."

#: corehq/apps/hqwebapp/static/hqwebapp/js/main.js
msgid "Saved"
msgstr "Guardado"

#: corehq/apps/hqwebapp/static/hqwebapp/js/main.js
msgid "Try Again"
msgstr "Intente otra vez"

#: corehq/apps/hqwebapp/static/hqwebapp/js/main.js
msgid "Deleting..."
msgstr "Borrando..."

#: corehq/apps/hqwebapp/static/hqwebapp/js/main.js
msgid "Deleted"
msgstr "Eliminado"

#: corehq/apps/hqwebapp/static/hqwebapp/js/main.js
msgid "There was an error deleting"
msgstr "Ocurrió un error al borrar"

#: corehq/apps/hqwebapp/static/hqwebapp/js/multiselect_utils.js
msgid "Items"
msgstr ""

#: corehq/apps/hqwebapp/static/hqwebapp/js/multiselect_utils.js
msgid "Selected items"
msgstr ""

#: corehq/apps/hqwebapp/static/hqwebapp/js/multiselect_utils.js
msgid "Search items"
msgstr ""

#: corehq/apps/hqwebapp/static/hqwebapp/js/multiselect_utils.js
msgid "Add All"
msgstr "Agregar Todos"

#: corehq/apps/hqwebapp/static/hqwebapp/js/multiselect_utils.js
msgid "Remove All"
msgstr "Eliminar Todos"

#: corehq/apps/hqwebapp/static/hqwebapp/js/password_validators.ko.js
msgid "Your password is too weak! Try adding numbers or symbols."
msgstr "¡Su contraseña es muy débil! Intente agregar números o símbolos."

#: corehq/apps/hqwebapp/static/hqwebapp/js/rollout_modal.js
msgid ""
"We could not turn on the new feature. You will have the opportunity to turn "
"it on the next time you visit this page."
msgstr ""
"No pudimos activar la nueva función. Tendrá la oportunidad de usarla la "
"próxima vez que visite esta página."

#: corehq/apps/hqwebapp/static/hqwebapp/js/rollout_modal.js
msgid "We could not turn off the new feature. Please try again later."
msgstr "No pudimos apagar la nueva función. Por favor intente más tarde."

#: corehq/apps/hqwebapp/static/hqwebapp/js/select2_handler.js
msgid ""
"There was an issue communicating with the server. Please try back later."
msgstr ""
"Ocurrió un problema al comunicarnos con el servidor. Por favor inténtelo más "
"tarde."

<<<<<<< HEAD
#: corehq/apps/hqwebapp/static/hqwebapp/js/ui_elements/ui-element-input-map.js
=======
#: corehq/apps/hqwebapp/static/hqwebapp/js/ui_elements/ui-element-input-map.js:94
#: corehq/apps/hqwebapp/static/hqwebapp/js/ui_elements/ui-element-input-map.js:95
>>>>>>> c5c22f8e
msgid "blank"
msgstr ""

#: corehq/apps/hqwebapp/static/hqwebapp/js/ui_elements/ui-element-key-val-list.js
#: corehq/apps/hqwebapp/static/hqwebapp/js/ui_elements/ui-element-key-val-mapping.js
msgid "Edit"
msgstr "Editar"

#: corehq/apps/hqwebapp/static/hqwebapp/js/ui_elements/ui-element-key-val-list.js
msgid "Add Item"
msgstr ""

#: corehq/apps/hqwebapp/static/hqwebapp/js/ui_elements/ui-element-key-val-list.js
msgid "Click <strong>Edit</strong> to Add Values"
msgstr ""

#: corehq/apps/hqwebapp/static/hqwebapp/js/ui_elements/ui-element-key-val-mapping.js
msgid "Calculation is duplicated"
msgstr "El cálculo está duplicado"

#: corehq/apps/hqwebapp/static/hqwebapp/js/ui_elements/ui-element-key-val-mapping.js
msgid "Add Image"
msgstr "Agregar Imagen"

#: corehq/apps/hqwebapp/static/hqwebapp/js/ui_elements/ui-element-key-val-mapping.js
msgid "Calculation contains an invalid character."
msgstr ""

#: corehq/apps/hqwebapp/static/hqwebapp/js/ui_elements/ui-element-key-val-mapping.js
msgid "Add Key, Value Mapping"
msgstr "Agregar Clave, Mapeo de Valor"

#: corehq/apps/hqwebapp/static/hqwebapp/js/ui_elements/ui-element-key-val-mapping.js
msgid "Key"
msgstr "Clave"

#: corehq/apps/hqwebapp/static/hqwebapp/js/ui_elements/ui-element-key-val-mapping.js
msgid "Key is duplicated"
msgstr "La clave está duplicada"

#: corehq/apps/hqwebapp/static/hqwebapp/js/ui_elements/ui-element-key-val-mapping.js
msgid "Key contains an invalid character."
msgstr ""

#: corehq/apps/hqwebapp/static/hqwebapp/js/ui_elements/ui-element-key-val-mapping.js
msgid "Edit mapping for <%- property %>"
msgstr ""

#: corehq/apps/hqwebapp/static/hqwebapp/js/validators.ko.js
msgid "Not a valid email"
msgstr "No es un correo electrónico válido"

#: corehq/apps/integration/static/integration/js/dialer/connect-streams-min.js
msgid "MultiSessionHangUp"
msgstr ""

#: corehq/apps/integration/static/integration/js/dialer/connect-streams-min.js
msgid "MultiSessions"
msgstr ""

#: corehq/apps/integration/static/integration/js/dialer/domain_dialer_main.js
msgid "Welcome, "
msgstr ""

#: corehq/apps/integration/static/integration/js/dialer/domain_dialer_main.js
msgid "Agent is logged in: "
msgstr ""

#: corehq/apps/integration/static/integration/js/dialer/domain_dialer_main.js
msgid "Connecting..."
msgstr ""

#: corehq/apps/integration/static/integration/js/dialer/domain_dialer_main.js
msgid "Connected"
msgstr ""

#: corehq/apps/integration/static/integration/js/dialer/domain_dialer_main.js
msgid "Disconnected"
msgstr ""

#: corehq/apps/integration/static/integration/js/dialer/domain_dialer_main.js
msgid "There is no valid phone number available."
msgstr ""

#: corehq/apps/integration/static/integration/js/dialer/domain_dialer_main.js
msgid "You have not logged in."
msgstr ""

#: corehq/apps/integration/static/integration/js/dialer/domain_dialer_main.js
msgid "You already have an active call."
msgstr ""

#: corehq/apps/linked_domain/static/linked_domain/js/domain_links.js
msgid "Error updating."
msgstr ""

#: corehq/apps/linked_domain/static/linked_domain/js/domain_links.js
msgid "Report successfully linked."
msgstr ""

#: corehq/apps/linked_domain/static/linked_domain/js/domain_links.js
msgid ""
"Something unexpected happened.\n"
"Please try again, or report an issue if the problem persists."
msgstr ""

#: corehq/apps/linked_domain/static/linked_domain/js/domain_links.js
msgid "All project spaces"
msgstr ""

#: corehq/apps/linked_domain/static/linked_domain/js/domain_links.js
msgid "Project spaces to push to"
msgstr ""

#: corehq/apps/linked_domain/static/linked_domain/js/domain_links.js
msgid "Search project spaces"
msgstr ""

#: corehq/apps/linked_domain/static/linked_domain/js/domain_links.js
msgid "Unable to link project spaces. <%- error %>"
msgstr ""

#: corehq/apps/linked_domain/static/linked_domain/js/domain_links.js
msgid ""
"Unable to link project spaces.\n"
"Please try again, or report an issue if the problem persists."
msgstr ""

#: corehq/apps/locations/static/locations/js/filtered_download.js
msgid "Download <%- count %> Location"
msgstr ""

#: corehq/apps/locations/static/locations/js/filtered_download.js
msgid "Download <%- count %> Locations"
msgstr ""

#: corehq/apps/locations/static/locations/js/filtered_download.js
msgid "Error determining number of matching locations"
msgstr ""

#: corehq/apps/locations/static/locations/js/location.js
msgid ""
"User <%- name %> added successfully. A validation message has been sent to "
"the phone number provided."
msgstr ""

#: corehq/apps/locations/static/locations/js/location.js
msgid "Error saving user"
msgstr "Error al guardar el usuario"

#: corehq/apps/locations/static/locations/js/location_tree.js
msgid "You have successfully archived the location <%-name%>"
msgstr ""

#: corehq/apps/locations/static/locations/js/location_tree.js
msgid ""
"You have successfully deleted the location <%-name%> and all of its child "
"locations"
msgstr ""

#: corehq/apps/locations/static/locations/js/location_tree.js
msgid ""
"An error occurred while deleting your location. If the problem persists, "
"please report an issue"
msgstr ""
"Ocurrió un error al eliminar su ubicación. Si el problema persiste, por "
"favor reporte un problema"

#: corehq/apps/locations/static/locations/js/widgets.js
msgid "Select a Location"
msgstr "Seleccione una Ubicación"

#: corehq/apps/locations/static/locations/js/widgets.js
msgid "Choose a primary location"
msgstr "Elegir una ubicación principal"

#: corehq/apps/registration/static/registration/js/new_user.ko.js
msgid "Please enter your name."
msgstr "Por favor ingrese su nombre."

#: corehq/apps/registration/static/registration/js/new_user.ko.js
#: corehq/apps/users/static/users/js/invite_web_user.js
msgid "Please specify an email."
msgstr "Por favor especifique un correo electrónico."

#: corehq/apps/registration/static/registration/js/new_user.ko.js
msgid "Checking email..."
msgstr "Revisando correo electrónico..."

#: corehq/apps/registration/static/registration/js/new_user.ko.js
msgid "Please specify a password."
msgstr "Por favor especifique una contraseña."

#: corehq/apps/registration/static/registration/js/new_user.ko.js
msgid "Please specify a project name."
msgstr "Por favor especifique un nombre de proyecto."

#: corehq/apps/registration/static/registration/js/new_user.ko.js
msgid "Please specify."
msgstr ""

#: corehq/apps/registration/static/registration/js/password.js
msgid ""
"<i class='fa fa-warning'></i>This password is automatically generated. "
"Please copy it or create your own. It will not be shown again."
msgstr ""

#: corehq/apps/registration/static/registration/js/password.js
msgid "Your password is too weak! Try adding numbers or symbols!"
msgstr "¡Su contraseña es muy débil! ¡Intente agregar números o simbolos!"

#: corehq/apps/registration/static/registration/js/password.js
msgid "Your password is almost strong enough! Try adding numbers or symbols!"
msgstr ""

#: corehq/apps/registration/static/registration/js/password.js
msgid "Good Job! Your password is strong!"
msgstr "¡Bien Hecho! ¡Su contraseña es segura!"

#: corehq/apps/registration/static/registration/js/register_new_user.js
msgid "Choose a time for your CommCare trial setup"
msgstr ""

#: corehq/apps/registry/static/registry/js/registry_actions.js
msgid "An unknown error occurred. Please try again or report an issue."
msgstr ""

#: corehq/apps/registry/static/registry/js/registry_actions.js
msgid "Opt in successful"
msgstr ""

#: corehq/apps/registry/static/registry/js/registry_actions.js
msgid "Opt out successful"
msgstr ""

#: corehq/apps/registry/static/registry/js/registry_logs.js
msgid "All Project Spaces"
msgstr "Todos los Espacios de Proyectos"

#: corehq/apps/registry/static/registry/js/registry_logs.js
msgid "All Actions"
msgstr ""

#: corehq/apps/registry/static/registry/js/registry_text.js
msgid "%(count)s Invitation Accepted"
msgid_plural "%(count)s Invitations Accepted"
msgstr[0] ""
msgstr[1] ""
msgstr[2] ""

#: corehq/apps/registry/static/registry/js/registry_text.js
msgid "%(count)s Invitation Pending"
msgid_plural "%(count)s Invitations Pending"
msgstr[0] ""
msgstr[1] ""
msgstr[2] ""

#: corehq/apps/registry/static/registry/js/registry_text.js
msgid "%(count)s Invitation Rejected"
msgid_plural "%(count)s Invitations Rejected"
msgstr[0] ""
msgstr[1] ""
msgstr[2] ""

#: corehq/apps/registry/static/registry/js/registry_text.js
msgid "%(count)s Project Space Participating"
msgid_plural "%(count)s Project Spaces Participating"
msgstr[0] ""
msgstr[1] ""
msgstr[2] ""

#: corehq/apps/registry/static/registry/js/registry_text.js
msgid "Rejected"
msgstr "Relatorio Semanal aos Coordinadores do Distrito e os NEDs"

#: corehq/apps/registry/static/registry/js/registry_text.js
msgid "Accepted"
msgstr ""

#: corehq/apps/registry/static/registry/js/registry_text.js
msgid "Pending"
msgstr "Pendientes"

#: corehq/apps/registry/static/registry/js/registry_text.js
msgid "fa-ban"
msgstr ""

#: corehq/apps/registry/static/registry/js/registry_text.js
msgid "fa-clock-o"
msgstr ""

#: corehq/apps/registry/static/registry/js/registry_text.js
msgid "fa-check-circle-o"
msgstr ""

#: corehq/apps/registry/static/registry/js/registry_text.js
msgid "label-warning-light"
msgstr ""

#: corehq/apps/registry/static/registry/js/registry_text.js
msgid "label-success-light"
msgstr ""

#: corehq/apps/registry/static/registry/js/registry_text.js
msgid "label-info-light"
msgstr ""

#: corehq/apps/reminders/static/reminders/js/keywords_list.js
msgid "Keywords"
msgstr "Palabras Clave"

#: corehq/apps/reminders/static/reminders/js/keywords_list.js
msgid "Keywords to copy"
msgstr ""

#: corehq/apps/reminders/static/reminders/js/keywords_list.js
msgid "Search keywords"
msgstr ""

#: corehq/apps/reminders/static/reminders/js/keywords_list.js
msgid "Linked Project Spaces"
msgstr ""

#: corehq/apps/reminders/static/reminders/js/keywords_list.js
#: corehq/apps/userreports/static/userreports/js/configure_report.js
#: corehq/apps/userreports/static/userreports/js/edit_report_config.js
msgid "Projects to copy to"
msgstr ""

#: corehq/apps/reminders/static/reminders/js/keywords_list.js
#: corehq/apps/userreports/static/userreports/js/configure_report.js
#: corehq/apps/userreports/static/userreports/js/edit_report_config.js
msgid "Search projects"
msgstr ""

#: corehq/apps/reports/static/reports/js/base.js
#: corehq/apps/userreports/static/userreports/js/configurable_report.js
msgid "You can email a saved version<br />of this report."
msgstr ""
"Usted puede enviar por correo electrónico una versión guardada <br />de este "
"reporte. "

#: corehq/apps/reports/static/reports/js/case_details.js
msgid "Unknown"
msgstr "Desconocido"

#: corehq/apps/reports/static/reports/js/case_details.js
msgid "Sorry, there was an issue communicating with the server."
msgstr "Lo sentimos, ocurrió un problema al comunicarnos con el servidor."

#: corehq/apps/reports/static/reports/js/config.dataTables.bootstrap.js
msgid "Loading"
msgstr "Cargando"

#: corehq/apps/reports/static/reports/js/config.dataTables.bootstrap.js
msgid "No data available to display. Please try changing your filters."
msgstr ""
"No hay datos disponibles para mostrar. Por favor intente cambiar sus filtros."

#: corehq/apps/reports/static/reports/js/config.dataTables.bootstrap.js
#: corehq/apps/reports/static/reports/js/tabular.js
msgid "Sorry!"
msgstr "¡Lo sentimos!"

#: corehq/apps/reports/static/reports/js/config.dataTables.bootstrap.js
msgid ""
"There was an error with your query, it has been logged, please try another "
"query."
msgstr ""
"Ocurrió un error con su consulta, ya ha sido ingresada, por favor intente "
"con otra consulta."

#: corehq/apps/reports/static/reports/js/config.dataTables.bootstrap.js
msgid ""
"Your search query is invalid, please adjust the formatting and try again."
msgstr ""
"Su consulta de búsqueda es inválida; por favor ajuste el formato e intente "
"de nuevo."

#: corehq/apps/reports/static/reports/js/data_corrections.js
msgid "Select a value"
msgstr ""

#: corehq/apps/reports/static/reports/js/edit_scheduled_report.js
#: corehq/apps/users/static/users/js/edit_commcare_user.js
msgid "Select a language..."
msgstr "Seleccionar un idioma..."

#: corehq/apps/reports/static/reports/js/edit_scheduled_report.js
msgid "Available Reports"
msgstr "Reportes Disponibles"

#: corehq/apps/reports/static/reports/js/edit_scheduled_report.js
msgid "Included Reports"
msgstr "Reportes Incluidos"

#: corehq/apps/reports/static/reports/js/edit_scheduled_report.js
msgid "Search Reports..."
msgstr "Buscar Reportes..."

#: corehq/apps/reports/static/reports/js/filters/case_list_explorer.js
msgid "case types"
msgstr ""

#: corehq/apps/reports/static/reports/js/filters/case_list_explorer_knockout_bindings.js
msgid "e.g. (dob <= '2017-02-01' and initial_home_visit_completed = 'yes') "
msgstr ""

#: corehq/apps/reports/static/reports/js/filters/main.js
#: corehq/apps/reports/static/reports/js/filters/schedule_instance.js
msgid "All"
msgstr "Todo"

#: corehq/apps/reports/static/reports/js/filters/main.js
msgid "Select a group"
msgstr "Seleccione un grupo"

#: corehq/apps/reports/static/reports/js/filters/phone_number.js
msgid "That have phone numbers"
msgstr "Que tengan números de teléfono"

#: corehq/apps/reports/static/reports/js/filters/phone_number.js
msgid "That do not have phone numbers"
msgstr "Que no tengan números de teléfono"

#: corehq/apps/reports/static/reports/js/hq_report.js
msgid ""
"Your requested Excel report will be sent to the email address defined in "
"your account settings."
msgstr ""

#: corehq/apps/reports/static/reports/js/maps_utils.js
msgid "No Data"
msgstr "No hay Datos"

#: corehq/apps/reports/static/reports/js/project_health_dashboard.js
msgid "Sorry, we couldn't load that."
msgstr "Lo sentimos, no pudimos cargar eso."

#: corehq/apps/reports/static/reports/js/project_health_dashboard.js
msgid "No data available in table"
msgstr "No hay datos disponibles en la tabla"

#: corehq/apps/reports/static/reports/js/project_health_dashboard.js
msgid "Showing _START_ to _END_ of _TOTAL_ entries"
msgstr "Mostrando_INICIO_a_FIN_del_TOTAL_de entradas"

#: corehq/apps/reports/static/reports/js/reports.async.js
msgid "Please check your Internet connection!"
msgstr "¡Por favor revise su conexión de Internet!"

#: corehq/apps/reports/static/reports/js/reports.async.js
msgid "Report Not Found."
msgstr "No se Encontró el Reporte."

#: corehq/apps/reports/static/reports/js/reports.async.js
msgid ""
"Request timed out when rendering this report. This might be an issue with "
"our servers or with your Internet connection. We encourage you to report an "
"issue to CommCare HQ Support so we can look into any possible issues."
msgstr ""
"Su solicitud caducó al procesar este reporte. Esto podría ser debido a un "
"problema con nuestros servidores o a su conexión de internet. Le animamos a "
"que reporte este problema a Soporte CommCare HQ para que podamos investigar "
"posibles problemas."

#: corehq/apps/reports/static/reports/js/reports.async.js
msgid ""
"Problem Rendering Report. Our error monitoring tools have noticed this and "
"we are working quickly to resolve this issue as soon as possible. We "
"encourage you to contact CommCare HQ Support if this issue persists for more "
"than a few minutes. We appreciate any additional information you can give us "
"about this problem so we can fix it immediately."
msgstr ""
"Ocurrió un Problema al Procesar el Reporte. Nuestras herramientas de "
"monitoreo de errores han notado esto y estamos trabajando rápidamente para "
"resolver este problema tan pronto como sea posible. Le animamos a que "
"contacte al Soporte CommCare HQ si este problema continúa por más de unos "
"cuantos minutos. Agradecemos cualquier información adicional que pueda "
"brindarnos sobre este problema para que podamos repararlo de inmediato."

#: corehq/apps/reports/static/reports/js/reports.async.js
msgid "Bad Gateway. Please contact CommCare HQ Support."
msgstr "Portal en mal estado. Por favor contacte al Soporte de CommCare HQ."

#: corehq/apps/reports/static/reports/js/reports.async.js
msgid ""
"CommCare HQ is experiencing server difficulties. We're working quickly to "
"resolve it. Thank you for your patience. We are extremely sorry."
msgstr ""
"CommCare HQ está teniendo dificultades con el servidor. Estamos trabajando "
"rápidamente para solucionarlo. Gracias por su paciencia. Lo sentimos "
"muchísimo."

#: corehq/apps/reports/static/reports/js/reports.async.js
msgid "Gateway Timeout. Please contact CommCare HQ Support."
msgstr "Caducó el Portal. Por favor contacte al Soporte de CommCare HQ."

#: corehq/apps/reports/static/reports/js/reports.async.js
msgid "We were unsuccessful loading the report:"
msgstr "No pudimos cargar el reporte:"

#: corehq/apps/reports/static/reports/js/scheduled_reports_list.js
msgid "My Scheduled Reports"
msgstr "Mis Reportes Agendados"

#: corehq/apps/reports/static/reports/js/scheduled_reports_list.js
msgid "Other Scheduled Reports"
msgstr ""

#: corehq/apps/reports/static/reports/js/single_form.js
msgid "Labels"
msgstr "Etiquetas"

#: corehq/apps/reports/static/reports/js/single_form.js
msgid "Question IDs"
msgstr "ID de Preguntas"

#: corehq/apps/reports/static/reports/js/standard_hq_report.js
#: corehq/apps/userreports/static/userreports/js/configurable_report.js
msgid "Report successfully emailed"
msgstr "Reporte enviado por correo electrónico exitosamente"

#: corehq/apps/reports/static/reports/js/standard_hq_report.js
#: corehq/apps/userreports/static/userreports/js/configurable_report.js
msgid "An error occurred emailing you report. Please try again."
msgstr ""
"Ocurrió un error al enviar por correo electrónico su reporte. Por favor "
"intente de nuevo."

#: corehq/apps/reports/static/reports/js/submission_error_report.js
#: corehq/motech/repeaters/static/repeaters/js/repeat_record_report.js
msgid "Success!"
msgstr "¡Éxito!"

#: corehq/apps/reports/static/reports/js/submission_error_report.js
#: corehq/ex-submodules/casexml/apps/case/static/case/js/repeat_records.js
#: corehq/motech/repeaters/static/repeaters/js/repeat_record_report.js
msgid "Failed"
msgstr "Falló"

#: corehq/apps/reports/static/reports/js/submission_error_report.js
msgid "Failed to re-process"
msgstr "Reproceso fallido"

#: corehq/apps/reports/static/reports/v2/js/datagrid.js
msgid "Save Filters"
msgstr ""

#: corehq/apps/reports/static/reports/v2/js/datagrid.js
msgid "Export Data"
msgstr "Exportar Datos"

#: corehq/apps/reports/static/reports/v2/js/datagrid/columns.js
msgid "Column Title"
msgstr ""

#: corehq/apps/reports/static/reports/v2/js/datagrid/report_filters.js
msgid "Select <%= title %>..."
msgstr ""

#: corehq/apps/reports_core/static/reports_core/js/base_template_new.js
msgid "Showing the current page of data. Switch pages to see more data."
msgstr ""
"Mostrando la página actual de datos. Cambie de páginas para ver más datos."

#: corehq/apps/reports_core/static/reports_core/js/maps.js
msgid "Streets"
msgstr "Calles"

#: corehq/apps/reports_core/static/reports_core/js/maps.js
msgid "Satellite"
msgstr "Satélite"

#: corehq/apps/sms/static/sms/js/add_gateway.js
msgid "You must have at least one phone number."
msgstr "Debe tener al menos un número de teléfono."

#: corehq/apps/sms/static/sms/js/chat.js
msgid "(New Message) - "
msgstr ""

#: corehq/apps/sms/static/sms/js/chat_contacts.js
msgid "Chat"
msgstr "Chat"

#: corehq/apps/sms/static/sms/js/chat_contacts.js
msgid "Show "
msgstr ""

#: corehq/apps/sms/static/sms/js/chat_contacts.js
msgid " contacts per page"
msgstr ""

#: corehq/apps/sms/static/sms/js/chat_contacts.js
msgid "Loading Contacts..."
msgstr "Cargando Contactos..."

#: corehq/apps/sms/static/sms/js/chat_contacts.js
msgid "Showing _START_ to _END_ of _TOTAL_ contacts"
msgstr "Mostrando_PRINCIPIO_a_FIN_del_TOTAL_de contactos"

#: corehq/apps/sms/static/sms/js/chat_contacts.js
msgid "(filtered from _MAX_ total contacts)"
msgstr "(filtrado de _MAX_ total de contactos)"

#: corehq/apps/smsbillables/static/smsbillables/js/smsbillables.rate_calc.js
msgid "There was an error fetching the SMS rate."
msgstr "Se produjo un error al buscar la tarifa de SMS."

#: corehq/apps/smsbillables/static/smsbillables/js/smsbillables.rate_calc.js
msgid "Please Select a Country Code"
msgstr "Por favor Seleccione un Código de País"

#: corehq/apps/translations/static/translations/js/translations.js
msgid "Delete Translation"
msgstr "Eliminar Traducción"

#: corehq/apps/translations/static/translations/js/translations.js
msgid "Add Translation"
msgstr "Agregar Traducción"

#: corehq/apps/translations/static/translations/js/translations.js
msgid "Auto fill translations"
msgstr "Traducciones automáticas"

#: corehq/apps/translations/static/translations/js/translations.js
msgid "Auto Fill translations"
msgstr "Traducciones Automáticas"

#: corehq/apps/translations/static/translations/js/translations.js
msgid ""
"This will pick the most common translations for your selected language. You "
"can then edit them as needed."
msgstr ""
"Esto elegirá la traducción más común en el idioma que seleccionó. Luego "
"puede editarla según sea necesario. "

#: corehq/apps/translations/static/translations/js/translations.js
msgid "You have unsaved user interface translations."
msgstr "Tiene traducciones a la interfaz del usuario sin guardar."

#: corehq/apps/translations/static/translations/js/translations.js
msgid "Parameters formatting problem!"
msgstr "¡Problema de formato de parámetros!"

#: corehq/apps/translations/static/translations/js/translations.js
msgid ""
"Autofill is not available in English (en). Please change your language using "
"the dropdown in the top left."
msgstr ""
"El llenado automático no está disponible en Inglés (in). Por favor cambie su "
"idioma usando el desplegable ubicado en la esquina superior izquierda."

#: corehq/apps/userreports/static/userreports/js/builder_view_models.js
#: corehq/apps/userreports/static/userreports/js/report_config.js
msgid "Choose the property you would like to add as a filter to this report."
msgstr "Elija la propiedad que quisiera agregar como filtro para este reporte."

#: corehq/apps/userreports/static/userreports/js/builder_view_models.js
#: corehq/apps/userreports/static/userreports/js/report_config.js
msgid ""
"Web users viewing the report will see this display text instead of the "
"property name. Name your filter something easy for users to understand."
msgstr ""
"Los usuarios web que ven el reporte verán este texto de pantalla en lugar "
"del nombre de la propiedad. Asígnele un nombre a su filtro que sea fácil de "
"entender para sus usuarios. "

#: corehq/apps/userreports/static/userreports/js/builder_view_models.js
#: corehq/apps/userreports/static/userreports/js/report_config.js
msgid ""
"What type of property is this filter?<br/><br/><strong>Date</strong>: Select "
"this if the property is a date.<br/><strong>Choice</strong>: Select this if "
"the property is text or multiple choice."
msgstr ""
"¿Qué tipo de propiedad es este filtro? <br/><br/><strong>Fecha</strong>: "
"Seleccione esto si la propiedad es una fecha.<br/><strong>Opción</strong>: "
"Seleccione esto si la propiedad es un texto u opción múltiple."

#: corehq/apps/userreports/static/userreports/js/builder_view_models.js
#: corehq/apps/userreports/static/userreports/js/report_config.js
msgid ""
"What type of property is this filter?<br/><br/><strong>Date</strong>: Select "
"this to filter the property by a date range.<br/><strong>Value</strong>: "
"Select this to filter the property by a single value."
msgstr ""
"¿Qué tipo de propiedad es este filtro? <br/><br/><strong>Fecha</strong>: "
"Seleccione esto para filtrar la propiedad por un rango de fechas. <br/"
"><strong>Valor</strong>: Seleccione esto para filtrar la propiedad por un "
"único valor."

#: corehq/apps/userreports/static/userreports/js/builder_view_models.js
#: corehq/apps/userreports/static/userreports/js/report_config.js
msgid "What value or date range must the property be equal to?"
msgstr "¿Qué valor o rango de fecha debe la propiedad igualar?"

#: corehq/apps/userreports/static/userreports/js/builder_view_models.js
msgid ""
"Column format selection will determine how each row's value is calculated."
msgstr ""
"La selección de formato de las columnas determinará cómo se calcularán los "
"valores de cada fila."

#: corehq/apps/userreports/static/userreports/js/builder_view_models.js
msgid "Please check above for any errors in your configuration."
msgstr "Por favor verifique arriba si hay algún error en su configuración."

#: corehq/apps/userreports/static/userreports/js/configurable_reports_home.js
msgid "Edit a custom web report or custom web report source"
msgstr ""

#: corehq/apps/userreports/static/userreports/js/configurable_reports_home.js
msgid "Edit a report or data source"
msgstr ""

#: corehq/apps/userreports/static/userreports/js/configurable_reports_home.js
msgid "static"
msgstr ""

#: corehq/apps/userreports/static/userreports/js/configurable_reports_home.js
msgid "deactivated"
msgstr ""

#: corehq/apps/userreports/static/userreports/js/configure_report.js
#: corehq/apps/userreports/static/userreports/js/edit_report_config.js
msgid "Linked projects"
msgstr ""

<<<<<<< HEAD
#: corehq/apps/userreports/static/userreports/js/expression_evaluator.js
=======
#: corehq/apps/userreports/static/userreports/js/expression_evaluator.js:117
>>>>>>> c5c22f8e
msgid "Unknown error"
msgstr ""

#: corehq/apps/users/static/users/js/edit_commcare_user.js
msgid "Password changed successfully."
msgstr ""

#: corehq/apps/users/static/users/js/edit_commcare_user.js
msgid "Password is not strong enough. Try making your password more complex."
msgstr ""
"La contraseña no es lo suficientemente segura. Intente hacer su contraseña "
"más compleja."

#: corehq/apps/users/static/users/js/edit_commcare_user.js
msgid "The two password fields didn't match."
msgstr ""

#: corehq/apps/users/static/users/js/edit_commcare_user.js
msgid "Password was not changed. "
msgstr ""

#: corehq/apps/users/static/users/js/edit_commcare_user.js
msgid "Available Groups"
msgstr "Grupos Disponibles"

#: corehq/apps/users/static/users/js/edit_commcare_user.js
msgid "Groups with this User"
msgstr "Grupos con este Usuario"

#: corehq/apps/users/static/users/js/edit_commcare_user.js
msgid "Search Group..."
msgstr "Buscar Grupo..."

#: corehq/apps/users/static/users/js/edit_commcare_user.js
msgid "Group membership has changed."
msgstr "La membresía del grupo ha cambiado."

#: corehq/apps/users/static/users/js/enterprise_users.js
msgid "Hide Deactivated Mobile Workers"
msgstr ""

#: corehq/apps/users/static/users/js/enterprise_users.js
msgid "Show Deactivated Mobile Workers"
msgstr "Mostrar Usuarios Móviles Desactivados"

#: corehq/apps/users/static/users/js/filtered_download.js
msgid "Download <%- count %> user"
msgstr ""

#: corehq/apps/users/static/users/js/filtered_download.js
msgid "Download <%- count %> users"
msgstr ""

#: corehq/apps/users/static/users/js/filtered_download.js
msgid "Error determining number of matching users"
msgstr ""

#: corehq/apps/users/static/users/js/mobile_workers.js
msgid "Email address is required when users confirm their own accounts."
msgstr ""

#: corehq/apps/users/static/users/js/mobile_workers.js
msgid "Please enter a valid email address."
msgstr "Por favor ingrese una dirección de correo válida."

#: corehq/apps/users/static/users/js/mobile_workers.js
msgid "Checking availability..."
msgstr ""

#: corehq/apps/users/static/users/js/mobile_workers.js
msgid "Issue connecting to server. Check Internet connection."
msgstr ""
"Ocurrió un problema al conectarse con el servidor. Revise la conexión a "
"Internet."

#: corehq/apps/users/static/users/js/roles.js
msgid "No Access"
msgstr ""

#: corehq/apps/users/static/users/js/roles.js
msgid "Access All"
msgstr ""

#: corehq/apps/users/static/users/js/roles.js
msgid "Access Selected"
msgstr ""

#: corehq/apps/users/static/users/js/roles.js
msgid "Select which items the role can access:"
msgstr ""

<<<<<<< HEAD
#: corehq/apps/users/static/users/js/roles.js
=======
#: corehq/apps/users/static/users/js/roles.js:170
>>>>>>> c5c22f8e
msgid ""
"<strong>Web Users</strong> &mdash; invite new web users, manage account "
"settings, remove membership"
msgstr ""

<<<<<<< HEAD
#: corehq/apps/users/static/users/js/roles.js
msgid "Edit & View Mobile Workers"
msgstr ""

#: corehq/apps/users/static/users/js/roles.js
msgid "View-Only Mobile Workers"
msgstr ""

#: corehq/apps/users/static/users/js/roles.js
=======
#: corehq/apps/users/static/users/js/roles.js:175
msgid "Edit & View Mobile Workers"
msgstr ""

#: corehq/apps/users/static/users/js/roles.js:176
msgid "View-Only Mobile Workers"
msgstr ""

#: corehq/apps/users/static/users/js/roles.js:186
>>>>>>> c5c22f8e
msgid ""
"<strong>Mobile Workers</strong> &mdash; create new accounts, manage account "
"settings, deactivate or delete mobile workers."
msgstr ""

<<<<<<< HEAD
#: corehq/apps/users/static/users/js/roles.js
msgid "Edit & View Web Users"
msgstr ""

#: corehq/apps/users/static/users/js/roles.js
msgid "View-Only Web Users"
msgstr ""

#: corehq/apps/users/static/users/js/roles.js
msgid "<strong>Groups</strong> &mdash; manage groups of mobile workers"
msgstr ""

#: corehq/apps/users/static/users/js/roles.js
msgid "Edit & View Groups"
msgstr ""

#: corehq/apps/users/static/users/js/roles.js
msgid "View-Only Web Groups"
msgstr ""

#: corehq/apps/users/static/users/js/roles.js
msgid "Allow changing group membership (requires edit groups)."
msgstr ""

#: corehq/apps/users/static/users/js/roles.js
=======
#: corehq/apps/users/static/users/js/roles.js:191
msgid "Edit & View Web Users"
msgstr ""

#: corehq/apps/users/static/users/js/roles.js:192
msgid "View-Only Web Users"
msgstr ""

#: corehq/apps/users/static/users/js/roles.js:202
msgid "<strong>Groups</strong> &mdash; manage groups of mobile workers"
msgstr ""

#: corehq/apps/users/static/users/js/roles.js:207
msgid "Edit & View Groups"
msgstr ""

#: corehq/apps/users/static/users/js/roles.js:208
msgid "View-Only Web Groups"
msgstr ""

#: corehq/apps/users/static/users/js/roles.js:210
msgid "Allow changing group membership (requires edit groups)."
msgstr ""

#: corehq/apps/users/static/users/js/roles.js:218
>>>>>>> c5c22f8e
msgid ""
"<strong>Locations</strong> &mdash; manage locations in the Organization's "
"Hierarchy"
msgstr ""

<<<<<<< HEAD
#: corehq/apps/users/static/users/js/roles.js
msgid "Edit & View Locations"
msgstr ""

#: corehq/apps/users/static/users/js/roles.js
msgid "View-Only Web Locations"
msgstr ""

#: corehq/apps/users/static/users/js/roles.js
msgid "Allow changing workers at a location."
msgstr ""

#: corehq/apps/users/static/users/js/roles.js
=======
#: corehq/apps/users/static/users/js/roles.js:223
msgid "Edit & View Locations"
msgstr ""

#: corehq/apps/users/static/users/js/roles.js:224
msgid "View-Only Web Locations"
msgstr ""

#: corehq/apps/users/static/users/js/roles.js:226
msgid "Allow changing workers at a location."
msgstr ""

#: corehq/apps/users/static/users/js/roles.js:234
>>>>>>> c5c22f8e
msgid ""
"<strong>Data</strong> &mdash; view, export, and edit form and case data, "
"reassign cases"
msgstr ""

<<<<<<< HEAD
#: corehq/apps/users/static/users/js/roles.js
msgid "Edit & View Data"
msgstr ""

#: corehq/apps/users/static/users/js/roles.js
msgid "<strong>Web Apps</strong> &mdash; use Web Apps for online data entry"
msgstr ""

#: corehq/apps/users/static/users/js/roles.js
msgid "Access Web Apps"
msgstr ""

#: corehq/apps/users/static/users/js/roles.js
=======
#: corehq/apps/users/static/users/js/roles.js:239
msgid "Edit & View Data"
msgstr ""

#: corehq/apps/users/static/users/js/roles.js:250
msgid "<strong>Web Apps</strong> &mdash; use Web Apps for online data entry"
msgstr ""

#: corehq/apps/users/static/users/js/roles.js:255
msgid "Access Web Apps"
msgstr ""

#: corehq/apps/users/static/users/js/roles.js:266
>>>>>>> c5c22f8e
msgid ""
"<strong>Messaging</strong> &mdash; configure and send conditional alerts"
msgstr ""

<<<<<<< HEAD
#: corehq/apps/users/static/users/js/roles.js
msgid "Access Messaging"
msgstr ""

#: corehq/apps/users/static/users/js/roles.js
=======
#: corehq/apps/users/static/users/js/roles.js:271
msgid "Access Messaging"
msgstr ""

#: corehq/apps/users/static/users/js/roles.js:282
>>>>>>> c5c22f8e
msgid ""
"<strong>Access APIs</strong> &mdash; use CommCare HQ APIs to read and update "
"data. Specific APIs may require additional permissions."
msgstr ""

<<<<<<< HEAD
#: corehq/apps/users/static/users/js/roles.js
msgid "Access APIs"
msgstr ""

#: corehq/apps/users/static/users/js/roles.js
=======
#: corehq/apps/users/static/users/js/roles.js:287
msgid "Access APIs"
msgstr ""

#: corehq/apps/users/static/users/js/roles.js:298
>>>>>>> c5c22f8e
msgid ""
"<strong>Applications</strong> &mdash; modify or view the structure and "
"configuration of all applications."
msgstr ""

<<<<<<< HEAD
#: corehq/apps/users/static/users/js/roles.js
msgid "Edit & View Apps"
msgstr ""

#: corehq/apps/users/static/users/js/roles.js
msgid "View-Only Applications"
msgstr ""

#: corehq/apps/users/static/users/js/roles.js
=======
#: corehq/apps/users/static/users/js/roles.js:303
msgid "Edit & View Apps"
msgstr ""

#: corehq/apps/users/static/users/js/roles.js:304
msgid "View-Only Applications"
msgstr ""

#: corehq/apps/users/static/users/js/roles.js:314
>>>>>>> c5c22f8e
msgid ""
"<strong>Roles &amp; Permissions</strong> &mdash; view web user and mobile "
"worker roles &amp; permissions (only Admins can edit roles)"
msgstr ""

<<<<<<< HEAD
#: corehq/apps/users/static/users/js/roles.js
msgid "View Roles and Permissions"
msgstr ""

#: corehq/apps/users/static/users/js/roles.js
=======
#: corehq/apps/users/static/users/js/roles.js:320
msgid "View Roles and Permissions"
msgstr ""

#: corehq/apps/users/static/users/js/roles.js:330
>>>>>>> c5c22f8e
msgid ""
"<strong>Dropzone</strong> &mdash; Upload and download files from the file "
"Dropzone"
msgstr ""

<<<<<<< HEAD
#: corehq/apps/users/static/users/js/roles.js
msgid "Edit & Download files from the Dropzone "
msgstr ""

#: corehq/apps/users/static/users/js/roles.js
msgid "View-Only Dropzone"
msgstr ""

#: corehq/apps/users/static/users/js/roles.js
=======
#: corehq/apps/users/static/users/js/roles.js:335
msgid "Edit & Download files from the Dropzone "
msgstr ""

#: corehq/apps/users/static/users/js/roles.js:336
msgid "View-Only Dropzone"
msgstr ""

#: corehq/apps/users/static/users/js/roles.js:346
>>>>>>> c5c22f8e
msgid ""
"<strong>Shared Exports</strong> &mdash; access and edit the content and "
"structure of shared exports"
msgstr ""

<<<<<<< HEAD
#: corehq/apps/users/static/users/js/roles.js
=======
#: corehq/apps/users/static/users/js/roles.js:362
>>>>>>> c5c22f8e
msgid ""
"<strong>Enterprise Release Management</strong> &mdash; access the Linked "
"Project Spaces feature"
msgstr ""

<<<<<<< HEAD
#: corehq/apps/users/static/users/js/roles.js
=======
#: corehq/apps/users/static/users/js/roles.js:378
>>>>>>> c5c22f8e
msgid ""
"<strong>Multi-Environment Release Management</strong> &mdash; access the "
"Linked Project Spaces feature"
msgstr ""

<<<<<<< HEAD
#: corehq/apps/users/static/users/js/roles.js
msgid "Create and Edit Reports"
msgstr ""

#: corehq/apps/users/static/users/js/roles.js
msgid "Allow role to create and edit reports in report builder."
msgstr ""

#: corehq/apps/users/static/users/js/roles.js
msgid "Access All CommCare Reports"
msgstr ""

#: corehq/apps/users/static/users/js/roles.js
msgid "Access All Reports"
msgstr ""

#: corehq/apps/users/static/users/js/roles.js
=======
#: corehq/apps/users/static/users/js/roles.js:395
msgid "Create and Edit Reports"
msgstr ""

#: corehq/apps/users/static/users/js/roles.js:398
msgid "Allow role to create and edit reports in report builder."
msgstr ""

#: corehq/apps/users/static/users/js/roles.js:402
msgid "Access All CommCare Reports"
msgstr ""

#: corehq/apps/users/static/users/js/roles.js:402
msgid "Access All Reports"
msgstr ""

#: corehq/apps/users/static/users/js/roles.js:406
>>>>>>> c5c22f8e
msgid ""
"Allow role to view all CommCare reports. Excludes embedded Tableau reports"
msgstr ""

<<<<<<< HEAD
#: corehq/apps/users/static/users/js/roles.js
msgid "Allow role to access all reports."
msgstr ""

#: corehq/apps/users/static/users/js/roles.js
=======
#: corehq/apps/users/static/users/js/roles.js:407
msgid "Allow role to access all reports."
msgstr ""

#: corehq/apps/users/static/users/js/roles.js:413
>>>>>>> c5c22f8e
#, fuzzy
#| msgid "Available Reports"
msgid "Access All Tableau Reports"
msgstr "Reportes Disponibles"

<<<<<<< HEAD
#: corehq/apps/users/static/users/js/roles.js
msgid "Allow role to access all embedded Tableau reports."
msgstr ""

#: corehq/apps/users/static/users/js/roles.js
msgid "Create and Edit Custom Web Reports"
msgstr ""

#: corehq/apps/users/static/users/js/roles.js
msgid "Allow role to create and edit custom web reports."
msgstr ""

#: corehq/apps/users/static/users/js/roles.js
msgid "Create and Edit Configurable Reports"
msgstr ""

#: corehq/apps/users/static/users/js/roles.js
msgid "Allow role to create and edit configurable reports."
msgstr ""

#: corehq/apps/users/static/users/js/roles.js
msgid "Manage Registries"
msgstr ""

#: corehq/apps/users/static/users/js/roles.js
msgid "Select which registries the role can manage:"
msgstr ""

#: corehq/apps/users/static/users/js/roles.js
msgid "View Registry Data"
msgstr ""

#: corehq/apps/users/static/users/js/roles.js
msgid "Select which registry data the role can view:"
msgstr ""

#: corehq/apps/users/static/users/js/roles.js
=======
#: corehq/apps/users/static/users/js/roles.js:416
msgid "Allow role to access all embedded Tableau reports."
msgstr ""

#: corehq/apps/users/static/users/js/roles.js:422
msgid "Create and Edit Custom Web Reports"
msgstr ""

#: corehq/apps/users/static/users/js/roles.js:425
msgid "Allow role to create and edit custom web reports."
msgstr ""

#: corehq/apps/users/static/users/js/roles.js:430
msgid "Create and Edit Configurable Reports"
msgstr ""

#: corehq/apps/users/static/users/js/roles.js:433
msgid "Allow role to create and edit configurable reports."
msgstr ""

#: corehq/apps/users/static/users/js/roles.js:441
msgid "Manage Registries"
msgstr ""

#: corehq/apps/users/static/users/js/roles.js:442
msgid "Select which registries the role can manage:"
msgstr ""

#: corehq/apps/users/static/users/js/roles.js:449
msgid "View Registry Data"
msgstr ""

#: corehq/apps/users/static/users/js/roles.js:450
msgid "Select which registry data the role can view:"
msgstr ""

#: corehq/apps/users/static/users/js/roles.js:459
>>>>>>> c5c22f8e
#, javascript-format
msgid "Select at least one item from the list for \"%s\""
msgstr ""

<<<<<<< HEAD
#: corehq/apps/users/static/users/js/roles.js
msgid "Edit Role: "
msgstr "Editar Rol:"

#: corehq/apps/users/static/users/js/roles.js
msgid "View Role: "
msgstr ""

#: corehq/apps/users/static/users/js/roles.js
msgid "New Role"
msgstr "Nuevo Rol"

#: corehq/apps/users/static/users/js/roles.js
msgid "Delete Role: "
msgstr "Eliminar Rol:"

#: corehq/apps/users/static/users/js/roles.js
msgid "Are you sure you want to delete the role <%- role %>?"
msgstr ""

#: corehq/apps/users/static/users/js/roles.js
=======
#: corehq/apps/users/static/users/js/roles.js:543
msgid "Edit Role: "
msgstr "Editar Rol:"

#: corehq/apps/users/static/users/js/roles.js:543
msgid "View Role: "
msgstr ""

#: corehq/apps/users/static/users/js/roles.js:544
msgid "New Role"
msgstr "Nuevo Rol"

#: corehq/apps/users/static/users/js/roles.js:554
msgid "Delete Role: "
msgstr "Eliminar Rol:"

#: corehq/apps/users/static/users/js/roles.js:557
msgid "Are you sure you want to delete the role <%- role %>?"
msgstr ""

#: corehq/apps/users/static/users/js/roles.js:617
>>>>>>> c5c22f8e
msgid "An error occurred, please try again."
msgstr ""

#: corehq/apps/users/static/users/js/roles_and_permissions.js
msgid "View Only"
msgstr ""

#: corehq/apps/users/static/users/js/web_users.js
msgid "<%- days %> days remaining"
msgstr ""

#: corehq/apps/users/static/users/js/web_users.js
msgid "Unable to delete invitation, please try again later."
msgstr ""

#: corehq/apps/users/static/users/js/web_users.js
msgid "Unable to resend invitation, please try again later."
msgstr ""

#: corehq/apps/users/static/users/js/web_users.js
msgid "Delete request"
msgstr "Eliminar solicitud"

#: corehq/apps/users/static/users/js/web_users.js
msgid "Are you sure you want to delete this request?"
msgstr "¿Está seguro que desea eliminar esta solicitud?"

<<<<<<< HEAD
#: corehq/apps/users/static/users/js/web_users_list.js
=======
#: corehq/apps/users/static/users/js/web_users_list.js:41
>>>>>>> c5c22f8e
msgid "No users matched your search."
msgstr ""

#: corehq/apps/users/static/users/js/web_users_list.js
msgid "This project has no web users."
msgstr ""

#: corehq/apps/users/static/users/js/web_users_list.js
msgid ""
"Could not load users. Please try again later or report an issue if this "
"problem persists."
msgstr ""

#: corehq/ex-submodules/casexml/apps/case/static/case/js/repeat_records.js
msgid "Requeued"
msgstr ""

#: corehq/messaging/scheduling/static/scheduling/js/broadcasts_list.js
msgid "Are you sure you want to delete this scheduled message?"
msgstr ""

#: corehq/messaging/scheduling/static/scheduling/js/conditional_alert_list.js
msgid "This rule has been restarted."
msgstr ""

#: corehq/messaging/scheduling/static/scheduling/js/conditional_alert_list.js
#, javascript-format
msgid ""
"Unable to restart rule. Rules can only be started every two hours and there "
"are %s minute(s) remaining before this rule can be started again."
msgstr ""

#: corehq/messaging/scheduling/static/scheduling/js/conditional_alert_list.js
msgid "Are you sure you want to remove this conditional message?"
msgstr ""

#: corehq/messaging/scheduling/static/scheduling/js/conditional_alert_list.js
msgid ""
"A rule should only be restarted when you believe it is stuck and is not "
"progressing. You will only be able to restart this rule once every two "
"hours. Restart this rule?"
msgstr ""

#: corehq/messaging/scheduling/static/scheduling/js/conditional_alert_list.js
msgid ""
"A rule should only be restarted when you believe it is stuck and is not "
"progressing. Your user is able to restart as many times as you like, but "
"restarting too many times without finishing can place a burden on the "
"system. Restart this rule?"
msgstr ""

#: corehq/messaging/scheduling/static/scheduling/js/create_schedule.ko.js
msgid "hour(s)"
msgstr ""

#: corehq/messaging/scheduling/static/scheduling/js/create_schedule.ko.js
msgid "minute(s)"
msgstr "minuto(s)"

#: corehq/messaging/scheduling/static/scheduling/js/create_schedule.ko.js
msgid "last"
msgstr ""

#: corehq/messaging/scheduling/static/scheduling/js/create_schedule.ko.js
msgid "last - 1"
msgstr ""

#: corehq/messaging/scheduling/static/scheduling/js/create_schedule.ko.js
msgid "last - 2"
msgstr ""

#: corehq/messaging/scheduling/static/scheduling/js/create_schedule.ko.js
msgid "every day"
msgstr ""

#: corehq/messaging/scheduling/static/scheduling/js/create_schedule.ko.js
msgid "every week"
msgstr ""

#: corehq/messaging/scheduling/static/scheduling/js/create_schedule.ko.js
msgid "every month"
msgstr ""

#: corehq/messaging/scheduling/static/scheduling/js/create_schedule.ko.js
msgid "Send Broadcast"
msgstr ""

#: corehq/messaging/scheduling/static/scheduling/js/create_schedule.ko.js
msgid "Schedule Broadcast"
msgstr ""

#: corehq/messaging/scheduling/static/scheduling/js/dashboard.js
msgid "(no errors over the given date range)"
msgstr ""

#: corehq/messaging/smsbackends/telerivet/static/telerivet/js/telerivet_setup.js
msgid "Server error. Try again..."
msgstr ""

#: corehq/messaging/smsbackends/telerivet/static/telerivet/js/telerivet_setup.js
msgid "Send"
msgstr "Enviar"

#: corehq/messaging/smsbackends/telerivet/static/telerivet/js/telerivet_setup.js
msgid "Complete"
msgstr "Completar"

#: corehq/motech/dhis2/static/dhis2/js/dataset_map.js
msgid "DHIS2 response: "
msgstr ""

#: corehq/motech/dhis2/static/dhis2/js/dataset_map.js
msgid "CommCare HQ was unable to send the DataSet: "
msgstr ""

#: corehq/motech/dhis2/static/dhis2/js/dataset_map_json.js
msgid "Unable to save DataSet map"
msgstr ""

#: corehq/motech/dhis2/static/dhis2/js/dhis2_entity_config.js
msgid "Unable to save case configs"
msgstr ""

#: corehq/motech/openmrs/static/openmrs/js/openmrs_importers.js
msgid "Daily"
msgstr "Diariamente"

#: corehq/motech/openmrs/static/openmrs/js/openmrs_importers.js
msgid "Weekly"
msgstr "Semanal"

#: corehq/motech/openmrs/static/openmrs/js/openmrs_importers.js
msgid "Monthly"
msgstr "Mensual"

#: corehq/motech/openmrs/static/openmrs/js/openmrs_importers.js
msgid "Disable logging"
msgstr ""

#: corehq/motech/openmrs/static/openmrs/js/openmrs_importers.js
msgid "Unable to save OpenMRS Importers"
msgstr ""

#: corehq/motech/openmrs/static/openmrs/js/openmrs_importers.js
msgid "Importing from OpenMRS will begin shortly."
msgstr ""

#: corehq/motech/openmrs/static/openmrs/js/openmrs_importers.js
msgid "Failed to schedule task to import from OpenMRS."
msgstr ""

#: corehq/motech/repeaters/static/repeaters/js/repeat_record_report.js
msgid "Failed to fetch payload"
msgstr ""

#: corehq/motech/repeaters/static/repeaters/js/repeat_record_report.js
msgid "Failed to send"
msgstr ""

#: corehq/motech/repeaters/static/repeaters/js/repeat_record_report.js
msgid "Failed to cancel"
msgstr ""

#: corehq/motech/static/motech/js/connection_settings_detail.js
msgid "Success! Response is: "
msgstr "¡Correcto! La respuesta es:"

#: corehq/motech/static/motech/js/connection_settings_detail.js
msgid "Failed! Response is: "
msgstr "¡Incorrecto! La respuesta es:"

#: corehq/motech/static/motech/js/connection_settings_detail.js
msgid "CommCare HQ was unable to make the request: "
msgstr ""

#~ msgid "Home Screen"
#~ msgstr "Pantalla Principal"

#~ msgid "First Menu"
#~ msgstr "Primer Menú"

#~ msgid "Menu: "
#~ msgstr "Menú:"

#~ msgid "Parent Menu: "
#~ msgstr "Menú Padre:"

#~ msgid "Previous Screen"
#~ msgstr "Pantallla Anterior"<|MERGE_RESOLUTION|>--- conflicted
+++ resolved
@@ -13,11 +13,7 @@
 msgstr ""
 "Project-Id-Version: PACKAGE VERSION\n"
 "Report-Msgid-Bugs-To: \n"
-<<<<<<< HEAD
-"POT-Creation-Date: 2022-06-01 17:13+0000\n"
-=======
-"POT-Creation-Date: 2022-06-01 19:30+0000\n"
->>>>>>> c5c22f8e
+"POT-Creation-Date: 2022-06-03 13:40+0000\n"
 "PO-Revision-Date: 2017-07-19 15:34+0000\n"
 "Last-Translator: Dimagi Dev <devops@dimagi.com>, 2022\n"
 "Language-Team: Spanish (https://www.transifex.com/dimagi/teams/9388/es/)\n"
@@ -78,8 +74,8 @@
 "p><p>Continuing ahead will allow you to schedule your current <%- oldPlan %> "
 "Edition Plan subscription to be paused on <strong> <%- date %> </strong></"
 "p><p>If you have questions or if you would like to speak to us about your "
-"subscription, please reach out to <a href='mailto: <%- invoicingContact "
-"%>'><%- invoicingContact %></a>.</p>"
+"subscription, please reach out to <a href='mailto: <%- invoicingContact %>'><"
+"%- invoicingContact %></a>.</p>"
 msgstr ""
 
 #: corehq/apps/accounting/static/accounting/js/pricing_table.js
@@ -154,19 +150,11 @@
 msgid "Book a Time"
 msgstr ""
 
-<<<<<<< HEAD
 #: corehq/apps/analytics/static/analytix/js/hubspot.js
 msgid "Next"
 msgstr "Siguiente"
 
 #: corehq/apps/analytics/static/analytix/js/hubspot.js
-=======
-#: corehq/apps/analytics/static/analytix/js/hubspot.js:149
-msgid "Next"
-msgstr "Siguiente"
-
-#: corehq/apps/analytics/static/analytix/js/hubspot.js:159
->>>>>>> c5c22f8e
 msgid "Your trial request has been received!"
 msgstr ""
 
@@ -646,20 +634,11 @@
 msgid "Could not enable user properties, please try again later."
 msgstr ""
 
-<<<<<<< HEAD
 #: corehq/apps/app_manager/static/app_manager/js/forms/form_workflow.js
 msgid "This form either no longer exists or has a different case type"
 msgstr "Este formulario ya no existe o tiene un tipo de caso diferente"
 
 #: corehq/apps/app_manager/static/app_manager/js/forms/form_workflow.js
-=======
-#: corehq/apps/app_manager/static/app_manager/js/forms/form_workflow.js:63
-msgid "This form either no longer exists or has a different case type"
-msgstr "Este formulario ya no existe o tiene un tipo de caso diferente"
-
-#: corehq/apps/app_manager/static/app_manager/js/forms/form_workflow.js:77
-#: corehq/apps/app_manager/static/app_manager/js/forms/form_workflow.js:95
->>>>>>> c5c22f8e
 msgid "Unrecognized value"
 msgstr "Valor no reconocido"
 
@@ -688,47 +667,26 @@
 msgid "Menu Settings"
 msgstr ""
 
-<<<<<<< HEAD
 #: corehq/apps/app_manager/static/app_manager/js/modules/module_view.js
 msgid "Case type is required."
 msgstr "Se requiere un tipo de caso."
 
 #: corehq/apps/app_manager/static/app_manager/js/modules/module_view.js
-=======
-#: corehq/apps/app_manager/static/app_manager/js/modules/module_view.js:110
-msgid "Case type is required."
-msgstr "Se requiere un tipo de caso."
-
-#: corehq/apps/app_manager/static/app_manager/js/modules/module_view.js:117
->>>>>>> c5c22f8e
 msgid "Case types can only include the characters a-z, 0-9, '-' and '_'"
 msgstr ""
 "Los tipos de casos solo pueden incluir los caracteres a-z, 0-9, '-' y '_'"
 
-<<<<<<< HEAD
 #: corehq/apps/app_manager/static/app_manager/js/modules/module_view.js
-=======
-#: corehq/apps/app_manager/static/app_manager/js/modules/module_view.js:122
->>>>>>> c5c22f8e
 msgid "'commcare-user' is a reserved case type. Please change the case type"
 msgstr ""
 "'usuario-commcare' es un tipo de caso reservado. Por favor cambie el tipo de "
 "caso"
 
-<<<<<<< HEAD
 #: corehq/apps/app_manager/static/app_manager/js/modules/module_view.js
 msgid "Go back to case list"
 msgstr "Regresar a la lista de casos"
 
 #: corehq/apps/app_manager/static/app_manager/js/modules/module_view.js
-=======
-#: corehq/apps/app_manager/static/app_manager/js/modules/module_view.js:168
-#: corehq/apps/app_manager/static/app_manager/js/modules/module_view.js:172
-msgid "Go back to case list"
-msgstr "Regresar a la lista de casos"
-
-#: corehq/apps/app_manager/static/app_manager/js/modules/module_view.js:169
->>>>>>> c5c22f8e
 msgid "Proceed with registered case"
 msgstr "Continuar con el caso registrado"
 
@@ -1619,18 +1577,9 @@
 msgid "Add Expression"
 msgstr "Agregue Expresión"
 
-<<<<<<< HEAD
 #: corehq/apps/app_manager/static/app_manager/js/vellum/src/main-components.js
 #: corehq/apps/export/static/export/js/models.js
 #: corehq/apps/hqwebapp/static/hqwebapp/js/main.js
-=======
-#: corehq/apps/app_manager/static/app_manager/js/vellum/src/main-components.js:45981
-#: corehq/apps/app_manager/static/app_manager/js/vellum/src/main-components.js:48723
-#: corehq/apps/app_manager/static/app_manager/js/vellum/src/main-components.js:49993
-#: corehq/apps/export/static/export/js/models.js:357
-#: corehq/apps/export/static/export/js/models.js:359
-#: corehq/apps/hqwebapp/static/hqwebapp/js/main.js:298
->>>>>>> c5c22f8e
 msgid "Save"
 msgstr "Guardar"
 
@@ -2791,11 +2740,7 @@
 msgid "Collapse Data Preview"
 msgstr ""
 
-<<<<<<< HEAD
 #: corehq/apps/cloudcare/static/cloudcare/js/debugger/debugger.js
-=======
-#: corehq/apps/cloudcare/static/cloudcare/js/debugger/debugger.js:277
->>>>>>> c5c22f8e
 msgid "Error evaluating expression."
 msgstr "Error al evaluar la expresión."
 
@@ -2835,19 +2780,19 @@
 msgid "Not a valid choice"
 msgstr "Opción no válida"
 
-<<<<<<< HEAD
+#: corehq/apps/cloudcare/static/cloudcare/js/form_entry/entries.js
+msgid "12-hour clock"
+msgstr ""
+
+#: corehq/apps/cloudcare/static/cloudcare/js/form_entry/entries.js
+msgid "24-hour clock"
+msgstr ""
+
 #: corehq/apps/cloudcare/static/cloudcare/js/form_entry/entries.js
 msgid "Map layer not configured."
 msgstr ""
 
 #: corehq/apps/cloudcare/static/cloudcare/js/form_entry/entries.js
-=======
-#: corehq/apps/cloudcare/static/cloudcare/js/form_entry/entries.js:916
-msgid "Map layer not configured."
-msgstr ""
-
-#: corehq/apps/cloudcare/static/cloudcare/js/form_entry/entries.js:923
->>>>>>> c5c22f8e
 msgid "Could not load map. Please try again later."
 msgstr ""
 
@@ -2933,7 +2878,6 @@
 msgid "You are are back online."
 msgstr ""
 
-<<<<<<< HEAD
 #: corehq/apps/cloudcare/static/cloudcare/js/formplayer/app.js
 #: corehq/apps/cloudcare/static/cloudcare/js/formplayer/menus/api.js
 msgid "Waiting for server progress"
@@ -2944,18 +2888,6 @@
 msgstr "Por favor espere..."
 
 #: corehq/apps/cloudcare/static/cloudcare/js/formplayer/app.js
-=======
-#: corehq/apps/cloudcare/static/cloudcare/js/formplayer/app.js:506
-#: corehq/apps/cloudcare/static/cloudcare/js/formplayer/menus/api.js:42
-msgid "Waiting for server progress"
-msgstr "Esperando el progreso del servidor"
-
-#: corehq/apps/cloudcare/static/cloudcare/js/formplayer/app.js:534
-msgid "Please wait..."
-msgstr "Por favor espere..."
-
-#: corehq/apps/cloudcare/static/cloudcare/js/formplayer/app.js:686
->>>>>>> c5c22f8e
 msgid "Web Apps - CommCare HQ"
 msgstr ""
 
@@ -3093,6 +3025,126 @@
 #: corehq/apps/cloudcare/static/cloudcare/js/util.js
 msgid "Error breaking locks. Please report an issue if this persists."
 msgstr ""
+
+#: corehq/apps/cloudcare/static/cloudcare/js/util.js
+msgid "Go to today"
+msgstr ""
+
+#: corehq/apps/cloudcare/static/cloudcare/js/util.js
+#, fuzzy
+#| msgid "Calculation"
+msgid "Clear selection"
+msgstr "Cálculo"
+
+#: corehq/apps/cloudcare/static/cloudcare/js/util.js
+msgid "Close the picker"
+msgstr ""
+
+#: corehq/apps/cloudcare/static/cloudcare/js/util.js
+#, fuzzy
+#| msgid "Select None"
+msgid "Select Month"
+msgstr "Seleccionar Ninguno"
+
+#: corehq/apps/cloudcare/static/cloudcare/js/util.js
+#, fuzzy
+#| msgid "Previous Screen"
+msgid "Previous Month"
+msgstr "Pantallla Anterior"
+
+#: corehq/apps/cloudcare/static/cloudcare/js/util.js
+msgid "Next Month"
+msgstr ""
+
+#: corehq/apps/cloudcare/static/cloudcare/js/util.js
+#, fuzzy
+#| msgid "Select One"
+msgid "Select Year"
+msgstr "Seleccione Uno"
+
+#: corehq/apps/cloudcare/static/cloudcare/js/util.js
+#, fuzzy
+#| msgid "Previous Screen"
+msgid "Previous Year"
+msgstr "Pantallla Anterior"
+
+#: corehq/apps/cloudcare/static/cloudcare/js/util.js
+#, fuzzy
+#| msgid "Next"
+msgid "Next Year"
+msgstr "Siguiente"
+
+#: corehq/apps/cloudcare/static/cloudcare/js/util.js
+#, fuzzy
+#| msgid "Select One"
+msgid "Select Decade"
+msgstr "Seleccione Uno"
+
+#: corehq/apps/cloudcare/static/cloudcare/js/util.js
+#, fuzzy
+#| msgid "Previous Screen"
+msgid "Previous Decade"
+msgstr "Pantallla Anterior"
+
+#: corehq/apps/cloudcare/static/cloudcare/js/util.js
+msgid "Next Decade"
+msgstr ""
+
+#: corehq/apps/cloudcare/static/cloudcare/js/util.js
+#, fuzzy
+#| msgid "Previous Screen"
+msgid "Previous Century"
+msgstr "Pantallla Anterior"
+
+#: corehq/apps/cloudcare/static/cloudcare/js/util.js
+msgid "Next Century"
+msgstr ""
+
+#: corehq/apps/cloudcare/static/cloudcare/js/util.js
+msgid "Pick Hour"
+msgstr ""
+
+#: corehq/apps/cloudcare/static/cloudcare/js/util.js
+msgid "Increment Hour"
+msgstr ""
+
+#: corehq/apps/cloudcare/static/cloudcare/js/util.js
+msgid "Decrement Hour"
+msgstr ""
+
+#: corehq/apps/cloudcare/static/cloudcare/js/util.js
+msgid "Pick Minute"
+msgstr ""
+
+#: corehq/apps/cloudcare/static/cloudcare/js/util.js
+msgid "Increment Minute"
+msgstr ""
+
+#: corehq/apps/cloudcare/static/cloudcare/js/util.js
+msgid "Decrement Minute"
+msgstr ""
+
+#: corehq/apps/cloudcare/static/cloudcare/js/util.js
+msgid "Pick Second"
+msgstr ""
+
+#: corehq/apps/cloudcare/static/cloudcare/js/util.js
+msgid "Increment Second"
+msgstr ""
+
+#: corehq/apps/cloudcare/static/cloudcare/js/util.js
+msgid "Decrement Second"
+msgstr ""
+
+#: corehq/apps/cloudcare/static/cloudcare/js/util.js
+msgid "Toggle Period"
+msgstr ""
+
+#: corehq/apps/cloudcare/static/cloudcare/js/util.js
+#, fuzzy
+#| msgid "Select File"
+msgid "Select Time"
+msgstr "Seleccionar Archivo"
 
 #: corehq/apps/commtrack/static/commtrack/js/products_and_programs_main.js
 msgid ""
@@ -3558,12 +3610,7 @@
 "Ocurrió un problema al comunicarnos con el servidor. Por favor inténtelo más "
 "tarde."
 
-<<<<<<< HEAD
 #: corehq/apps/hqwebapp/static/hqwebapp/js/ui_elements/ui-element-input-map.js
-=======
-#: corehq/apps/hqwebapp/static/hqwebapp/js/ui_elements/ui-element-input-map.js:94
-#: corehq/apps/hqwebapp/static/hqwebapp/js/ui_elements/ui-element-input-map.js:95
->>>>>>> c5c22f8e
 msgid "blank"
 msgstr ""
 
@@ -4293,11 +4340,7 @@
 msgid "Linked projects"
 msgstr ""
 
-<<<<<<< HEAD
 #: corehq/apps/userreports/static/userreports/js/expression_evaluator.js
-=======
-#: corehq/apps/userreports/static/userreports/js/expression_evaluator.js:117
->>>>>>> c5c22f8e
 msgid "Unknown error"
 msgstr ""
 
@@ -4389,17 +4432,12 @@
 msgid "Select which items the role can access:"
 msgstr ""
 
-<<<<<<< HEAD
-#: corehq/apps/users/static/users/js/roles.js
-=======
-#: corehq/apps/users/static/users/js/roles.js:170
->>>>>>> c5c22f8e
+#: corehq/apps/users/static/users/js/roles.js
 msgid ""
 "<strong>Web Users</strong> &mdash; invite new web users, manage account "
 "settings, remove membership"
 msgstr ""
 
-<<<<<<< HEAD
 #: corehq/apps/users/static/users/js/roles.js
 msgid "Edit & View Mobile Workers"
 msgstr ""
@@ -4409,23 +4447,11 @@
 msgstr ""
 
 #: corehq/apps/users/static/users/js/roles.js
-=======
-#: corehq/apps/users/static/users/js/roles.js:175
-msgid "Edit & View Mobile Workers"
-msgstr ""
-
-#: corehq/apps/users/static/users/js/roles.js:176
-msgid "View-Only Mobile Workers"
-msgstr ""
-
-#: corehq/apps/users/static/users/js/roles.js:186
->>>>>>> c5c22f8e
 msgid ""
 "<strong>Mobile Workers</strong> &mdash; create new accounts, manage account "
 "settings, deactivate or delete mobile workers."
 msgstr ""
 
-<<<<<<< HEAD
 #: corehq/apps/users/static/users/js/roles.js
 msgid "Edit & View Web Users"
 msgstr ""
@@ -4451,39 +4477,11 @@
 msgstr ""
 
 #: corehq/apps/users/static/users/js/roles.js
-=======
-#: corehq/apps/users/static/users/js/roles.js:191
-msgid "Edit & View Web Users"
-msgstr ""
-
-#: corehq/apps/users/static/users/js/roles.js:192
-msgid "View-Only Web Users"
-msgstr ""
-
-#: corehq/apps/users/static/users/js/roles.js:202
-msgid "<strong>Groups</strong> &mdash; manage groups of mobile workers"
-msgstr ""
-
-#: corehq/apps/users/static/users/js/roles.js:207
-msgid "Edit & View Groups"
-msgstr ""
-
-#: corehq/apps/users/static/users/js/roles.js:208
-msgid "View-Only Web Groups"
-msgstr ""
-
-#: corehq/apps/users/static/users/js/roles.js:210
-msgid "Allow changing group membership (requires edit groups)."
-msgstr ""
-
-#: corehq/apps/users/static/users/js/roles.js:218
->>>>>>> c5c22f8e
 msgid ""
 "<strong>Locations</strong> &mdash; manage locations in the Organization's "
 "Hierarchy"
 msgstr ""
 
-<<<<<<< HEAD
 #: corehq/apps/users/static/users/js/roles.js
 msgid "Edit & View Locations"
 msgstr ""
@@ -4497,27 +4495,11 @@
 msgstr ""
 
 #: corehq/apps/users/static/users/js/roles.js
-=======
-#: corehq/apps/users/static/users/js/roles.js:223
-msgid "Edit & View Locations"
-msgstr ""
-
-#: corehq/apps/users/static/users/js/roles.js:224
-msgid "View-Only Web Locations"
-msgstr ""
-
-#: corehq/apps/users/static/users/js/roles.js:226
-msgid "Allow changing workers at a location."
-msgstr ""
-
-#: corehq/apps/users/static/users/js/roles.js:234
->>>>>>> c5c22f8e
 msgid ""
 "<strong>Data</strong> &mdash; view, export, and edit form and case data, "
 "reassign cases"
 msgstr ""
 
-<<<<<<< HEAD
 #: corehq/apps/users/static/users/js/roles.js
 msgid "Edit & View Data"
 msgstr ""
@@ -4531,62 +4513,30 @@
 msgstr ""
 
 #: corehq/apps/users/static/users/js/roles.js
-=======
-#: corehq/apps/users/static/users/js/roles.js:239
-msgid "Edit & View Data"
-msgstr ""
-
-#: corehq/apps/users/static/users/js/roles.js:250
-msgid "<strong>Web Apps</strong> &mdash; use Web Apps for online data entry"
-msgstr ""
-
-#: corehq/apps/users/static/users/js/roles.js:255
-msgid "Access Web Apps"
-msgstr ""
-
-#: corehq/apps/users/static/users/js/roles.js:266
->>>>>>> c5c22f8e
 msgid ""
 "<strong>Messaging</strong> &mdash; configure and send conditional alerts"
 msgstr ""
 
-<<<<<<< HEAD
 #: corehq/apps/users/static/users/js/roles.js
 msgid "Access Messaging"
 msgstr ""
 
 #: corehq/apps/users/static/users/js/roles.js
-=======
-#: corehq/apps/users/static/users/js/roles.js:271
-msgid "Access Messaging"
-msgstr ""
-
-#: corehq/apps/users/static/users/js/roles.js:282
->>>>>>> c5c22f8e
 msgid ""
 "<strong>Access APIs</strong> &mdash; use CommCare HQ APIs to read and update "
 "data. Specific APIs may require additional permissions."
 msgstr ""
 
-<<<<<<< HEAD
 #: corehq/apps/users/static/users/js/roles.js
 msgid "Access APIs"
 msgstr ""
 
 #: corehq/apps/users/static/users/js/roles.js
-=======
-#: corehq/apps/users/static/users/js/roles.js:287
-msgid "Access APIs"
-msgstr ""
-
-#: corehq/apps/users/static/users/js/roles.js:298
->>>>>>> c5c22f8e
 msgid ""
 "<strong>Applications</strong> &mdash; modify or view the structure and "
 "configuration of all applications."
 msgstr ""
 
-<<<<<<< HEAD
 #: corehq/apps/users/static/users/js/roles.js
 msgid "Edit & View Apps"
 msgstr ""
@@ -4596,41 +4546,21 @@
 msgstr ""
 
 #: corehq/apps/users/static/users/js/roles.js
-=======
-#: corehq/apps/users/static/users/js/roles.js:303
-msgid "Edit & View Apps"
-msgstr ""
-
-#: corehq/apps/users/static/users/js/roles.js:304
-msgid "View-Only Applications"
-msgstr ""
-
-#: corehq/apps/users/static/users/js/roles.js:314
->>>>>>> c5c22f8e
 msgid ""
 "<strong>Roles &amp; Permissions</strong> &mdash; view web user and mobile "
 "worker roles &amp; permissions (only Admins can edit roles)"
 msgstr ""
 
-<<<<<<< HEAD
 #: corehq/apps/users/static/users/js/roles.js
 msgid "View Roles and Permissions"
 msgstr ""
 
 #: corehq/apps/users/static/users/js/roles.js
-=======
-#: corehq/apps/users/static/users/js/roles.js:320
-msgid "View Roles and Permissions"
-msgstr ""
-
-#: corehq/apps/users/static/users/js/roles.js:330
->>>>>>> c5c22f8e
 msgid ""
 "<strong>Dropzone</strong> &mdash; Upload and download files from the file "
 "Dropzone"
 msgstr ""
 
-<<<<<<< HEAD
 #: corehq/apps/users/static/users/js/roles.js
 msgid "Edit & Download files from the Dropzone "
 msgstr ""
@@ -4640,43 +4570,23 @@
 msgstr ""
 
 #: corehq/apps/users/static/users/js/roles.js
-=======
-#: corehq/apps/users/static/users/js/roles.js:335
-msgid "Edit & Download files from the Dropzone "
-msgstr ""
-
-#: corehq/apps/users/static/users/js/roles.js:336
-msgid "View-Only Dropzone"
-msgstr ""
-
-#: corehq/apps/users/static/users/js/roles.js:346
->>>>>>> c5c22f8e
 msgid ""
 "<strong>Shared Exports</strong> &mdash; access and edit the content and "
 "structure of shared exports"
 msgstr ""
 
-<<<<<<< HEAD
-#: corehq/apps/users/static/users/js/roles.js
-=======
-#: corehq/apps/users/static/users/js/roles.js:362
->>>>>>> c5c22f8e
+#: corehq/apps/users/static/users/js/roles.js
 msgid ""
 "<strong>Enterprise Release Management</strong> &mdash; access the Linked "
 "Project Spaces feature"
 msgstr ""
 
-<<<<<<< HEAD
-#: corehq/apps/users/static/users/js/roles.js
-=======
-#: corehq/apps/users/static/users/js/roles.js:378
->>>>>>> c5c22f8e
+#: corehq/apps/users/static/users/js/roles.js
 msgid ""
 "<strong>Multi-Environment Release Management</strong> &mdash; access the "
 "Linked Project Spaces feature"
 msgstr ""
 
-<<<<<<< HEAD
 #: corehq/apps/users/static/users/js/roles.js
 msgid "Create and Edit Reports"
 msgstr ""
@@ -4694,48 +4604,20 @@
 msgstr ""
 
 #: corehq/apps/users/static/users/js/roles.js
-=======
-#: corehq/apps/users/static/users/js/roles.js:395
-msgid "Create and Edit Reports"
-msgstr ""
-
-#: corehq/apps/users/static/users/js/roles.js:398
-msgid "Allow role to create and edit reports in report builder."
-msgstr ""
-
-#: corehq/apps/users/static/users/js/roles.js:402
-msgid "Access All CommCare Reports"
-msgstr ""
-
-#: corehq/apps/users/static/users/js/roles.js:402
-msgid "Access All Reports"
-msgstr ""
-
-#: corehq/apps/users/static/users/js/roles.js:406
->>>>>>> c5c22f8e
 msgid ""
 "Allow role to view all CommCare reports. Excludes embedded Tableau reports"
 msgstr ""
 
-<<<<<<< HEAD
 #: corehq/apps/users/static/users/js/roles.js
 msgid "Allow role to access all reports."
 msgstr ""
 
 #: corehq/apps/users/static/users/js/roles.js
-=======
-#: corehq/apps/users/static/users/js/roles.js:407
-msgid "Allow role to access all reports."
-msgstr ""
-
-#: corehq/apps/users/static/users/js/roles.js:413
->>>>>>> c5c22f8e
 #, fuzzy
 #| msgid "Available Reports"
 msgid "Access All Tableau Reports"
 msgstr "Reportes Disponibles"
 
-<<<<<<< HEAD
 #: corehq/apps/users/static/users/js/roles.js
 msgid "Allow role to access all embedded Tableau reports."
 msgstr ""
@@ -4773,50 +4655,10 @@
 msgstr ""
 
 #: corehq/apps/users/static/users/js/roles.js
-=======
-#: corehq/apps/users/static/users/js/roles.js:416
-msgid "Allow role to access all embedded Tableau reports."
-msgstr ""
-
-#: corehq/apps/users/static/users/js/roles.js:422
-msgid "Create and Edit Custom Web Reports"
-msgstr ""
-
-#: corehq/apps/users/static/users/js/roles.js:425
-msgid "Allow role to create and edit custom web reports."
-msgstr ""
-
-#: corehq/apps/users/static/users/js/roles.js:430
-msgid "Create and Edit Configurable Reports"
-msgstr ""
-
-#: corehq/apps/users/static/users/js/roles.js:433
-msgid "Allow role to create and edit configurable reports."
-msgstr ""
-
-#: corehq/apps/users/static/users/js/roles.js:441
-msgid "Manage Registries"
-msgstr ""
-
-#: corehq/apps/users/static/users/js/roles.js:442
-msgid "Select which registries the role can manage:"
-msgstr ""
-
-#: corehq/apps/users/static/users/js/roles.js:449
-msgid "View Registry Data"
-msgstr ""
-
-#: corehq/apps/users/static/users/js/roles.js:450
-msgid "Select which registry data the role can view:"
-msgstr ""
-
-#: corehq/apps/users/static/users/js/roles.js:459
->>>>>>> c5c22f8e
 #, javascript-format
 msgid "Select at least one item from the list for \"%s\""
 msgstr ""
 
-<<<<<<< HEAD
 #: corehq/apps/users/static/users/js/roles.js
 msgid "Edit Role: "
 msgstr "Editar Rol:"
@@ -4838,29 +4680,6 @@
 msgstr ""
 
 #: corehq/apps/users/static/users/js/roles.js
-=======
-#: corehq/apps/users/static/users/js/roles.js:543
-msgid "Edit Role: "
-msgstr "Editar Rol:"
-
-#: corehq/apps/users/static/users/js/roles.js:543
-msgid "View Role: "
-msgstr ""
-
-#: corehq/apps/users/static/users/js/roles.js:544
-msgid "New Role"
-msgstr "Nuevo Rol"
-
-#: corehq/apps/users/static/users/js/roles.js:554
-msgid "Delete Role: "
-msgstr "Eliminar Rol:"
-
-#: corehq/apps/users/static/users/js/roles.js:557
-msgid "Are you sure you want to delete the role <%- role %>?"
-msgstr ""
-
-#: corehq/apps/users/static/users/js/roles.js:617
->>>>>>> c5c22f8e
 msgid "An error occurred, please try again."
 msgstr ""
 
@@ -4888,11 +4707,7 @@
 msgid "Are you sure you want to delete this request?"
 msgstr "¿Está seguro que desea eliminar esta solicitud?"
 
-<<<<<<< HEAD
 #: corehq/apps/users/static/users/js/web_users_list.js
-=======
-#: corehq/apps/users/static/users/js/web_users_list.js:41
->>>>>>> c5c22f8e
 msgid "No users matched your search."
 msgstr ""
 
@@ -5078,7 +4893,4 @@
 #~ msgstr "Menú:"
 
 #~ msgid "Parent Menu: "
-#~ msgstr "Menú Padre:"
-
-#~ msgid "Previous Screen"
-#~ msgstr "Pantallla Anterior"+#~ msgstr "Menú Padre:"