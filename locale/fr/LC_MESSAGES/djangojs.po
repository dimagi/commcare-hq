# SOME DESCRIPTIVE TITLE.
# Copyright (C) YEAR THE PACKAGE'S COPYRIGHT HOLDER
# This file is distributed under the same license as the PACKAGE package.
# FIRST AUTHOR <EMAIL@ADDRESS>, YEAR.
#
#, fuzzy
msgid ""
msgstr ""
"Project-Id-Version: PACKAGE VERSION\n"
"Report-Msgid-Bugs-To: \n"
"PO-Revision-Date: YEAR-MO-DA HO:MI+ZONE\n"
"Last-Translator: FULL NAME <EMAIL@ADDRESS>\n"
"Language-Team: LANGUAGE <LL@li.org>\n"
"Language: \n"
"MIME-Version: 1.0\n"
"Content-Type: text/plain; charset=UTF-8\n"
"Content-Transfer-Encoding: 8bit\n"
"Plural-Forms: nplurals=2; plural=(n > 1);\n"

#: corehq/apps/accounting/static/accounting/js/confirm_plan.js
msgid "My project ended"
msgstr "Mon projet est terminé"

#: corehq/apps/accounting/static/accounting/js/confirm_plan.js
msgid "The funding for my project ended"
msgstr "Le financement de mon projet est terminé"

#: corehq/apps/accounting/static/accounting/js/confirm_plan.js
msgid ""
"I don’t need the features of my paid plan anymore but I plan on continuing "
"using CommCare"
msgstr ""
"Je n'ai plus besoin des fonctionnalités de mon plan payant, mais je prévois "
"de continuer à utiliser CommCare"

#: corehq/apps/accounting/static/accounting/js/confirm_plan.js
msgid "We are switching to a different mobile data collection tool"
msgstr "Nous passons à un autre outil de collecte de données mobiles"

#: corehq/apps/accounting/static/accounting/js/confirm_plan.js
msgid "For budget reasons"
msgstr "Pour des raisons budgétaires"

#: corehq/apps/accounting/static/accounting/js/confirm_plan.js
msgid "I need more limited features"
msgstr "J'ai besoin de fonctionnalités plus limitées"

#: corehq/apps/accounting/static/accounting/js/confirm_plan.js
msgid "I need additional/custom features"
msgstr "J'ai besoin de fonctionnalités supplémentaires/personnalisées"

#: corehq/apps/accounting/static/accounting/js/confirm_plan.js
#: corehq/apps/app_manager/static/app_manager/js/details/parent_select.js
#: corehq/apps/reports/static/reports/js/bootstrap3/maps_utils.js
#: corehq/apps/reports/static/reports/js/bootstrap5/maps_utils.js
msgid "Other"
msgstr "Autre"

#: corehq/apps/accounting/static/accounting/js/pricing_table.js
msgid "Downgrading?"
msgstr "Baisse de niveau ?"

#: corehq/apps/accounting/static/accounting/js/pricing_table.js
msgid "Pausing Subscription?"
msgstr "Mettre l'abonnement en pause ?"

#: corehq/apps/accounting/static/accounting/js/pricing_table.js
msgid ""
"<p>All CommCare subscriptions require a 30 day minimum "
"commitment.</p><p>Continuing ahead will allow you to schedule your current "
"<%- oldPlan %> Edition Plan subscription to be paused on <strong> <%- date "
"%> </strong></p><p>If you have questions or if you would like to speak to us"
" about your subscription, please reach out to <a href='mailto: <%- "
"invoicingContact %>'><%- invoicingContact %></a>.</p>"
msgstr ""
"<p>Tous les abonnements CommCare nécessitent un engagement minimum de 30 "
"jours.</p><p>Continuer vous permettra de programmer votre abonnement actuel "
"au plan <%- oldPlan %> pour être mis en pause le <strong> <%- date %> "
"</strong></p><p>Si vous avez des questions ou si vous souhaitez nous parler "
"de votre abonnement, veuillez nous contacter à <a href='mailto: <%- "
"invoicingContact %>'><%- invoicingContact %></a>.</p>"

#: corehq/apps/accounting/static/accounting/js/pricing_table.js
msgid ""
"<p>All CommCare subscriptions require a 30 day minimum "
"commitment.</p><p>Your current <%- oldPlan %> Edition Plan subscription is "
"scheduled to be paused on <strong> <%- date %> </strong></p><p>Continuing "
"ahead will allow you to schedule your current <%- oldPlan %> Edition Plan "
"subscription to be downgraded to the <%- newPlan %> Edition Plan on <strong>"
" <%- date %> </strong></p><p>If you have questions or if you would like to "
"speak to us about your subscription, please reach out to <a href='mailto: "
"<%- invoicingContact %>'><%- invoicingContact %></a>.</p>"
msgstr ""
"<p>Tous les abonnements CommCare nécessitent un engagement minimum de 30 "
"jours.</p><p>Votre abonnement actuel au plan <%- oldPlan %> est prévu pour "
"être mis en pause le <strong> <%- date %> </strong></p><p>Continuer vous "
"permettra de programmer votre abonnement actuel au plan <%- oldPlan %> pour "
"être rétrogradé au plan <%- newPlan %> le <strong> <%- date %> "
"</strong></p><p>Si vous avez des questions ou si vous souhaitez nous parler "
"de votre abonnement, veuillez nous contacter à <a href='mailto: <%- "
"invoicingContact %>'><%- invoicingContact %></a>.</p>"

#: corehq/apps/accounting/static/accounting/js/pricing_table.js
msgid ""
"<p>All CommCare subscriptions require a 30 day minimum "
"commitment.</p><p>Your current <%- oldPlan %> Edition Plan subscription is "
"scheduled to be downgraded to the <%- nextSubscription %> Edition Plan on "
"<strong> <%- date %> </strong></p><p>Continuing ahead will allow you to "
"schedule your current <%- oldPlan %> Edition Plan subscription to be "
"downgraded to the <%- newPlan %> Edition Plan on <strong> <%- date %> "
"</strong></p><p>If you have questions or if you would like to speak to us "
"about your subscription, please reach out to <a href='mailto: <%- "
"invoicingContact %>'><%- invoicingContact %></a>.</p>"
msgstr ""
"<p>Tous les abonnements CommCare nécessitent un engagement minimum de 30 "
"jours.</p><p>Votre abonnement actuel au plan <%- oldPlan %> est prévu pour "
"être rétrogradé au plan <%- nextSubscription %> le <strong> <%- date %> "
"</strong></p><p>Continuer vous permettra de programmer votre abonnement "
"actuel au plan <%- oldPlan %> pour être rétrogradé au plan <%- newPlan %> le"
" <strong> <%- date %> </strong></p><p>Si vous avez des questions ou si vous "
"souhaitez nous parler de votre abonnement, veuillez nous contacter à <a "
"href='mailto: <%- invoicingContact %>'><%- invoicingContact %></a>.</p>"

#: corehq/apps/accounting/static/accounting/js/pricing_table.js
msgid ""
"<p>All CommCare subscriptions require a 30 day minimum "
"commitment.</p><p>Continuing ahead will allow you to schedule your current "
"<%- oldPlan %> Edition Plan subscription to be downgraded to the <%- newPlan"
" %> Edition Plan on <strong> <%- date %> </strong></p>If you have questions "
"or if you would like to speak to us about your subscription, please reach "
"out to <a href='mailto: <%- invoicingContact %>'><%- invoicingContact "
"%></a>."
msgstr ""
"<p>Tous les abonnements CommCare nécessitent un engagement minimum de 30 "
"jours.</p><p>Continuer vous permettra de programmer votre abonnement actuel "
"au plan <%- oldPlan %> pour être rétrogradé au plan <%- newPlan %> le "
"<strong> <%- date %> </strong></p>Si vous avez des questions ou si vous "
"souhaitez nous parler de votre abonnement, veuillez nous contacter à <a "
"href='mailto: <%- invoicingContact %>'><%- invoicingContact %></a>."

#: corehq/apps/accounting/static/accounting/js/pricing_table.js
msgid "Billed Annually"
msgstr "Facturé annuellement"

#: corehq/apps/accounting/static/accounting/js/pricing_table.js
msgid "Billed Monthly"
msgstr "Facturé mensuellement"

#: corehq/apps/accounting/static/accounting/js/widgets.js
#: corehq/apps/domain/static/domain/js/pro-bono.js
msgid "Please enter a valid email."
msgstr "Veuillez entrer un e-mail valide."

#: corehq/apps/analytics/static/analytix/js/cta_forms.js
msgid "Please enter your first name."
msgstr "Veuillez entrer votre prénom."

#: corehq/apps/analytics/static/analytix/js/cta_forms.js
msgid "Please enter your last name."
msgstr "Veuillez entrer votre nom de famille."

#: corehq/apps/analytics/static/analytix/js/cta_forms.js
msgid "Please enter your organization."
msgstr "Veuillez entrer votre organisation."

#: corehq/apps/analytics/static/analytix/js/cta_forms.js
msgid "Please enter your email address."
msgstr "Veuillez entrer votre adresse e-mail."

#: corehq/apps/analytics/static/analytix/js/cta_forms.js
msgid "We are sorry, but something unexpected has occurred."
msgstr "Nous sommes désolés, mais quelque chose d'inattendu s'est produit."

#: corehq/apps/analytics/static/analytix/js/hubspot.js
msgid "Submit Request"
msgstr "Soumettre la demande"

#: corehq/apps/app_execution/static/app_execution/js/workflow_charts.js
msgid "Seconds"
msgstr "Secondes"

#: corehq/apps/app_execution/static/app_execution/js/workflow_charts.js
msgid "Chart"
msgstr "Graphique"

#: corehq/apps/app_execution/static/app_execution/js/workflow_logs.js
#: corehq/apps/hqwebapp/static/hqwebapp/js/daterangepicker.config.js
#: corehq/apps/registry/static/registry/js/registry_logs.js
#: corehq/apps/reports/static/reports/js/filters/bootstrap3/main.js
#: corehq/apps/reports/static/reports/js/filters/bootstrap5/main.js
msgid "Show All Dates"
msgstr "Afficher toutes les dates"

#: corehq/apps/app_manager/static/app_manager/js/add_ons.js
#: corehq/apps/hqwebapp/static/hqwebapp/js/components/inline_edit.js
#: corehq/apps/locations/static/locations/js/location_types.js
msgid "You have unsaved changes."
msgstr "Vous avez des modifications non enregistrées."

#: corehq/apps/app_manager/static/app_manager/js/add_ons.js
msgid "There was an error saving."
msgstr "Une erreur s'est produite lors de l'enregistrement."

#: corehq/apps/app_manager/static/app_manager/js/app_exchange.js
msgid "Hide Past Versions"
msgstr "Masquer les versions précédentes"

#: corehq/apps/app_manager/static/app_manager/js/app_exchange.js
msgid "See Past Versions"
msgstr "Voir les versions précédentes"

#: corehq/apps/app_manager/static/app_manager/js/app_manager.js
#: corehq/apps/app_manager/static/app_manager/js/manage_releases_by_location.js
#: corehq/apps/app_manager/static/app_manager/js/vellum/src/main-components.js
msgid "Add"
msgstr "Ajouter"

#: corehq/apps/app_manager/static/app_manager/js/app_manager.js
msgid "Moved successfully."
msgstr "Déplacé avec succès."

#: corehq/apps/app_manager/static/app_manager/js/app_manager.js
msgid "You have unsaved changes"
msgstr "Vous avez des modifications non enregistrées"

#: corehq/apps/app_manager/static/app_manager/js/app_view.js
#: corehq/apps/app_manager/static/app_manager/js/multimedia_size_util.js
msgid "Oops, there was a problem loading this section. Please try again."
msgstr ""
"Oups, il y a eu un problème lors du chargement de cette section. Veuillez "
"réessayer."

#: corehq/apps/app_manager/static/app_manager/js/app_view_application.js
msgid "Select None"
msgstr "Sélectionner aucun"

#: corehq/apps/app_manager/static/app_manager/js/app_view_application.js
msgid "Select All"
msgstr "Sélectionner tout"

#: corehq/apps/app_manager/static/app_manager/js/app_view_application.js
msgid "Application name is required"
msgstr "Le nom de l'application est requis"

#: corehq/apps/app_manager/static/app_manager/js/app_view_application.js
msgid "Project name is required"
msgstr "Le nom du projet est requis"

#: corehq/apps/app_manager/static/app_manager/js/app_view_application.js
msgid "Invalid Project Selected"
msgstr "Projet invalide sélectionné"

#: corehq/apps/app_manager/static/app_manager/js/details/case_claim.js
msgid "Mobile UCR Options"
msgstr "Options UCR mobiles"

#: corehq/apps/app_manager/static/app_manager/js/details/case_claim.js
msgid "Mobile UCR Report"
msgstr "Rapport UCR mobile"

#: corehq/apps/app_manager/static/app_manager/js/details/case_claim.js
msgid "Select a Report..."
msgstr "Sélectionner un rapport..."

#: corehq/apps/app_manager/static/app_manager/js/details/case_claim.js
msgid "Lookup Table Options"
msgstr "Options de table de recherche"

#: corehq/apps/app_manager/static/app_manager/js/details/case_claim.js
#: corehq/apps/app_manager/static/app_manager/js/forms/advanced/case_config_ui.js
#: corehq/apps/app_manager/static/app_manager/js/vellum/src/main-components.js
msgid "Lookup Table"
msgstr "Table de recherche"

#: corehq/apps/app_manager/static/app_manager/js/details/case_claim.js
msgid "Select a Lookup Table..."
msgstr "Sélectionner une table de recherche..."

#: corehq/apps/app_manager/static/app_manager/js/details/column.js
msgid "Tab Name"
msgstr "Nom de l'onglet"

#: corehq/apps/app_manager/static/app_manager/js/details/column.js
#: corehq/apps/app_manager/static/app_manager/js/vellum/src/main-components.js
msgid "Display Condition"
msgstr "Condition d'affichage"

#: corehq/apps/app_manager/static/app_manager/js/details/column.js
msgid "Oct 31, "
msgstr "31 oct., "

#: corehq/apps/app_manager/static/app_manager/js/details/column.js
msgid " Format "
msgstr " Format "

#: corehq/apps/app_manager/static/app_manager/js/details/column.js
msgid " Days late "
msgstr " Jours de retard "

#: corehq/apps/app_manager/static/app_manager/js/details/column.js
msgid "Years since date"
msgstr "Années depuis la date"

#: corehq/apps/app_manager/static/app_manager/js/details/column.js
msgid "Months since date"
msgstr "Mois depuis la date"

#: corehq/apps/app_manager/static/app_manager/js/details/column.js
msgid "Weeks since date"
msgstr "Semaines depuis la date"

#: corehq/apps/app_manager/static/app_manager/js/details/column.js
msgid "Days since date"
msgstr "Jours depuis la date"

#: corehq/apps/app_manager/static/app_manager/js/details/column.js
msgid "Days until date"
msgstr "Jours jusqu'à la date"

#: corehq/apps/app_manager/static/app_manager/js/details/column.js
msgid "Weeks until date"
msgstr "Semaines jusqu'à la date"

#: corehq/apps/app_manager/static/app_manager/js/details/column.js
msgid "Months until date"
msgstr "Mois jusqu'à la date"

#: corehq/apps/app_manager/static/app_manager/js/details/column.js
msgid " Measuring "
msgstr " Mesure "

#: corehq/apps/app_manager/static/app_manager/js/details/detail_tab_nodeset.js
msgid "Data Tab: Custom Expression"
msgstr "Onglet de données : Expression personnalisée"

#: corehq/apps/app_manager/static/app_manager/js/details/detail_tab_nodeset.js
msgid "Data Tab: Child Cases: "
msgstr "Onglet de données : Cas enfants : "

#: corehq/apps/app_manager/static/app_manager/js/details/fixture_select.js
msgid "Select One"
msgstr "Sélectionner un"

#: corehq/apps/app_manager/static/app_manager/js/details/graph_config.js
msgid "Edit Graph"
msgstr "Modifier le graphique"

#: corehq/apps/app_manager/static/app_manager/js/details/graph_config.js
#: corehq/apps/reports/static/reports/js/bootstrap3/single_form.js
#: corehq/apps/reports/static/reports/js/bootstrap5/single_form.js
msgid "Copied!"
msgstr "Copié !"

#: corehq/apps/app_manager/static/app_manager/js/details/graph_config.js
msgid ""
"It is recommended that you leave this value blank. Future changes to your "
"report's chart configuration will not be reflected here."
msgstr ""
"Il est recommandé de laisser cette valeur vide. Les futurs changements de la"
" configuration du graphique de votre rapport ne seront pas reflétés ici."

#: corehq/apps/app_manager/static/app_manager/js/details/parent_select.js
#: corehq/apps/export/static/export/js/models.js
msgid "None"
msgstr "Aucun"

#: corehq/apps/app_manager/static/app_manager/js/details/parent_select.js
msgid "Parent"
msgstr "Parent"

#: corehq/apps/app_manager/static/app_manager/js/details/parent_select.js
msgid "Unknown menu"
msgstr "Menu inconnu"

#: corehq/apps/app_manager/static/app_manager/js/details/screen.js
msgid "Don't Use Case Tiles"
msgstr "Ne pas utiliser de tuiles de cas"

#: corehq/apps/app_manager/static/app_manager/js/details/screen.js
msgid "Manually configure Case Tiles"
msgstr "Configurer manuellement les tuiles de cas"

#: corehq/apps/app_manager/static/app_manager/js/details/screen.js
msgid "Edit Custom Variables"
msgstr "Modifier les variables personnalisées"

#: corehq/apps/app_manager/static/app_manager/js/details/screen.js
msgid "You have unsaved detail screen configurations."
msgstr "Vous avez des configurations d'écran de détail non enregistrées."

#: corehq/apps/app_manager/static/app_manager/js/details/screen.js
msgid "There is an error in your tab: "
msgstr "Il y a une erreur dans votre onglet : "

#: corehq/apps/app_manager/static/app_manager/js/details/screen.js
msgid "There is an error in your property name: "
msgstr "Il y a une erreur dans le nom de votre propriété : "

#: corehq/apps/app_manager/static/app_manager/js/details/screen.js
msgid "You can only have one property with the 'Image' format"
msgstr "Vous ne pouvez avoir qu'une seule propriété avec le format 'Image'"

#: corehq/apps/app_manager/static/app_manager/js/details/screen.js
msgid "All properties must be below a tab."
msgstr "Toutes les propriétés doivent être sous un onglet."

#: corehq/apps/app_manager/static/app_manager/js/details/screen.js
msgid ""
"Search Properties and Default Search Filters can't have common properties. "
"Please update following properties: "
msgstr ""
"Les propriétés de recherche et les filtres de recherche par défaut ne "
"peuvent pas avoir de propriétés communes. Veuillez mettre à jour les "
"propriétés suivantes : "

#: corehq/apps/app_manager/static/app_manager/js/details/screen.js
msgid "There are errors in your configuration."
msgstr "Il y a des erreurs dans votre configuration."

#: corehq/apps/app_manager/static/app_manager/js/details/screen_config.js
msgid "<%- name %> (Calculated Property #<%- index %>)"
msgstr "<%- name %> (Propriété calculée #<%- index %>)"

#: corehq/apps/app_manager/static/app_manager/js/details/sort_rows.js
msgid "Increasing (a, b, c)"
msgstr "Augmenter (a, b, c)"

#: corehq/apps/app_manager/static/app_manager/js/details/sort_rows.js
msgid "Increasing (May 1st, May 2nd)"
msgstr "Augmenter (1er mai, 2 mai)"

#: corehq/apps/app_manager/static/app_manager/js/details/sort_rows.js
msgid "Increasing (1, 2, 3)"
msgstr "Augmenter (1, 2, 3)"

#: corehq/apps/app_manager/static/app_manager/js/details/sort_rows.js
msgid "Increasing (1.1, 1.2, 1.3)"
msgstr "Augmenter (1.1, 1.2, 1.3)"

#: corehq/apps/app_manager/static/app_manager/js/details/sort_rows.js
msgid "Decreasing (c, b, a)"
msgstr "Diminuer (c, b, a)"

#: corehq/apps/app_manager/static/app_manager/js/details/sort_rows.js
msgid "Decreasing (May 2nd, May 1st)"
msgstr "Diminuer (2 mai, 1er mai)"

#: corehq/apps/app_manager/static/app_manager/js/details/sort_rows.js
msgid "Decreasing (3, 2, 1)"
msgstr "Diminuer (3, 2, 1)"

#: corehq/apps/app_manager/static/app_manager/js/details/sort_rows.js
msgid "Decreasing (1.3, 1.2, 1.1)"
msgstr "Diminuer (1.3, 1.2, 1.1)"

#: corehq/apps/app_manager/static/app_manager/js/details/utils.js
msgid ""
"Must begin with a letter and contain only letters, numbers, '-', and '_'"
msgstr ""
"Doit commencer par une lettre et ne contenir que des lettres, des chiffres, "
"'-', et '_'"

#: corehq/apps/app_manager/static/app_manager/js/details/utils.js
msgid "Plain"
msgstr "Simple"

#: corehq/apps/app_manager/static/app_manager/js/details/utils.js
#: corehq/apps/app_manager/static/app_manager/js/vellum/src/main-components.js
msgid "Date"
msgstr "Date"

#: corehq/apps/app_manager/static/app_manager/js/details/utils.js
msgid "Time Since or Until Date"
msgstr "Temps depuis ou jusqu'à la date"

#: corehq/apps/app_manager/static/app_manager/js/details/utils.js
msgid "Phone Number"
msgstr "Numéro de téléphone"

#: corehq/apps/app_manager/static/app_manager/js/details/utils.js
msgid "ID Mapping"
msgstr "Mapping ID"

#: corehq/apps/app_manager/static/app_manager/js/details/utils.js
msgid "Late Flag"
msgstr "Drapeau de retard"

#: corehq/apps/app_manager/static/app_manager/js/details/utils.js
msgid "Search Only"
msgstr "Recherche uniquement"

#: corehq/apps/app_manager/static/app_manager/js/details/utils.js
msgid "Address"
msgstr "Adresse"

#: corehq/apps/app_manager/static/app_manager/js/details/utils.js
msgid "Distance from current location"
msgstr "Distance par rapport à l'emplacement actuel"

#: corehq/apps/app_manager/static/app_manager/js/details/utils.js
msgid "Markdown"
msgstr "Markdown"

#: corehq/apps/app_manager/static/app_manager/js/details/utils.js
msgid "Address Popup (Web Apps only)"
msgstr "Popup d'adresse (applications Web uniquement)"

#: corehq/apps/app_manager/static/app_manager/js/details/utils.js
msgid "Clickable Icon (Web Apps only)"
msgstr "Icône cliquable (applications Web uniquement)"

#: corehq/apps/app_manager/static/app_manager/js/details/utils.js
msgid "Picture"
msgstr "Image"

#: corehq/apps/app_manager/static/app_manager/js/details/utils.js
#: corehq/apps/app_manager/static/app_manager/js/vellum/src/main-components.js
msgid "Audio"
msgstr "Audio"

#: corehq/apps/app_manager/static/app_manager/js/details/utils.js
msgid "Icon"
msgstr "Icône"

#: corehq/apps/app_manager/static/app_manager/js/details/utils.js
msgid "Conditional ID Mapping"
msgstr "Mapping d'ID conditionnel"

#: corehq/apps/app_manager/static/app_manager/js/details/utils.js
msgid "Translatable Text"
msgstr "Texte traduisible"

#: corehq/apps/app_manager/static/app_manager/js/details/utils.js
#: corehq/apps/app_manager/static/app_manager/js/vellum/src/main-components.js
msgid "Image"
msgstr "Image"

#: corehq/apps/app_manager/static/app_manager/js/download_async_modal.js
#: corehq/apps/fixtures/static/fixtures/js/lookup-manage.js
msgid ""
"Sorry, something went wrong with the download. If you see this repeatedly "
"please report an issue."
msgstr ""
"Désolé, quelque chose a mal tourné avec le téléchargement. Si vous voyez "
"cela de manière répétée, veuillez signaler un problème."

#: corehq/apps/app_manager/static/app_manager/js/forms/advanced/actions.js
msgid "Case Type required"
msgstr "Type de cas requis"

#: corehq/apps/app_manager/static/app_manager/js/forms/advanced/actions.js
msgid "Case Tag required"
msgstr "Étiquette de cas requise"

#: corehq/apps/app_manager/static/app_manager/js/forms/advanced/actions.js
msgid "Case Tag: only letters, numbers, '-', and '_' allowed"
msgstr ""
"Étiquette de cas : seuls les lettres, les chiffres, '-', et '_' sont "
"autorisés"

#: corehq/apps/app_manager/static/app_manager/js/forms/advanced/actions.js
msgid "Case Tag already in use"
msgstr "Étiquette de cas déjà utilisée"

#: corehq/apps/app_manager/static/app_manager/js/forms/advanced/actions.js
msgid "subcase of"
msgstr "sous-cas de"

#: corehq/apps/app_manager/static/app_manager/js/forms/advanced/actions.js
msgid "autoselect mode: "
msgstr "mode de sélection automatique : "

#: corehq/apps/app_manager/static/app_manager/js/forms/advanced/actions.js
msgid " (from fixture)"
msgstr " (depuis le dispositif)"

#: corehq/apps/app_manager/static/app_manager/js/forms/advanced/actions.js
msgid "Autoselect mode required"
msgstr "Mode de sélection automatique requis"

#: corehq/apps/app_manager/static/app_manager/js/forms/advanced/actions.js
msgid "Property required"
msgstr "Propriété requise"

#: corehq/apps/app_manager/static/app_manager/js/forms/advanced/actions.js
msgid "Case required"
msgstr "Cas requis"

#: corehq/apps/app_manager/static/app_manager/js/forms/advanced/actions.js
msgid "Lookup table tag required"
msgstr "Étiquette de table de recherche requise"

#: corehq/apps/app_manager/static/app_manager/js/forms/advanced/actions.js
msgid "Expected case type required"
msgstr "Type de cas attendu requis"

#: corehq/apps/app_manager/static/app_manager/js/forms/advanced/actions.js
msgid "Subcase parent reference is missing"
msgstr "La référence au parent du sous-cas est manquante"

#: corehq/apps/app_manager/static/app_manager/js/forms/advanced/actions.js
msgid "Parent reference ID required for subcases: "
msgstr "ID de référence parent requis pour les sous-cas : "

#: corehq/apps/app_manager/static/app_manager/js/forms/advanced/actions.js
msgid "Subcase must be in same repeat context as parent \""
msgstr ""
"Le sous-cas doit être dans le même contexte de répétition que le parent \""

#: corehq/apps/app_manager/static/app_manager/js/forms/advanced/actions.js
msgid "Select parent"
msgstr "Sélectionner le parent"

#: corehq/apps/app_manager/static/app_manager/js/forms/advanced/case_config_ui.js
msgid "Raw"
msgstr "Brut"

#: corehq/apps/app_manager/static/app_manager/js/forms/advanced/case_config_ui.js
msgid "User Data"
msgstr "Données utilisateur"

#: corehq/apps/app_manager/static/app_manager/js/forms/advanced/case_config_ui.js
msgid "User Properties"
msgstr "Propriétés utilisateur"

#: corehq/apps/app_manager/static/app_manager/js/forms/advanced/case_config_ui.js
msgid "Case Index"
msgstr "Index de cas"

#: corehq/apps/app_manager/static/app_manager/js/forms/advanced/case_config_ui.js
msgid "Load / Update / Close a case"
msgstr "Charger / Mettre à jour / Fermer un cas"

#: corehq/apps/app_manager/static/app_manager/js/forms/advanced/case_config_ui.js
msgid "Automatic Case Selection"
msgstr "Sélection automatique des cas"

#: corehq/apps/app_manager/static/app_manager/js/forms/advanced/case_config_ui.js
msgid "Load Case From Fixture"
msgstr "Charger le cas depuis le dispositif"

#: corehq/apps/app_manager/static/app_manager/js/forms/advanced/case_config_ui.js
msgid "Open a Case"
msgstr "Ouvrir un cas"

#: corehq/apps/app_manager/static/app_manager/js/forms/advanced/case_properties.js
#: corehq/apps/app_manager/static/app_manager/js/forms/case_config_ui.js
msgid "Property updated by two questions"
msgstr "Propriété mise à jour par deux questions"

#: corehq/apps/app_manager/static/app_manager/js/forms/advanced/case_properties.js
msgid "Reserved word: "
msgstr "Mot réservé : "

#: corehq/apps/app_manager/static/app_manager/js/forms/advanced/case_properties.js
#: corehq/apps/app_manager/static/app_manager/js/forms/case_config_ui.js
msgid "Inside the wrong repeat!"
msgstr "À l'intérieur de la mauvaise répétition !"

#: corehq/apps/app_manager/static/app_manager/js/forms/advanced/case_properties.js
msgid "Parent property references not allowed for subcases"
msgstr ""
"Les références de propriété parent ne sont pas autorisées pour les sous-cas"

#: corehq/apps/app_manager/static/app_manager/js/forms/advanced/case_properties.js
msgid "Two properties load to the same question"
msgstr "Deux propriétés chargent vers la même question"

#: corehq/apps/app_manager/static/app_manager/js/forms/case_config_ui.js
msgid "You have unchanged case settings"
msgstr "Vous avez des paramètres de cas inchangés"

#: corehq/apps/app_manager/static/app_manager/js/forms/case_config_ui.js
msgid "You have unchanged user properties settings"
msgstr "Vous avez des paramètres de propriétés utilisateur inchangés"

#: corehq/apps/app_manager/static/app_manager/js/forms/case_config_ui.js
msgid "Save Questions to Case Properties"
msgstr ""

#: corehq/apps/app_manager/static/app_manager/js/forms/case_config_ui.js
msgid "Save Questions to User Properties"
msgstr ""

#: corehq/apps/app_manager/static/app_manager/js/forms/case_config_ui.js
msgid "Property uses unrecognized prefix <strong>"
msgstr "La propriété utilise un préfixe non reconnu <strong>"

#: corehq/apps/app_manager/static/app_manager/js/forms/case_knockout_bindings.js
msgid "Unidentified Question"
msgstr "Question non identifiée"

#: corehq/apps/app_manager/static/app_manager/js/forms/case_knockout_bindings.js
msgid ""
"We cannot find this question in the allowed questions for this field. It is "
"likely that you deleted or renamed the question. Please choose a valid "
"question from the dropdown."
msgstr ""
"Nous ne pouvons pas trouver cette question dans les questions autorisées "
"pour ce champ. Il est probable que vous ayez supprimé ou renommé la "
"question. Veuillez choisir une question valide dans le menu déroulant."

#: corehq/apps/app_manager/static/app_manager/js/forms/case_knockout_bindings.js
msgid "Select a Question"
msgstr "Sélectionner une question"

#: corehq/apps/app_manager/static/app_manager/js/forms/form_designer.js
msgid "Edit Form"
msgstr "Modifier le formulaire"

#: corehq/apps/app_manager/static/app_manager/js/forms/form_view.js
msgid "Form Settings"
msgstr "Paramètres du formulaire"

#: corehq/apps/app_manager/static/app_manager/js/forms/form_view.js
msgid "Could not enable user properties, please try again later."
msgstr ""
"Impossible d'activer les propriétés utilisateur, veuillez réessayer plus "
"tard."

#: corehq/apps/app_manager/static/app_manager/js/forms/form_workflow.js
msgid "This form either no longer exists or has a different case type"
msgstr "Ce formulaire n'existe plus ou a un type de cas différent"

#: corehq/apps/app_manager/static/app_manager/js/forms/form_workflow.js
msgid "Unrecognized value"
msgstr "Valeur non reconnue"

#: corehq/apps/app_manager/static/app_manager/js/forms/form_workflow.js
msgid "Manual Linking Datums"
msgstr "Manuel de liaison des données"

#: corehq/apps/app_manager/static/app_manager/js/forms/form_workflow.js
msgid "Set datums required to navigate to the selected form or menu"
msgstr ""
"Définir les données requises pour naviguer vers le formulaire ou le menu "
"sélectionné"

#: corehq/apps/app_manager/static/app_manager/js/forms/form_workflow.js
msgid "Datum ID"
msgstr "ID de données"

#: corehq/apps/app_manager/static/app_manager/js/forms/form_workflow.js
#: corehq/apps/app_manager/static/app_manager/js/vellum/src/main-components.js
msgid "XPath Expression"
msgstr "Expression XPath"

#: corehq/apps/app_manager/static/app_manager/js/manage_releases_by_app_profile.js
msgid "Active"
msgstr "Actif"

#: corehq/apps/app_manager/static/app_manager/js/manage_releases_by_app_profile.js
msgid "Inactive"
msgstr "Inactif"

#: corehq/apps/app_manager/static/app_manager/js/manage_releases_by_app_profile.js
msgid "Deactivate"
msgstr "Désactiver"

#: corehq/apps/app_manager/static/app_manager/js/manage_releases_by_app_profile.js
msgid "Activate"
msgstr "Activer"

#: corehq/apps/app_manager/static/app_manager/js/manage_releases_by_location.js
#: corehq/apps/sms/static/sms/js/add_gateway.js
msgid "Remove"
msgstr "Supprimer"

#: corehq/apps/app_manager/static/app_manager/js/modules/module_view.js
msgid "Menu Settings"
msgstr "Paramètres du menu"

#: corehq/apps/app_manager/static/app_manager/js/modules/module_view.js
msgid "Case type is required."
msgstr "Le type de cas est requis."

#: corehq/apps/app_manager/static/app_manager/js/modules/module_view.js
msgid "Case types can only include the characters a-z, 0-9, '-' and '_'"
msgstr ""
"Les types de cas ne peuvent inclure que les caractères a-z, 0-9, '-' et '_'"

#: corehq/apps/app_manager/static/app_manager/js/modules/module_view.js
msgid "'commcare-user' is a reserved case type. Please change the case type"
msgstr ""
"'commcare-user' est un type de cas réservé. Veuillez changer le type de cas"

#: corehq/apps/app_manager/static/app_manager/js/modules/module_view.js
msgid "Go back to case list"
msgstr "Retourner à la liste des cas"

#: corehq/apps/app_manager/static/app_manager/js/modules/module_view.js
msgid "Proceed with registered case"
msgstr "Procéder avec le cas enregistré"

#: corehq/apps/app_manager/static/app_manager/js/modules/report_module.js
msgid "Show All"
msgstr "Afficher tout"

#: corehq/apps/app_manager/static/app_manager/js/modules/report_module.js
msgid "Display text is required"
msgstr "Le texte d'affichage est requis"

#: corehq/apps/app_manager/static/app_manager/js/modules/report_module.js
msgid "You have unsaved changes in your report list module"
msgstr ""
"Vous avez des modifications non enregistrées dans votre module de liste de "
"rapports"

#: corehq/apps/app_manager/static/app_manager/js/modules/report_module.js
msgid "This code is used in multiple places."
msgstr "Ce code est utilisé à plusieurs endroits."

#: corehq/apps/app_manager/static/app_manager/js/releases/app_view_release_manager.js
msgid "Releases"
msgstr "Versions"

#: corehq/apps/app_manager/static/app_manager/js/releases/language_profiles.js
msgid "You have unsaved changes to your application profiles"
msgstr ""
"Vous avez des modifications non enregistrées dans vos profils d'application"

#: corehq/apps/app_manager/static/app_manager/js/releases/language_profiles.js
#: corehq/apps/app_manager/static/app_manager/js/releases/update_prompt.js
#: corehq/apps/hqwebapp/static/hqwebapp/js/bootstrap3/main.js
#: corehq/apps/hqwebapp/static/hqwebapp/js/bootstrap5/main.js
msgid "There was an error saving"
msgstr "Une erreur est survenue lors de l'enregistrement"

#: corehq/apps/app_manager/static/app_manager/js/releases/language_profiles.js
msgid "Select a user"
msgstr "Sélectionner un utilisateur"

#: corehq/apps/app_manager/static/app_manager/js/releases/releases.js
msgid "(Default)"
msgstr "(Par défaut)"

#: corehq/apps/app_manager/static/app_manager/js/releases/releases.js
msgid "Unknown App"
msgstr "Application inconnue"

#: corehq/apps/app_manager/static/app_manager/js/releases/releases.js
msgid ""
"An error occurred. Reload the page and click Make New Version to try again."
msgstr ""
"Une erreur est survenue. Rechargez la page et cliquez sur Créer une nouvelle"
" version pour réessayer."

#: corehq/apps/app_manager/static/app_manager/js/releases/releases.js
msgid "Sorry, that didn't go through. Please reload your page and try again"
msgstr ""
"Désolé, cela n'a pas fonctionné. Veuillez recharger votre page et réessayer"

#: corehq/apps/app_manager/static/app_manager/js/releases/releases.js
msgid "The versions list has changed since you loaded the page."
msgstr "La liste des versions a changé depuis que vous avez chargé la page."

#: corehq/apps/app_manager/static/app_manager/js/releases/releases.js
msgid "No new changes!"
msgstr "Pas de nouvelles modifications !"

#: corehq/apps/app_manager/static/app_manager/js/releases/update_prompt.js
msgid "You have unsaved changes to your prompt setting"
msgstr ""
"Vous avez des modifications non enregistrées dans vos paramètres d'invite"

#: corehq/apps/app_manager/static/app_manager/js/settings/commcare_settings.js
#, javascript-format
msgid "Upgrade to CommCare %s for this option!"
msgstr "Mettez à niveau vers CommCare %s pour cette option !"

#: corehq/apps/app_manager/static/app_manager/js/settings/commcare_settings.js
#, javascript-format
msgid "Upgrade to CommCare %s!"
msgstr "Mettez à niveau vers CommCare %s !"

#: corehq/apps/app_manager/static/app_manager/js/settings/commcare_settings.js
msgid "Auto-set by "
msgstr "Défini automatiquement par "

#: corehq/apps/app_manager/static/app_manager/js/settings/commcare_settings.js
msgid ""
"This value is currently inherited from the master app. Once this page is "
"saved, it will no longer be inherited."
msgstr ""
"Cette valeur est actuellement héritée de l'application maître. Une fois "
"cette page enregistrée, elle ne sera plus héritée."

#: corehq/apps/app_manager/static/app_manager/js/settings/commcare_settings.js
msgid "You have unsaved settings."
msgstr "Vous avez des paramètres non enregistrés."

#: corehq/apps/app_manager/static/app_manager/js/settings/commcare_settings.js
msgid "Settings"
msgstr "Paramètres"

#: corehq/apps/app_manager/static/app_manager/js/source_files.js
msgid "Please enter a version to compare"
msgstr "Veuillez entrer une version à comparer"

#: corehq/apps/app_manager/static/app_manager/js/summary/case_summary.js
msgid "Filter properties"
msgstr "Filtrer les propriétés"

#: corehq/apps/app_manager/static/app_manager/js/summary/case_summary.js
msgid "View All Cases"
msgstr "Voir tous les cas"

#: corehq/apps/app_manager/static/app_manager/js/summary/form_diff.js
#: corehq/apps/app_manager/static/app_manager/js/summary/form_summary.js
msgid "View All Forms"
msgstr "Voir tous les formulaires"

#: corehq/apps/app_manager/static/app_manager/js/summary/form_diff.js
msgid "View Changed Items"
msgstr "Voir les éléments modifiés"

#: corehq/apps/app_manager/static/app_manager/js/summary/form_models.js
msgid "Filter questions or cases"
msgstr "Filtrer les questions ou les cas"

#: corehq/apps/app_manager/static/app_manager/js/summary/models.js
msgid "Module"
msgstr "Module"

#: corehq/apps/app_manager/static/app_manager/js/summary/models.js
#: corehq/apps/userreports/static/userreports/js/data_source_select_model.js
msgid "Form"
msgstr "Formulaire"

#: corehq/apps/app_manager/static/app_manager/js/summary/models.js
#: corehq/apps/app_manager/static/app_manager/js/vellum/src/main-components.js
msgid "Question"
msgstr "Question"

#: corehq/apps/app_manager/static/app_manager/js/summary/models.js
msgid "Name"
msgstr "Nom"

#: corehq/apps/app_manager/static/app_manager/js/summary/models.js
#: corehq/apps/app_manager/static/app_manager/js/vellum/src/main-components.js
msgid "Label"
msgstr "Étiquette"

#: corehq/apps/app_manager/static/app_manager/js/summary/models.js
msgid "Question Type"
msgstr "Type de question"

#: corehq/apps/app_manager/static/app_manager/js/summary/models.js
msgid "Question Value"
msgstr "Valeur de la question"

#: corehq/apps/app_manager/static/app_manager/js/summary/models.js
msgid "Option"
msgstr "Option"

#: corehq/apps/app_manager/static/app_manager/js/summary/models.js
msgid "Calculate condition"
msgstr "Calculer la condition"

#: corehq/apps/app_manager/static/app_manager/js/summary/models.js
msgid "Display condition"
msgstr "Condition d'affichage"

#: corehq/apps/app_manager/static/app_manager/js/summary/models.js
#: corehq/apps/app_manager/static/app_manager/js/vellum/src/main-components.js
msgid "Required"
msgstr "Requis"

#: corehq/apps/app_manager/static/app_manager/js/summary/models.js
msgid "Question Comment"
msgstr "Commentaire sur la question"

#: corehq/apps/app_manager/static/app_manager/js/summary/models.js
#: corehq/apps/app_manager/static/app_manager/js/vellum/src/main-components.js
msgid "Default Value"
msgstr "Valeur par défaut"

#: corehq/apps/app_manager/static/app_manager/js/summary/models.js
#: corehq/apps/app_manager/static/app_manager/js/vellum/src/main-components.js
msgid "Validation Condition"
msgstr "Condition de validation"

#: corehq/apps/app_manager/static/app_manager/js/summary/models.js
#: corehq/apps/app_manager/static/app_manager/js/vellum/src/main-components.js
msgid "Comment"
msgstr "Commentaire"

#: corehq/apps/app_manager/static/app_manager/js/summary/models.js
msgid "Form Filter"
msgstr "Filtre de formulaire"

#: corehq/apps/app_manager/static/app_manager/js/summary/models.js
msgid "Module Filter"
msgstr "Filtre de module"

#: corehq/apps/app_manager/static/app_manager/js/summary/models.js
msgid "Old Value"
msgstr "Ancienne valeur"

#: corehq/apps/app_manager/static/app_manager/js/summary/models.js
msgid "New Value"
msgstr "Nouvelle valeur"

#: corehq/apps/app_manager/static/app_manager/js/summary/models.js
msgid "Loaded Case Properties"
msgstr "Propriétés de cas chargées"

#: corehq/apps/app_manager/static/app_manager/js/summary/models.js
msgid "Saved Case Properties"
msgstr "Propriétés de cas enregistrées"

#: corehq/apps/app_manager/static/app_manager/js/summary/models.js
msgid "load"
msgstr "charger"

#: corehq/apps/app_manager/static/app_manager/js/summary/models.js
msgid "save"
msgstr "sauvegarder"

#: corehq/apps/app_manager/static/app_manager/js/summary/models.js
msgid "Case Property"
msgstr "Propriété de cas"

#: corehq/apps/app_manager/static/app_manager/js/summary/models.js
msgid "of Case Type"
msgstr "de type de cas"

#: corehq/apps/app_manager/static/app_manager/js/summary/models.js
#: corehq/apps/app_manager/static/app_manager/js/widgets.js
msgid "Latest saved"
msgstr "Dernière sauvegarde"

#: corehq/apps/app_manager/static/app_manager/js/summary/utils.js
msgid "[unknown]"
msgstr "[inconnu]"

#: corehq/apps/app_manager/static/app_manager/js/supported_languages.js
msgid "Warning: unrecognized language"
msgstr "Avertissement : langue non reconnue"

#: corehq/apps/app_manager/static/app_manager/js/supported_languages.js
msgid "You have unsaved changes in your supported languages"
msgstr ""
"Vous avez des modifications non enregistrées dans vos langues prises en "
"charge"

#: corehq/apps/app_manager/static/app_manager/js/supported_languages.js
msgid "There are errors in your configuration"
msgstr "Il y a des erreurs dans votre configuration"

#: corehq/apps/app_manager/static/app_manager/js/supported_languages.js
msgid "You must have at least one language"
msgstr "Vous devez avoir au moins une langue"

#: corehq/apps/app_manager/static/app_manager/js/supported_languages.js
msgid "Please enter language"
msgstr "Veuillez entrer une langue"

#: corehq/apps/app_manager/static/app_manager/js/supported_languages.js
msgid "Invalid language code"
msgstr "Code de langue invalide"

#: corehq/apps/app_manager/static/app_manager/js/supported_languages.js
msgid "Language appears twice"
msgstr "La langue apparaît deux fois"

#: corehq/apps/app_manager/static/app_manager/js/supported_languages.js
msgid "This conflicts with a current language"
msgstr "Cela entre en conflit avec une langue actuelle"

#: corehq/apps/app_manager/static/app_manager/js/vellum/src/main-components.js
msgid "Questions"
msgstr "Questions"

#: corehq/apps/app_manager/static/app_manager/js/vellum/src/main-components.js
msgid "Copy"
msgstr "Copier"

#: corehq/apps/app_manager/static/app_manager/js/vellum/src/main-components.js
msgid "Expand All"
msgstr "Développer tout"

#: corehq/apps/app_manager/static/app_manager/js/vellum/src/main-components.js
msgid "Collapse All"
msgstr "Réduire tout"

#: corehq/apps/app_manager/static/app_manager/js/vellum/src/main-components.js
msgid "Bulk Update All Questions"
msgstr "Mise à jour en masse de toutes les questions"

#: corehq/apps/app_manager/static/app_manager/js/vellum/src/main-components.js
msgid "Add Question"
msgstr "Ajouter une question"

#: corehq/apps/app_manager/static/app_manager/js/vellum/src/main-components.js
msgid "Click {btn} to start building your form."
msgstr "Cliquez sur {btn} pour commencer à créer votre formulaire."

#: corehq/apps/app_manager/static/app_manager/js/vellum/src/main-components.js
msgid "Question Details"
msgstr "Détails de la question"

#: corehq/apps/app_manager/static/app_manager/js/vellum/src/main-components.js
msgid "Expression Editor"
msgstr "Éditeur d'expressions"

#: corehq/apps/app_manager/static/app_manager/js/vellum/src/main-components.js
msgid "Cannot Change Question Type"
msgstr "Impossible de changer le type de question"

#: corehq/apps/app_manager/static/app_manager/js/vellum/src/main-components.js
msgid "Change Question Type To"
msgstr "Changer le type de question en"

#: corehq/apps/app_manager/static/app_manager/js/vellum/src/main-components.js
#: corehq/apps/hqwebapp/static/hqwebapp/js/bootstrap3/main.js
#: corehq/apps/hqwebapp/static/hqwebapp/js/bootstrap5/main.js
#: corehq/apps/hqwebapp/static/hqwebapp/js/ui_elements/bootstrap3/ui-element-input-map.js
msgid "Delete"
msgstr "Supprimer"

#: corehq/apps/app_manager/static/app_manager/js/vellum/src/main-components.js
msgid "Show"
msgstr "Afficher"

#: corehq/apps/app_manager/static/app_manager/js/vellum/src/main-components.js
msgid "Used By"
msgstr "Utilisé par"

#: corehq/apps/app_manager/static/app_manager/js/vellum/src/main-components.js
msgid "In Property"
msgstr "Dans la propriété"

#: corehq/apps/app_manager/static/app_manager/js/vellum/src/main-components.js
#: corehq/apps/reports/static/reports/v2/js/datagrid/binding_handlers.js
msgid "Search..."
msgstr "Recherche..."

#: corehq/apps/app_manager/static/app_manager/js/vellum/src/main-components.js
msgid "No match for {info} found!"
msgstr "Aucune correspondance pour {info} trouvée !"

#: corehq/apps/app_manager/static/app_manager/js/vellum/src/main-components.js
msgid "Multiple matches for {info} found!"
msgstr "Plusieurs correspondances pour {info} trouvées !"

#: corehq/apps/app_manager/static/app_manager/js/vellum/src/main-components.js
msgid "Server Form"
msgstr "Formulaire serveur"

#: corehq/apps/app_manager/static/app_manager/js/vellum/src/main-components.js
msgid "Local Form"
msgstr "Formulaire local"

#: corehq/apps/app_manager/static/app_manager/js/vellum/src/main-components.js
msgid "XML should not be equivalent"
msgstr "XML ne doit pas être équivalent"

#: corehq/apps/app_manager/static/app_manager/js/vellum/src/main-components.js
msgid "XML mismatch"
msgstr "Incohérence XML"

#: corehq/apps/app_manager/static/app_manager/js/vellum/src/main-components.js
#: corehq/apps/hqwebapp/static/hqwebapp/js/ui_elements/bootstrap3/ui-element-input-map.js
#: corehq/apps/hqwebapp/static/hqwebapp/js/ui_elements/bootstrap5/ui-element-input-map.js
msgid "key"
msgstr "clé"

#: corehq/apps/app_manager/static/app_manager/js/vellum/src/main-components.js
#: corehq/apps/hqwebapp/static/hqwebapp/js/ui_elements/bootstrap3/ui-element-input-map.js
#: corehq/apps/hqwebapp/static/hqwebapp/js/ui_elements/bootstrap5/ui-element-input-map.js
msgid "value"
msgstr "valeur"

#: corehq/apps/app_manager/static/app_manager/js/vellum/src/main-components.js
msgid "Add Key&rarr;Value Pair"
msgstr "Ajouter une paire clé&rarr;valeur"

#: corehq/apps/app_manager/static/app_manager/js/vellum/src/main-components.js
msgid "show in question list"
msgstr "afficher dans la liste des questions"

#: corehq/apps/app_manager/static/app_manager/js/vellum/src/main-components.js
msgid "Date Format Options"
msgstr "Options de format de date"

#: corehq/apps/app_manager/static/app_manager/js/vellum/src/main-components.js
msgid "No Formatting"
msgstr "Aucun formatage"

#: corehq/apps/app_manager/static/app_manager/js/vellum/src/main-components.js
msgid ""
"The {property} for a question is not allowed to reference the question "
"itself. Please remove the . from the {property} or your form will have "
"errors."
msgstr ""
"Le {property} d'une question ne peut pas faire référence à la question elle-"
"même. Veuillez supprimer le . du {property} ou votre formulaire aura des "
"erreurs."

#: corehq/apps/app_manager/static/app_manager/js/vellum/src/main-components.js
msgid "Unknown question:"
msgstr "Question inconnue :"

#: corehq/apps/app_manager/static/app_manager/js/vellum/src/main-components.js
msgid "Unknown questions:"
msgstr "Questions inconnues :"

#: corehq/apps/app_manager/static/app_manager/js/vellum/src/main-components.js
msgid "no formatting"
msgstr "pas de formatage"

#: corehq/apps/app_manager/static/app_manager/js/vellum/src/main-components.js
#: corehq/apps/enterprise/static/enterprise/js/project_dashboard.js
msgid "Custom"
msgstr "Personnalisé"

#: corehq/apps/app_manager/static/app_manager/js/vellum/src/main-components.js
msgid "{question} is required."
msgstr "{question} est requis."

#: corehq/apps/app_manager/static/app_manager/js/vellum/src/main-components.js
msgid "{question} is not allowed."
msgstr "{question} n'est pas autorisé."

#: corehq/apps/app_manager/static/app_manager/js/vellum/src/main-components.js
msgid "{question} validation failed"
msgstr "La validation de {question} a échoué"

#: corehq/apps/app_manager/static/app_manager/js/vellum/src/main-components.js
msgid "Unknown (read-only) question type"
msgstr "Type de question inconnu (lecture seule)"

#: corehq/apps/app_manager/static/app_manager/js/vellum/src/main-components.js
msgid "Lookup Table Data"
msgstr "Données de table de recherche"

#: corehq/apps/app_manager/static/app_manager/js/vellum/src/main-components.js
msgid "No Translation Data"
msgstr "Aucune donnée de traduction"

#: corehq/apps/app_manager/static/app_manager/js/vellum/src/main-components.js
msgid "Question ID"
msgstr "ID de question"

#: corehq/apps/app_manager/static/app_manager/js/vellum/src/main-components.js
msgid ""
"The ID '{nodeID}' may cause problems with form parsing. It is recommended to"
" pick a different Question ID."
msgstr ""
"L'ID '{nodeID}' peut causer des problèmes avec l'analyse du formulaire. Il "
"est recommandé de choisir un ID de question différent."

#: corehq/apps/app_manager/static/app_manager/js/vellum/src/main-components.js
msgid ""
"{nodeID} is not a valid Question ID. It must start with a letter and contain"
" only letters, numbers, and '-' or '_' characters."
msgstr ""
"{nodeID} n'est pas un ID de question valide. Il doit commencer par une "
"lettre et ne contenir que des lettres, des chiffres et des caractères '-' ou"
" '_'."

#: corehq/apps/app_manager/static/app_manager/js/vellum/src/main-components.js
msgid "'meta' is not a valid Question ID."
msgstr "'meta' n'est pas un ID de question valide."

#: corehq/apps/app_manager/static/app_manager/js/vellum/src/main-components.js
msgid ""
"Making this change will create a new Question ID (and a new column in "
"exports)."
msgstr ""
"Faire ce changement créera un nouvel ID de question (et une nouvelle colonne"
" dans les exports)."

#: corehq/apps/app_manager/static/app_manager/js/vellum/src/main-components.js
msgid ""
"This question has the same Question ID as another question in the same "
"group. Please choose a unique Question ID."
msgstr ""
"Cette question a le même ID de question qu'une autre question dans le même "
"groupe. Veuillez choisir un ID de question unique."

#: corehq/apps/app_manager/static/app_manager/js/vellum/src/main-components.js
msgid "Default Data Value"
msgstr "Valeur de données par défaut"

#: corehq/apps/app_manager/static/app_manager/js/vellum/src/main-components.js
msgid "Special Hidden Value XMLNS attribute"
msgstr "Attribut XMLNS de valeur cachée spéciale"

#: corehq/apps/app_manager/static/app_manager/js/vellum/src/main-components.js
msgid "Extra Data Attributes"
msgstr "Attributs de données supplémentaires"

#: corehq/apps/app_manager/static/app_manager/js/vellum/src/main-components.js
msgid "Calculate Condition"
msgstr "Condition de calcul"

#: corehq/apps/app_manager/static/app_manager/js/vellum/src/main-components.js
msgid ""
"You cannot have a Validation Error Message with no Validation Condition!"
msgstr ""
"Vous ne pouvez pas avoir de message d'erreur de validation sans condition de"
" validation !"

#: corehq/apps/app_manager/static/app_manager/js/vellum/src/main-components.js
msgid "Validation Error Message"
msgstr "Message d'erreur de validation"

#: corehq/apps/app_manager/static/app_manager/js/vellum/src/main-components.js
msgid "Required Condition"
msgstr "Condition requise"

#: corehq/apps/app_manager/static/app_manager/js/vellum/src/main-components.js
msgid "The condition will be ignored unless you mark the question required."
msgstr ""
"La condition sera ignorée à moins que vous ne marquiez la question comme "
"requise."

#: corehq/apps/app_manager/static/app_manager/js/vellum/src/main-components.js
msgid "Extra Bind Attributes"
msgstr "Attributs de liaison supplémentaires"

#: corehq/apps/app_manager/static/app_manager/js/vellum/src/main-components.js
msgid ""
"You are referencing a node in this form. This can cause errors in the form"
msgstr ""
"Vous faites référence à un nœud dans ce formulaire. Cela peut causer des "
"erreurs dans le formulaire"

#: corehq/apps/app_manager/static/app_manager/js/vellum/src/main-components.js
msgid "Appearance Attribute"
msgstr "Attribut d'apparence"

#: corehq/apps/app_manager/static/app_manager/js/vellum/src/main-components.js
msgid "Default Display Text"
msgstr "Texte d'affichage par défaut"

#: corehq/apps/app_manager/static/app_manager/js/vellum/src/main-components.js
msgid "Default Display Text is required"
msgstr "Le texte d'affichage par défaut est requis"

#: corehq/apps/app_manager/static/app_manager/js/vellum/src/main-components.js
msgid "Hint Display Text"
msgstr "Texte d'affichage d'indice"

#: corehq/apps/app_manager/static/app_manager/js/vellum/src/main-components.js
msgid "Extra Control Attributes"
msgstr "Attributs de contrôle supplémentaires"

#: corehq/apps/app_manager/static/app_manager/js/vellum/src/main-components.js
msgid "Raw XML"
msgstr "XML brut"

#: corehq/apps/app_manager/static/app_manager/js/vellum/src/main-components.js
msgid "Data Parent"
msgstr "Parent de données"

#: corehq/apps/app_manager/static/app_manager/js/vellum/src/main-components.js
msgid "Must be valid path"
msgstr "Doit être un chemin valide"

#: corehq/apps/app_manager/static/app_manager/js/vellum/src/main-components.js
msgid "{path} is not a valid data parent"
msgstr "{path} n'est pas un parent de données valide"

#: corehq/apps/app_manager/static/app_manager/js/vellum/src/main-components.js
msgid ""
"Data parent of question in repeat group must be (in) the same repeat group"
msgstr ""
"Le parent de données de la question dans le groupe de répétition doit être "
"(dans) le même groupe de répétition"

#: corehq/apps/app_manager/static/app_manager/js/vellum/src/main-components.js
msgid "Hidden Value"
msgstr "Valeur cachée"

#: corehq/apps/app_manager/static/app_manager/js/vellum/src/main-components.js
msgid "Text"
msgstr "Texte"

#: corehq/apps/app_manager/static/app_manager/js/vellum/src/main-components.js
msgid "Phone Number or Numeric ID"
msgstr "Numéro de téléphone ou ID numérique"

#: corehq/apps/app_manager/static/app_manager/js/vellum/src/main-components.js
#: corehq/motech/static/motech/js/connection_settings_detail.js
msgid "Password"
msgstr "Mot de passe"

#: corehq/apps/app_manager/static/app_manager/js/vellum/src/main-components.js
msgid "Integer"
msgstr "Entier"

#: corehq/apps/app_manager/static/app_manager/js/vellum/src/main-components.js
msgid "Audio Capture"
msgstr "Capture audio"

#: corehq/apps/app_manager/static/app_manager/js/vellum/src/main-components.js
msgid "Image Capture"
msgstr "Capture d'image"

#: corehq/apps/app_manager/static/app_manager/js/vellum/src/main-components.js
msgid "Image Size"
msgstr "Taille de l'image"

#: corehq/apps/app_manager/static/app_manager/js/vellum/src/main-components.js
msgid "Small"
msgstr "Petit"

#: corehq/apps/app_manager/static/app_manager/js/vellum/src/main-components.js
msgid "Medium"
msgstr "Moyen"

#: corehq/apps/app_manager/static/app_manager/js/vellum/src/main-components.js
msgid "Large"
msgstr "Grand"

#: corehq/apps/app_manager/static/app_manager/js/vellum/src/main-components.js
msgid "Original"
msgstr "Original"

#: corehq/apps/app_manager/static/app_manager/js/vellum/src/main-components.js
msgid ""
"This will resize the image before sending the form. Use this option to send "
"smaller images in areas of poor connectivity.<ul><li>Small - 0.1 "
"megapixels</li><li>Medium - 0.2 megapixels</li><li>Large - 0.5 "
"megapixels</li></ul>"
msgstr ""
"Cela redimensionnera l'image avant d'envoyer le formulaire. Utilisez cette "
"option pour envoyer des images plus petites dans des zones de mauvaise "
"connectivité.<ul><li>Petit - 0,1 mégapixels</li><li>Moyen - 0,2 "
"mégapixels</li><li>Grand - 0,5 mégapixels</li></ul>"

#: corehq/apps/app_manager/static/app_manager/js/vellum/src/main-components.js
msgid "Micro-Image"
msgstr "Micro-Image"

#: corehq/apps/app_manager/static/app_manager/js/vellum/src/main-components.js
msgid "Video Capture"
msgstr "Capture Vidéo"

#: corehq/apps/app_manager/static/app_manager/js/vellum/src/main-components.js
msgid "Signature Capture"
msgstr "Capture de Signature"

#: corehq/apps/app_manager/static/app_manager/js/vellum/src/main-components.js
msgid "GPS"
msgstr "GPS"

#: corehq/apps/app_manager/static/app_manager/js/vellum/src/main-components.js
msgid "Barcode Scan"
msgstr "Scan de Code-barres"

#: corehq/apps/app_manager/static/app_manager/js/vellum/src/main-components.js
msgid "Date and Time"
msgstr "Date et Heure"

#: corehq/apps/app_manager/static/app_manager/js/vellum/src/main-components.js
#: corehq/apps/reports/static/reports/js/bootstrap3/edit_scheduled_report.js
#: corehq/apps/reports/static/reports/js/bootstrap5/edit_scheduled_report.js
msgid "Time"
msgstr "Heure"

#: corehq/apps/app_manager/static/app_manager/js/vellum/src/main-components.js
msgid "Long"
msgstr "Long"

#: corehq/apps/app_manager/static/app_manager/js/vellum/src/main-components.js
msgid "Decimal"
msgstr "Décimal"

#: corehq/apps/app_manager/static/app_manager/js/vellum/src/main-components.js
msgid "Choice"
msgstr "Choix"

#: corehq/apps/app_manager/static/app_manager/js/vellum/src/main-components.js
msgid "Choice Value"
msgstr "Valeur de Choix"

#: corehq/apps/app_manager/static/app_manager/js/vellum/src/main-components.js
msgid "Whitespace in values is not allowed."
msgstr "Les espaces dans les valeurs ne sont pas autorisés."

#: corehq/apps/app_manager/static/app_manager/js/vellum/src/main-components.js
msgid "This choice value has been used in the same question"
msgstr "Cette valeur de choix a été utilisée dans la même question"

#: corehq/apps/app_manager/static/app_manager/js/vellum/src/main-components.js
msgid ""
"Cannot change a Multiple/Single Choice question to a non-Choice question if "
"it has Choices. Please remove all Choices and try again."
msgstr ""
"Impossible de changer une question à Choix Multiple/Unique en une question "
"non-Choix si elle a des Choix. Veuillez supprimer tous les Choix et "
"réessayer."

#: corehq/apps/app_manager/static/app_manager/js/vellum/src/main-components.js
msgid "Checkbox"
msgstr "Case à cocher"

#: corehq/apps/app_manager/static/app_manager/js/vellum/src/main-components.js
msgid "Multiple Choice"
msgstr "Choix Multiple"

#: corehq/apps/app_manager/static/app_manager/js/vellum/src/main-components.js
msgid "Group"
msgstr "Groupe"

#: corehq/apps/app_manager/static/app_manager/js/vellum/src/main-components.js
msgid "Question List"
msgstr "Liste de Questions"

#: corehq/apps/app_manager/static/app_manager/js/vellum/src/main-components.js
msgid "Repeat Group"
msgstr "Répéter le Groupe"

#: corehq/apps/app_manager/static/app_manager/js/vellum/src/main-components.js
msgid "Repeat Count"
msgstr "Nombre de Répétitions"

#: corehq/apps/app_manager/static/app_manager/js/vellum/src/main-components.js
msgid "Repeat Count is required."
msgstr "Le nombre de répétitions est requis."

#: corehq/apps/app_manager/static/app_manager/js/vellum/src/main-components.js
msgid "Extra Repeat Attributes"
msgstr "Attributs de Répétition Supplémentaires"

#: corehq/apps/app_manager/static/app_manager/js/vellum/src/main-components.js
msgid "You have deleted a question."
msgstr "Vous avez supprimé une question."

#: corehq/apps/app_manager/static/app_manager/js/vellum/src/main-components.js
msgid "Undo"
msgstr "Annuler"

#: corehq/apps/app_manager/static/app_manager/js/vellum/src/main-components.js
msgid "Warning: {errs} is still referenced by other questions."
msgid_plural "Warning: {errs} are still referenced by other questions."
msgstr[0] ""
msgstr[1] ""

#: corehq/apps/app_manager/static/app_manager/js/vellum/src/main-components.js
msgid "New Form"
msgstr "Nouveau Formulaire"

#: corehq/apps/app_manager/static/app_manager/js/vellum/src/main-components.js
msgid "PARSE ERROR!:"
msgstr "ERREUR DE PARSE !:"

#: corehq/apps/app_manager/static/app_manager/js/vellum/src/main-components.js
msgid ""
"No Data block was found in the form. Please check that your form is valid!"
msgstr ""
"Aucun bloc de données n'a été trouvé dans le formulaire. Veuillez vérifier "
"que votre formulaire est valide !"

#: corehq/apps/app_manager/static/app_manager/js/vellum/src/main-components.js
msgid "Form does not have a Name! The default form name will be used"
msgstr ""
"Le formulaire n'a pas de nom ! Le nom de formulaire par défaut sera utilisé"

#: corehq/apps/app_manager/static/app_manager/js/vellum/src/main-components.js
msgid ""
"Form JRM namespace attribute was not found in data block. One will be added "
"automatically"
msgstr ""
"L'attribut d'espace de noms JRM du formulaire n'a pas été trouvé dans le "
"bloc de données. Un sera ajouté automatiquement"

#: corehq/apps/app_manager/static/app_manager/js/vellum/src/main-components.js
msgid ""
"Form does not have a UIVersion attribute, one will be generated "
"automatically"
msgstr ""
"Le formulaire n'a pas d'attribut UIVersion, un sera généré automatiquement"

#: corehq/apps/app_manager/static/app_manager/js/vellum/src/main-components.js
msgid ""
"Form does not have a Version attribute (in the data block), one will be "
"added automatically"
msgstr ""
"Le formulaire n'a pas d'attribut Version (dans le bloc de données), un sera "
"ajouté automatiquement"

#: corehq/apps/app_manager/static/app_manager/js/vellum/src/main-components.js
msgid "Ambiguous bind:"
msgstr "Liaison ambiguë :"

#: corehq/apps/app_manager/static/app_manager/js/vellum/src/main-components.js
msgid ""
"Bind Node [{path}] found but has no associated Data node. This bind node "
"will be discarded!"
msgstr ""
"Nœud de liaison [{path}] trouvé mais n'a pas de nœud de données associé. Ce "
"nœud de liaison sera rejeté !"

#: corehq/apps/app_manager/static/app_manager/js/vellum/src/main-components.js
msgid "Not Found"
msgstr "Non Trouvé"

#: corehq/apps/app_manager/static/app_manager/js/vellum/src/main-components.js
msgid ""
"{type} nodes cannot be used in an output value. Please remove the output "
"value for '{path}' or your form will have errors."
msgstr ""
"Les nœuds {type} ne peuvent pas être utilisés dans une valeur de sortie. "
"Veuillez supprimer la valeur de sortie pour '{path}' ou votre formulaire "
"aura des erreurs."

#: corehq/apps/app_manager/static/app_manager/js/vellum/src/main-components.js
msgid ""
"The {field} for a question is not allowed to reference the question itself. "
"Please remove the {ref} from the {field} or your form will have errors."
msgstr ""
"Le {field} pour une question ne peut pas référencer la question elle-même. "
"Veuillez supprimer le {ref} du {field} ou votre formulaire aura des erreurs."

#: corehq/apps/app_manager/static/app_manager/js/vellum/src/main-components.js
msgid "output value"
msgstr "valeur de sortie"

#: corehq/apps/app_manager/static/app_manager/js/vellum/src/main-components.js
msgid "Validation Failed"
msgstr "Validation Échouée"

#: corehq/apps/app_manager/static/app_manager/js/vellum/src/main-components.js
msgid "Please fix the error before leaving this page:"
msgstr "Veuillez corriger l'erreur avant de quitter cette page :"

#: corehq/apps/app_manager/static/app_manager/js/vellum/src/main-components.js
msgid "Edit <span class='property-name'>Expression</span> (Advanced)"
msgstr "Modifier <span class='property-name'>Expression</span> (Avancé)"

#: corehq/apps/app_manager/static/app_manager/js/vellum/src/main-components.js
msgid "Show Simple Mode"
msgstr "Afficher le Mode Simple"

#: corehq/apps/app_manager/static/app_manager/js/vellum/src/main-components.js
msgid ""
"You are currently in Advanced Mode because your logic is too complicated for"
" Simple Mode."
msgstr ""
"Vous êtes actuellement en Mode Avancé car votre logique est trop compliquée "
"pour le Mode Simple."

#: corehq/apps/app_manager/static/app_manager/js/vellum/src/main-components.js
msgid "You can drag a question into the box."
msgstr "Vous pouvez faire glisser une question dans la boîte."

#: corehq/apps/app_manager/static/app_manager/js/vellum/src/main-components.js
msgid "Guide to Common Logic and Calculations"
msgstr "Guide sur la Logique et les Calculs Communs"

#: corehq/apps/app_manager/static/app_manager/js/vellum/src/main-components.js
msgid "Edit <span class='property-name'>Expression</span>"
msgstr "Modifier <span class='property-name'>Expression</span>"

#: corehq/apps/app_manager/static/app_manager/js/vellum/src/main-components.js
msgid "Show Advanced Mode"
msgstr "Afficher le Mode Avancé"

#: corehq/apps/app_manager/static/app_manager/js/vellum/src/main-components.js
msgid "Result is"
msgstr "Le résultat est"

#: corehq/apps/app_manager/static/app_manager/js/vellum/src/main-components.js
msgid "Expression"
msgstr "Expression"

#: corehq/apps/app_manager/static/app_manager/js/vellum/src/main-components.js
msgid "Add Expression"
msgstr "Ajouter une Expression"

#: corehq/apps/app_manager/static/app_manager/js/vellum/src/main-components.js
#: corehq/apps/export/static/export/js/models.js
#: corehq/apps/hqwebapp/static/hqwebapp/js/bootstrap3/main.js
#: corehq/apps/hqwebapp/static/hqwebapp/js/bootstrap5/main.js
msgid "Save"
msgstr "Sauvegarder"

#: corehq/apps/app_manager/static/app_manager/js/vellum/src/main-components.js
#: corehq/apps/cloudcare/static/cloudcare/js/formplayer/utils/utils.js
msgid "Cancel"
msgstr "Annuler"

#: corehq/apps/app_manager/static/app_manager/js/vellum/src/main-components.js
msgid "Drag question here"
msgstr "Faites glisser la question ici"

#: corehq/apps/app_manager/static/app_manager/js/vellum/src/main-components.js
msgid "is equal to"
msgstr "est égal à"

#: corehq/apps/app_manager/static/app_manager/js/vellum/src/main-components.js
msgid "is not equal to"
msgstr "n'est pas égal à"

#: corehq/apps/app_manager/static/app_manager/js/vellum/src/main-components.js
msgid "is less than"
msgstr "est inférieur à"

#: corehq/apps/app_manager/static/app_manager/js/vellum/src/main-components.js
msgid "is less than or equal to"
msgstr "est inférieur ou égal à"

#: corehq/apps/app_manager/static/app_manager/js/vellum/src/main-components.js
msgid "is greater than"
msgstr "est supérieur à"

#: corehq/apps/app_manager/static/app_manager/js/vellum/src/main-components.js
msgid "is greater than or equal to"
msgstr "est supérieur ou égal à"

#: corehq/apps/app_manager/static/app_manager/js/vellum/src/main-components.js
msgid "has selected value"
msgstr "a sélectionné la valeur"

#: corehq/apps/app_manager/static/app_manager/js/vellum/src/main-components.js
msgid "True when ALL of the expressions are true."
msgstr "Vrai lorsque TOUTES les expressions sont vraies."

#: corehq/apps/app_manager/static/app_manager/js/vellum/src/main-components.js
msgid "True when ANY of the expressions are true."
msgstr "Vrai lorsque N'IMPORTE QUELLE des expressions est vraie."

#: corehq/apps/app_manager/static/app_manager/js/vellum/src/main-components.js
msgid "Error"
msgstr "Erreur"

#: corehq/apps/app_manager/static/app_manager/js/vellum/src/main-components.js
msgid "Warning"
msgstr "Avertissement"

#: corehq/apps/app_manager/static/app_manager/js/vellum/src/main-components.js
msgid "Form Warning"
msgstr "Avertissement du Formulaire"

#: corehq/apps/app_manager/static/app_manager/js/vellum/src/main-components.js
msgid "Notification"
msgstr "Notification"

#: corehq/apps/app_manager/static/app_manager/js/vellum/src/main-components.js
msgid ""
"Holding the ALT key while clicking save invokes an inefficient save "
"procedure. Do this only if a normal save fails."
msgstr ""
"Maintenir la touche ALT en cliquant sur sauvegarder invoque une procédure de"
" sauvegarde inefficace. Faites cela uniquement si une sauvegarde normale "
"échoue."

#: corehq/apps/app_manager/static/app_manager/js/vellum/src/main-components.js
msgid "Are you sure you want to exit? All unsaved changes will be lost!"
msgstr ""
"Êtes-vous sûr de vouloir quitter ? Tous les changements non sauvegardés "
"seront perdus !"

#: corehq/apps/app_manager/static/app_manager/js/vellum/src/main-components.js
msgid ""
"Look for questions marked with $1 and check they don't reference deleted "
"questions."
msgstr ""
"Recherchez les questions marquées avec $1 et vérifiez qu'elles ne "
"référencent pas des questions supprimées."

#: corehq/apps/app_manager/static/app_manager/js/vellum/src/main-components.js
msgid "Errors in Form"
msgstr "Erreurs dans le Formulaire"

#: corehq/apps/app_manager/static/app_manager/js/vellum/src/main-components.js
msgid "Form has reference errors."
msgstr "Le formulaire a des erreurs de référence."

#: corehq/apps/app_manager/static/app_manager/js/vellum/src/main-components.js
msgid "Look for questions marked with $1 and fix the errors."
msgstr "Recherchez les questions marquées avec $1 et corrigez les erreurs."

#: corehq/apps/app_manager/static/app_manager/js/vellum/src/main-components.js
msgid "Form has validation errors."
msgstr "Le formulaire a des erreurs de validation."

#: corehq/apps/app_manager/static/app_manager/js/vellum/src/main-components.js
msgid "Multimedia Capture"
msgstr "Capture Multimédia"

#: corehq/apps/app_manager/static/app_manager/js/vellum/src/main-components.js
msgid "Number"
msgstr "Numéro"

#: corehq/apps/app_manager/static/app_manager/js/vellum/src/main-components.js
msgid "Groups"
msgstr "Groupes"

#: corehq/apps/app_manager/static/app_manager/js/vellum/src/main-components.js
msgid "Advanced"
msgstr "Avancé"

#: corehq/apps/app_manager/static/app_manager/js/vellum/src/main-components.js
msgid "Make Required"
msgstr "Rendre Requis"

#: corehq/apps/app_manager/static/app_manager/js/vellum/src/main-components.js
msgid ""
"You are about to make all existing questions on this form required. This "
"action will overwrite the current configuration of this form and can only be"
" undone by editing individual questions."
msgstr ""
"Vous êtes sur le point de rendre toutes les questions existantes sur ce "
"formulaire requises. Cette action écrasera la configuration actuelle de ce "
"formulaire et ne pourra être annulée qu'en modifiant les questions "
"individuelles."

#: corehq/apps/app_manager/static/app_manager/js/vellum/src/main-components.js
msgid "Load Default Values"
msgstr "Charger les Valeurs par Défaut"

#: corehq/apps/app_manager/static/app_manager/js/vellum/src/main-components.js
msgid ""
"You are about to set matching case properties as Default Values for all "
"existing questions. This action will overwrite existing Default Values for "
"all questions with matching case properties and can only be undone by "
"editing individual questions."
msgstr ""
"Vous êtes sur le point de définir les propriétés de cas correspondantes "
"comme Valeurs par Défaut pour toutes les questions existantes. Cette action "
"écrasera les Valeurs par Défaut existantes pour toutes les questions avec "
"des propriétés de cas correspondantes et ne pourra être annulée qu'en "
"modifiant les questions individuelles."

#: corehq/apps/app_manager/static/app_manager/js/vellum/src/main-components.js
msgid "Are you sure you want to perform this action?"
msgstr "Êtes-vous sûr de vouloir effectuer cette action ?"

#: corehq/apps/app_manager/static/app_manager/js/vellum/src/main-components.js
#: corehq/apps/registration/static/registration/js/user_login_form.js
msgid "Continue"
msgstr "Continuer"

#: corehq/apps/app_manager/static/app_manager/js/vellum/src/main-components.js
msgid "Expand Editor"
msgstr "Développer l'Éditeur"

#: corehq/apps/app_manager/static/app_manager/js/vellum/src/main-components.js
msgid "Shrink Editor"
msgstr "Réduire l'Éditeur"

#: corehq/apps/app_manager/static/app_manager/js/vellum/src/main-components.js
msgid "Export Form Contents"
msgstr "Exporter le Contenu du Formulaire"

#: corehq/apps/app_manager/static/app_manager/js/vellum/src/main-components.js
msgid "Edit Source XML"
msgstr "Modifier le XML Source"

#: corehq/apps/app_manager/static/app_manager/js/vellum/src/main-components.js
msgid "Form Properties"
msgstr "Propriétés du Formulaire"

#: corehq/apps/app_manager/static/app_manager/js/vellum/src/main-components.js
msgid "Find Usages"
msgstr "Trouver les Utilisations"

#: corehq/apps/app_manager/static/app_manager/js/vellum/src/main-components.js
msgid "Validation failed. Form may not perform correctly on your device!"
msgstr ""
"Validation échouée. Le formulaire peut ne pas fonctionner correctement sur "
"votre appareil !"

#: corehq/apps/app_manager/static/app_manager/js/vellum/src/main-components.js
msgid "Edit Form's Source XML"
msgstr "Modifier le XML Source du Formulaire"

#: corehq/apps/app_manager/static/app_manager/js/vellum/src/main-components.js
msgid "Update Source"
msgstr "Mettre à Jour la Source"

#: corehq/apps/app_manager/static/app_manager/js/vellum/src/main-components.js
msgid ""
"This is the raw XML. You can edit or paste into this box to make changes to "
"your form. Press 'Update Source' to save changes, or 'Close' to cancel."
msgstr ""
"Ceci est le XML brut. Vous pouvez modifier ou coller dans cette boîte pour "
"apporter des modifications à votre formulaire. Appuyez sur 'Mettre à Jour la"
" Source' pour sauvegarder les modifications, ou 'Fermer' pour annuler."

#: corehq/apps/app_manager/static/app_manager/js/vellum/src/main-components.js
msgid ""
"Copy and paste this content into a spreadsheet program like Excel to easily "
"share your form with others."
msgstr ""
"Copiez et collez ce contenu dans un programme de tableur comme Excel pour "
"partager facilement votre formulaire avec d'autres."

#: corehq/apps/app_manager/static/app_manager/js/vellum/src/main-components.js
msgid "Lost Work Warning"
msgstr "Avertissement de Travail Perdu"

#: corehq/apps/app_manager/static/app_manager/js/vellum/src/main-components.js
msgid "Overwrite their work"
msgstr "Écraser leur travail"

#: corehq/apps/app_manager/static/app_manager/js/vellum/src/main-components.js
msgid "Show XML Differences"
msgstr "Afficher les Différences XML"

#: corehq/apps/app_manager/static/app_manager/js/vellum/src/main-components.js
msgid ""
"Looks like someone else has edited this form since you loaded the page. Are "
"you sure you want to overwrite their work?"
msgstr ""
"Il semble que quelqu'un d'autre ait modifié ce formulaire depuis que vous "
"avez chargé la page. Êtes-vous sûr de vouloir écraser leur travail ?"

#: corehq/apps/app_manager/static/app_manager/js/vellum/src/main-components.js
msgid "Edit Form Properties"
msgstr "Modifier les Propriétés du Formulaire"

#: corehq/apps/app_manager/static/app_manager/js/vellum/src/main-components.js
msgid "Disable Text Formatting"
msgstr "Désactiver le formatage du texte"

#: corehq/apps/app_manager/static/app_manager/js/vellum/src/main-components.js
msgid "Use Easy References"
msgstr "Utiliser des références faciles"

#: corehq/apps/app_manager/static/app_manager/js/vellum/src/main-components.js
msgid "Use of each question"
msgstr "Utilisation de chaque question"

#: corehq/apps/app_manager/static/app_manager/js/vellum/src/main-components.js
#: corehq/apps/cloudcare/static/cloudcare/js/utils.js
#: corehq/apps/hqwebapp/static/hqwebapp/js/ui_elements/bootstrap5/ui-element-key-val-list.js
msgid "Close"
msgstr "Fermer"

#: corehq/apps/app_manager/static/app_manager/js/vellum/src/main-components.js
msgid "Unsaved Changes in Editor"
msgstr "Modifications non enregistrées dans l'éditeur"

#: corehq/apps/app_manager/static/app_manager/js/vellum/src/main-components.js
msgid ""
"You have UNSAVED changes in the Expression Editor. Please save changes "
"before continuing."
msgstr ""
"Vous avez des modifications NON ENREGISTRÉES dans l'éditeur d'expressions. "
"Veuillez enregistrer les modifications avant de continuer."

#: corehq/apps/app_manager/static/app_manager/js/vellum/src/main-components.js
msgid "Parsing Error. Please check that your form is valid XML."
msgstr ""
"Erreur d'analyse. Veuillez vérifier que votre formulaire est un XML valide."

#: corehq/apps/app_manager/static/app_manager/js/vellum/src/main-components.js
#: corehq/apps/cloudcare/static/cloudcare/js/formplayer/utils/utils.js
msgid "OK"
msgstr "OK"

#: corehq/apps/app_manager/static/app_manager/js/vellum/src/main-components.js
msgid "Sorry, {err}"
msgstr "Désolé, {err}"

#: corehq/apps/app_manager/static/app_manager/js/vellum/src/main-components.js
msgid "Add Choice"
msgstr "Ajouter un choix"

#: corehq/apps/app_manager/static/app_manager/js/vellum/src/main-components.js
msgid "and"
msgstr "et"

#: corehq/apps/app_manager/static/app_manager/js/vellum/src/main-components.js
msgid "There are errors in the form"
msgstr "Il y a des erreurs dans le formulaire"

#: corehq/apps/app_manager/static/app_manager/js/vellum/src/main-components.js
msgid "Fix Manually"
msgstr "Corriger manuellement"

#: corehq/apps/app_manager/static/app_manager/js/vellum/src/main-components.js
msgid "Fix Automatically"
msgstr "Corriger automatiquement"

#: corehq/apps/app_manager/static/app_manager/js/vellum/src/main-components.js
msgid ""
"It looks like your form is not valid XML. This can often happen if you use a"
" reserved character in one of your questions. Characters to look out for are"
" <, >, and &. You can still save, but you CANNOT LOAD THIS FORM again until "
"you fix the XML by hand. What would you like to do?"
msgstr ""
"Il semble que votre formulaire ne soit pas un XML valide. Cela peut souvent "
"se produire si vous utilisez un caractère réservé dans l'une de vos "
"questions. Les caractères à surveiller sont <, > et &. Vous pouvez toujours "
"enregistrer, mais vous NE POUVEZ PAS CHARGER CE FORMULAIRE à nouveau tant "
"que vous n'avez pas corrigé le XML manuellement. Que souhaitez-vous faire ?"

#: corehq/apps/app_manager/static/app_manager/js/vellum/src/main-components.js
msgid "Form Validation Error"
msgstr "Erreur de validation du formulaire"

#: corehq/apps/app_manager/static/app_manager/js/vellum/src/main-components.js
msgid "Fix the problem (recommended)"
msgstr "Corriger le problème (recommandé)"

#: corehq/apps/app_manager/static/app_manager/js/vellum/src/main-components.js
msgid "Save anyway"
msgstr "Enregistrer quand même"

#: corehq/apps/app_manager/static/app_manager/js/vellum/src/main-components.js
msgid "Basic"
msgstr "De base"

#: corehq/apps/app_manager/static/app_manager/js/vellum/src/main-components.js
msgid ""
"The {displaytext} appears in the application. This text will not appear in "
"data exports."
msgstr ""
"Le {displaytext} apparaît dans l'application. Ce texte n'apparaîtra pas dans"
" les exports de données."

#: corehq/apps/app_manager/static/app_manager/js/vellum/src/main-components.js
msgid "Display Text"
msgstr "Texte d'affichage"

#: corehq/apps/app_manager/static/app_manager/js/vellum/src/main-components.js
#: corehq/apps/userreports/static/userreports/js/data_source_select_model.js
msgid "Data Source"
msgstr "Source de données"

#: corehq/apps/app_manager/static/app_manager/js/vellum/src/main-components.js
msgid ""
"You can configure an external data source like a case list or lookup table "
"to use as the choices for a multiple choice question."
msgstr ""
"Vous pouvez configurer une source de données externe comme une liste de cas "
"ou une table de recherche à utiliser comme choix pour une question à choix "
"multiple."

#: corehq/apps/app_manager/static/app_manager/js/vellum/src/main-components.js
msgid "Logic"
msgstr "Logique"

#: corehq/apps/app_manager/static/app_manager/js/vellum/src/main-components.js
msgid ""
"Use logic to control when questions are asked and what answers are valid. "
"You can add logic to display a question based on a previous answer, to make "
"the question required or ensure the answer is in a valid range."
msgstr ""
"Utilisez la logique pour contrôler quand les questions sont posées et "
"quelles réponses sont valides. Vous pouvez ajouter de la logique pour "
"afficher une question en fonction d'une réponse précédente, pour rendre la "
"question obligatoire ou pour vous assurer que la réponse est dans une plage "
"valide."

#: corehq/apps/app_manager/static/app_manager/js/vellum/src/main-components.js
msgid "Media"
msgstr "Média"

#: corehq/apps/app_manager/static/app_manager/js/vellum/src/main-components.js
msgid ""
"This will allow you to add images, audio or video media to a question, or "
"other custom content."
msgstr ""
"Cela vous permettra d'ajouter des images, de l'audio ou des vidéos à une "
"question, ou d'autres contenus personnalisés."

#: corehq/apps/app_manager/static/app_manager/js/vellum/src/main-components.js
msgid ""
"These are advanced settings and are not needed for most applications.  "
"Please only change these if you have a specific need!"
msgstr ""
"Ce sont des paramètres avancés et ne sont pas nécessaires pour la plupart "
"des applications. Veuillez ne les modifier que si vous avez un besoin "
"spécifique !"

#: corehq/apps/app_manager/static/app_manager/js/vellum/src/main-components.js
msgid ""
"This question represents advanced content that is not supported by the form "
"builder. Please only change it if you have a specific need!"
msgstr ""
"Cette question représente un contenu avancé qui n'est pas pris en charge par"
" le constructeur de formulaires. Veuillez ne le modifier que si vous avez un"
" besoin spécifique !"

#: corehq/apps/app_manager/static/app_manager/js/vellum/src/main-components.js
msgid "Ignored XML"
msgstr "XML ignoré"

#: corehq/apps/app_manager/static/app_manager/js/vellum/src/main-components.js
msgid "Android App Callout"
msgstr "Appel de l'application Android"

#: corehq/apps/app_manager/static/app_manager/js/vellum/src/main-components.js
msgid "External App"
msgstr "Application externe"

#: corehq/apps/app_manager/static/app_manager/js/vellum/src/main-components.js
msgid "Insert Android Application ID"
msgstr "Insérer l'ID de l'application Android"

#: corehq/apps/app_manager/static/app_manager/js/vellum/src/main-components.js
msgid "change your subscription"
msgstr "changer votre abonnement"

#: corehq/apps/app_manager/static/app_manager/js/vellum/src/main-components.js
msgid ""
"You no longer have access to built in or external integration in your application.\n"
"\n"
"Built in integrations are available on the Pro plan and higher. External integrations are available on the Advanced plan and higher. Before you can make a new version of your application, you must {link} or delete this question."
msgstr ""
"Vous n'avez plus accès aux intégrations intégrées ou externes dans votre application.\n"
"\n"
"Les intégrations intégrées sont disponibles sur le plan Pro et supérieur. Les intégrations externes sont disponibles sur le plan Avancé et supérieur. Avant de pouvoir créer une nouvelle version de votre application, vous devez {link} ou supprimer cette question."

#: corehq/apps/app_manager/static/app_manager/js/vellum/src/main-components.js
msgid ""
"Your subscription only has access to built-in integration.\n"
"\n"
"External integrations are available on the Advanced plan and higher. Before you can make a new version of your application, you must {link} or delete this question."
msgstr ""
"Votre abonnement n'a accès qu'à l'intégration intégrée.\n"
"\n"
"Les intégrations externes sont disponibles sur le plan Avancé et supérieur. Avant de pouvoir créer une nouvelle version de votre application, vous devez {link} ou supprimer cette question."

#: corehq/apps/app_manager/static/app_manager/js/vellum/src/main-components.js
msgid ""
"Android app callouts of the same type must have different question ids."
msgstr ""
"Les appels d'application Android du même type doivent avoir des identifiants"
" de question différents."

#: corehq/apps/app_manager/static/app_manager/js/vellum/src/main-components.js
msgid "Extra"
msgstr "Supplémentaire"

#: corehq/apps/app_manager/static/app_manager/js/vellum/src/main-components.js
msgid "Response"
msgstr "Réponse"

#: corehq/apps/app_manager/static/app_manager/js/vellum/src/main-components.js
msgid "Special Intent XMLNS attribute"
msgstr "Attribut XMLNS d'intention spéciale"

#: corehq/apps/app_manager/static/app_manager/js/vellum/src/main-components.js
msgid "Print"
msgstr "Imprimer"

#: corehq/apps/app_manager/static/app_manager/js/vellum/src/main-components.js
msgid "Document Template"
msgstr "Modèle de document"

#: corehq/apps/app_manager/static/app_manager/js/vellum/src/main-components.js
msgid "Edit Data Source"
msgstr "Modifier la source de données"

#: corehq/apps/app_manager/static/app_manager/js/vellum/src/main-components.js
msgid "Query Expression"
msgstr "Expression de requête"

#: corehq/apps/app_manager/static/app_manager/js/vellum/src/main-components.js
msgid "Optional Instance Properties"
msgstr "Propriétés d'instance optionnelles"

#: corehq/apps/app_manager/static/app_manager/js/vellum/src/main-components.js
msgid "Instance ID"
msgstr "ID d'instance"

#: corehq/apps/app_manager/static/app_manager/js/vellum/src/main-components.js
msgid "Instance URI"
msgstr "URI d'instance"

#: corehq/apps/app_manager/static/app_manager/js/vellum/src/main-components.js
msgid "Lookup table was not found in the project"
msgstr "La table de recherche n'a pas été trouvée dans le projet"

#: corehq/apps/app_manager/static/app_manager/js/vellum/src/main-components.js
#: corehq/apps/cloudcare/static/cloudcare/js/formplayer/menus/api.js
#: corehq/apps/cloudcare/static/cloudcare/js/utils.js
#: corehq/apps/reports/static/reports/js/bootstrap3/project_health_dashboard.js
#: corehq/apps/reports/static/reports/js/bootstrap5/project_health_dashboard.js
msgid "Loading..."
msgstr "Chargement..."

#: corehq/apps/app_manager/static/app_manager/js/vellum/src/main-components.js
msgid ""
"You no longer have access to Lookup Tables in your application. Lookup Tables are available on the Standard plan and higher.\n"
"Before you can make a new version of your application, you must {link} or delete this question"
msgstr ""
"Vous n'avez plus accès aux tables de recherche dans votre application. Les tables de recherche sont disponibles sur le plan Standard et supérieur.\n"
"Avant de pouvoir créer une nouvelle version de votre application, vous devez {link} ou supprimer cette question"

#: corehq/apps/app_manager/static/app_manager/js/vellum/src/main-components.js
msgid "A data source must be selected."
msgstr "Une source de données doit être sélectionnée."

#: corehq/apps/app_manager/static/app_manager/js/vellum/src/main-components.js
msgid "Display Text Field"
msgstr "Champ de texte d'affichage"

#: corehq/apps/app_manager/static/app_manager/js/vellum/src/main-components.js
msgid "Sort Field"
msgstr "Champ de tri"

#: corehq/apps/app_manager/static/app_manager/js/vellum/src/main-components.js
msgid "Filter"
msgstr "Filtrer"

#: corehq/apps/app_manager/static/app_manager/js/vellum/src/main-components.js
msgid ""
"This is an XPath expression that will filter the set of choices from the "
"lookup table"
msgstr ""
"Ceci est une expression XPath qui filtrera l'ensemble des choix de la table "
"de recherche"

#: corehq/apps/app_manager/static/app_manager/js/vellum/src/main-components.js
msgid "Lookup Tables"
msgstr "Tables de recherche"

#: corehq/apps/app_manager/static/app_manager/js/vellum/src/main-components.js
msgid "Checkbox Lookup Table"
msgstr "Table de recherche à cases à cocher"

#: corehq/apps/app_manager/static/app_manager/js/vellum/src/main-components.js
msgid ""
"Cannot change to Multiple/Single Choice question if it has Choices. Please "
"remove all Choices and try again."
msgstr ""
"Impossible de changer en question à choix multiple/simple si elle a des "
"choix. Veuillez supprimer tous les choix et réessayer."

#: corehq/apps/app_manager/static/app_manager/js/vellum/src/main-components.js
msgid "Can only change to a Multiple Choice Lookup Table"
msgstr "Peut seulement changer en table de recherche à choix multiple"

#: corehq/apps/app_manager/static/app_manager/js/vellum/src/main-components.js
msgid "Multiple Choice Lookup Table"
msgstr "Table de recherche à choix multiple"

#: corehq/apps/app_manager/static/app_manager/js/vellum/src/main-components.js
msgid "Can only change to a Checkbox Lookup Table"
msgstr "Peut seulement changer en table de recherche à cases à cocher"

#: corehq/apps/app_manager/static/app_manager/js/vellum/src/main-components.js
msgid "{attr} was not found in the lookup table"
msgstr "{attr} n'a pas été trouvé dans la table de recherche"

#: corehq/apps/app_manager/static/app_manager/js/vellum/src/main-components.js
msgid "Display"
msgstr "Afficher"

#: corehq/apps/app_manager/static/app_manager/js/vellum/src/main-components.js
msgid "auto?"
msgstr "auto ?"

#: corehq/apps/app_manager/static/app_manager/js/vellum/src/main-components.js
msgid ""
"Use text formatting to <strong>bold</strong> and <em>italicize</em> words, "
"use bulleted lists, and <a target='_blank' "
"href='https://help.commcarehq.org/display/commcarepublic/Text+Formatting'>more</a>"
msgstr ""
"Utilisez le formatage du texte pour <strong>mettre en gras</strong> et "
"<em>italiser</em> des mots, utiliser des listes à puces, et <a "
"target='_blank' "
"href='https://help.commcarehq.org/display/commcarepublic/Text+Formatting'>plus</a>"

#: corehq/apps/app_manager/static/app_manager/js/vellum/src/main-components.js
msgid "Turn Off Text Formatting"
msgstr "Désactiver le formatage du texte"

#: corehq/apps/app_manager/static/app_manager/js/vellum/src/main-components.js
msgid "Turn On Text Formatting"
msgstr "Activer le formatage du texte"

#: corehq/apps/app_manager/static/app_manager/js/vellum/src/main-components.js
msgid "custom..."
msgstr "personnalisé..."

#: corehq/apps/app_manager/static/app_manager/js/vellum/src/main-components.js
msgid "New Content Type"
msgstr "Nouveau type de contenu"

#: corehq/apps/app_manager/static/app_manager/js/vellum/src/main-components.js
msgid "Content Type"
msgstr "Type de contenu"

#: corehq/apps/app_manager/static/app_manager/js/vellum/src/main-components.js
msgid ""
"You have languages in your form that are not specified in the \"Languages\" "
"page of the application builder. The following language will be deleted on "
"save unless you add it to the \"Languages\" page:"
msgstr ""
"Vous avez des langues dans votre formulaire qui ne sont pas spécifiées dans "
"la page \"Langues\" du constructeur d'applications. La langue suivante sera "
"supprimée lors de l'enregistrement à moins que vous ne l'ajoutiez à la page "
"\"Langues\" :"

#: corehq/apps/app_manager/static/app_manager/js/vellum/src/main-components.js
msgid "{name} (or multimedia) is required."
msgstr "{name} (ou multimédia) est requis."

#: corehq/apps/app_manager/static/app_manager/js/vellum/src/main-components.js
msgid "{name} (or multimedia) is required for all languages."
msgstr "{name} (ou multimédia) est requis pour toutes les langues."

#: corehq/apps/app_manager/static/app_manager/js/vellum/src/main-components.js
msgid "{name} Itext ID is required."
msgstr "L'ID Itext de {name} est requis."

#: corehq/apps/app_manager/static/app_manager/js/vellum/src/main-components.js
msgid "{name} is not a valid ID."
msgstr "{name} n'est pas un ID valide."

#: corehq/apps/app_manager/static/app_manager/js/vellum/src/main-components.js
msgid "Multimedia was not copied; it must be uploaded separately."
msgstr "Le multimédia n'a pas été copié ; il doit être téléchargé séparément."

#: corehq/apps/app_manager/static/app_manager/js/vellum/src/main-components.js
msgid "Discarded languages:"
msgstr "Langues rejetées :"

#: corehq/apps/app_manager/static/app_manager/js/vellum/src/main-components.js
msgid "Validation Message"
msgstr "Message de validation"

#: corehq/apps/app_manager/static/app_manager/js/vellum/src/main-components.js
msgid ""
"Can't have a Validation Message Itext ID without a Validation Condition"
msgstr ""
"Impossible d'avoir un ID Itext de message de validation sans une condition "
"de validation"

#: corehq/apps/app_manager/static/app_manager/js/vellum/src/main-components.js
msgid "Validation Message Itext ID"
msgstr "ID Itext de message de validation"

#: corehq/apps/app_manager/static/app_manager/js/vellum/src/main-components.js
msgid "Add Validation Media"
msgstr "Ajouter un média de validation"

#: corehq/apps/app_manager/static/app_manager/js/vellum/src/main-components.js
msgid "Display Text Itext ID"
msgstr "ID Itext de texte d'affichage"

#: corehq/apps/app_manager/static/app_manager/js/vellum/src/main-components.js
msgid "Hint Message"
msgstr "Message d'indice"

#: corehq/apps/app_manager/static/app_manager/js/vellum/src/main-components.js
msgid "Hint Itext ID"
msgstr "ID Itext d'indice"

#: corehq/apps/app_manager/static/app_manager/js/vellum/src/main-components.js
msgid "Help Message"
msgstr "Message d'aide"

#: corehq/apps/app_manager/static/app_manager/js/vellum/src/main-components.js
msgid "Help Itext ID"
msgstr "ID Itext d'aide"

#: corehq/apps/app_manager/static/app_manager/js/vellum/src/main-components.js
msgid "Add New Item Button Text"
msgstr "Texte du bouton Ajouter un nouvel élément"

#: corehq/apps/app_manager/static/app_manager/js/vellum/src/main-components.js
msgid "Add New Itext ID"
msgstr "Ajouter un nouvel ID Itext"

#: corehq/apps/app_manager/static/app_manager/js/vellum/src/main-components.js
msgid "Add Another Item Button Text"
msgstr "Texte du bouton Ajouter un autre élément"

#: corehq/apps/app_manager/static/app_manager/js/vellum/src/main-components.js
msgid "Add Another Itext ID"
msgstr "Ajouter un autre ID Itext"

#: corehq/apps/app_manager/static/app_manager/js/vellum/src/main-components.js
msgid "Add Other Content"
msgstr "Ajouter un autre contenu"

#: corehq/apps/app_manager/static/app_manager/js/vellum/src/main-components.js
msgid "Add Multimedia"
msgstr "Ajouter du multimédia"

#: corehq/apps/app_manager/static/app_manager/js/vellum/src/main-components.js
msgid "Add Help Media"
msgstr "Ajouter un média d'aide"

#: corehq/apps/app_manager/static/app_manager/js/vellum/src/main-components.js
msgid "Edit Bulk Translations"
msgstr "Modifier les traductions en masse"

#: corehq/apps/app_manager/static/app_manager/js/vellum/src/main-components.js
msgid "Update Translations"
msgstr "Mettre à jour les traductions"

#: corehq/apps/app_manager/static/app_manager/js/vellum/src/main-components.js
msgid ""
"Copy these translations into a spreadsheet program like Excel. You can edit "
"them there and then paste them back here when you're done. These will update"
" the translations used in your form. Press 'Update Translations' to save "
"changes, or 'Close' to cancel."
msgstr ""
"Copiez ces traductions dans un programme de tableur comme Excel. Vous pouvez"
" les modifier là-bas puis les coller ici lorsque vous avez terminé. Cela "
"mettra à jour les traductions utilisées dans votre formulaire. Appuyez sur "
"'Mettre à jour les traductions' pour enregistrer les modifications, ou "
"'Fermer' pour annuler."

#: corehq/apps/app_manager/static/app_manager/js/vellum/src/main-components.js
msgid "App Properties"
msgstr "Propriétés de l'application"

#: corehq/apps/app_manager/static/app_manager/js/vellum/src/main-components.js
msgid "Could not load app properties."
msgstr "Impossible de charger les propriétés de l'application."

#: corehq/apps/app_manager/static/app_manager/js/vellum/src/main-components.js
msgid "If this error persists, please report an issue."
msgstr "Si cette erreur persiste, veuillez signaler un problème."

#: corehq/apps/app_manager/static/app_manager/js/vellum/src/main-components.js
msgid ""
"The {questionid} is an internal identifier for a question. It does not "
"appear on the phone. It is the name of the question in data exports."
msgstr ""
"Le {questionid} est un identifiant interne pour une question. Il n'apparaît "
"pas sur le téléphone. C'est le nom de la question dans les exports de "
"données."

#: corehq/apps/app_manager/static/app_manager/js/vellum/src/main-components.js
msgid "The date and time of the action, e.g., now() or today()"
msgstr "La date et l'heure de l'action, par exemple, now() ou today()"

#: corehq/apps/app_manager/static/app_manager/js/vellum/src/main-components.js
msgid "Balance ID"
msgstr "ID de solde"

#: corehq/apps/app_manager/static/app_manager/js/vellum/src/main-components.js
msgid ""
"The name of the balance you are tracking. This is an internal identifier "
"which does not appear on the phone."
msgstr ""
"Le nom du solde que vous suivez. C'est un identifiant interne qui n'apparaît"
" pas sur le téléphone."

#: corehq/apps/app_manager/static/app_manager/js/vellum/src/main-components.js
msgid "Product"
msgstr "Produit"

#: corehq/apps/app_manager/static/app_manager/js/vellum/src/main-components.js
msgid "A reference to a product ID, e.g., \"/data/products/current_product\""
msgstr ""
"Une référence à un ID de produit, par exemple, "
"\"/data/products/current_product\""

#: corehq/apps/app_manager/static/app_manager/js/vellum/src/main-components.js
msgid "Quantity"
msgstr "Quantité"

#: corehq/apps/app_manager/static/app_manager/js/vellum/src/main-components.js
msgid "A reference to an integer question in this form."
msgstr "Une référence à une question entière dans ce formulaire."

#: corehq/apps/app_manager/static/app_manager/js/vellum/src/main-components.js
#: corehq/apps/geospatial/static/geospatial/js/models.js
#: corehq/apps/userreports/static/userreports/js/data_source_select_model.js
msgid "Case"
msgstr "Cas"

#: corehq/apps/app_manager/static/app_manager/js/vellum/src/main-components.js
msgid "XPath expression for the case ID associated with this balance."
msgstr "Expression XPath pour l'ID de cas associé à ce solde."

#: corehq/apps/app_manager/static/app_manager/js/vellum/src/main-components.js
msgid "Transfer must have both Source Case and Destination Case defined."
msgstr ""
"Le transfert doit avoir à la fois le cas source et le cas de destination "
"définis."

#: corehq/apps/app_manager/static/app_manager/js/vellum/src/main-components.js
msgid "Cannot change $1 to $2"
msgstr "Impossible de changer $1 en $2"

#: corehq/apps/app_manager/static/app_manager/js/vellum/src/main-components.js
msgid "Source Case"
msgstr "Cas source"

#: corehq/apps/app_manager/static/app_manager/js/vellum/src/main-components.js
msgid "XPath expression for the case ID issuing the transaction."
msgstr "Expression XPath pour l'ID de cas émettant la transaction."

#: corehq/apps/app_manager/static/app_manager/js/vellum/src/main-components.js
msgid "Destination Case"
msgstr "Cas de destination"

#: corehq/apps/app_manager/static/app_manager/js/vellum/src/main-components.js
msgid "XPath expression for the case ID receiving the transaction."
msgstr "Expression XPath pour l'ID de cas recevant la transaction."

#: corehq/apps/app_manager/static/app_manager/js/vellum/src/main-components.js
msgid "Dispense must have a Source Case."
msgstr "La distribution doit avoir un cas source."

#: corehq/apps/app_manager/static/app_manager/js/vellum/src/main-components.js
msgid "Receive must have a Destination Case."
msgstr "La réception doit avoir un cas de destination."

#: corehq/apps/app_manager/static/app_manager/js/vellum/src/main-components.js
msgid "Model Iteration ID Query"
msgstr "Requête d'ID d'itération de modèle"

#: corehq/apps/app_manager/static/app_manager/js/vellum/src/main-components.js
msgid "Property Name"
msgstr "Nom de propriété"

#: corehq/apps/app_manager/static/app_manager/js/vellum/src/main-components.js
#: corehq/apps/hqwebapp/static/hqwebapp/js/ui_elements/bootstrap3/ui-element-key-val-mapping.js
#: corehq/apps/hqwebapp/static/hqwebapp/js/ui_elements/bootstrap5/ui-element-key-val-mapping.js
msgid "Calculation"
msgstr "Calcul"

#: corehq/apps/app_manager/static/app_manager/js/vellum/src/main-components.js
msgid "Relevant"
msgstr "Pertinent"

#: corehq/apps/app_manager/static/app_manager/js/vellum/src/main-components.js
msgid "Relationship Identifier (e.g. parent or host)"
msgstr "Identifiant de relation (par exemple, parent ou hôte)"

#: corehq/apps/app_manager/static/app_manager/js/vellum/src/main-components.js
msgid "Referenced Case ID"
msgstr "ID de cas référencé"

#: corehq/apps/app_manager/static/app_manager/js/vellum/src/main-components.js
msgid "Referenced Case Type"
msgstr "Type de cas référencé"

#: corehq/apps/app_manager/static/app_manager/js/vellum/src/main-components.js
msgid "Relationship (child or extension)"
msgstr "Relation (enfant ou extension)"

#: corehq/apps/app_manager/static/app_manager/js/vellum/src/main-components.js
msgid "Node Name"
msgstr "Nom du nœud"

#: corehq/apps/app_manager/static/app_manager/js/vellum/src/main-components.js
msgid "Source"
msgstr "Source"

#: corehq/apps/app_manager/static/app_manager/js/vellum/src/main-components.js
msgid "From"
msgstr "De"

#: corehq/apps/app_manager/static/app_manager/js/vellum/src/main-components.js
msgid "Attachment Name"
msgstr "Nom de l'attachement"

#: corehq/apps/app_manager/static/app_manager/js/vellum/src/main-components.js
msgid "Add Property"
msgstr "Ajouter une propriété"

#: corehq/apps/app_manager/static/app_manager/js/vellum/src/main-components.js
msgid "Date Modified"
msgstr "Date de modification"

#: corehq/apps/app_manager/static/app_manager/js/vellum/src/main-components.js
msgid "User ID"
msgstr "ID d'utilisateur"

#: corehq/apps/app_manager/static/app_manager/js/vellum/src/main-components.js
msgid "Case Type"
msgstr "Type de cas"

#: corehq/apps/app_manager/static/app_manager/js/vellum/src/main-components.js
#: corehq/apps/data_interfaces/static/data_interfaces/js/find_by_id.js
#: corehq/apps/geospatial/static/geospatial/js/case_grouping_map.js
#: corehq/apps/geospatial/static/geospatial/js/models.js
msgid "Case ID"
msgstr "ID de cas"

#: corehq/apps/app_manager/static/app_manager/js/vellum/src/main-components.js
msgid "Create Case"
msgstr "Créer un cas"

#: corehq/apps/app_manager/static/app_manager/js/vellum/src/main-components.js
msgid "Properties To Create"
msgstr "Propriétés à créer"

#: corehq/apps/app_manager/static/app_manager/js/vellum/src/main-components.js
msgid "You must include {columns} columns to create a case"
msgstr "Vous devez inclure {columns} colonnes pour créer un cas"

#: corehq/apps/app_manager/static/app_manager/js/vellum/src/main-components.js
msgid "You can only use the following properties:"
msgstr "Vous ne pouvez utiliser que les propriétés suivantes :"

#: corehq/apps/app_manager/static/app_manager/js/vellum/src/main-components.js
msgid "{props} are invalid properties"
msgstr "{props} sont des propriétés invalides"

#: corehq/apps/app_manager/static/app_manager/js/vellum/src/main-components.js
msgid "Close Case"
msgstr "Fermer le cas"

#: corehq/apps/app_manager/static/app_manager/js/vellum/src/main-components.js
msgid "Close Condition"
msgstr "Condition de fermeture"

#: corehq/apps/app_manager/static/app_manager/js/vellum/src/main-components.js
msgid "Update Case"
msgstr "Mettre à jour le cas"

#: corehq/apps/app_manager/static/app_manager/js/vellum/src/main-components.js
msgid "Properties To Update"
msgstr "Propriétés à mettre à jour"

#: corehq/apps/app_manager/static/app_manager/js/vellum/src/main-components.js
msgid "Use Index"
msgstr "Utiliser l'index"

#: corehq/apps/app_manager/static/app_manager/js/vellum/src/main-components.js
msgid "Index Properties"
msgstr "Propriétés d'index"

#: corehq/apps/app_manager/static/app_manager/js/vellum/src/main-components.js
msgid "Relationship must be child or extension"
msgstr "La relation doit être un enfant ou une extension"

#: corehq/apps/app_manager/static/app_manager/js/vellum/src/main-components.js
msgid "Use Attachments"
msgstr "Utiliser des pièces jointes"

#: corehq/apps/app_manager/static/app_manager/js/vellum/src/main-components.js
msgid "Attachment Properties"
msgstr "Propriétés de pièce jointe"

#: corehq/apps/app_manager/static/app_manager/js/vellum/src/main-components.js
msgid "The from attribute must be one of: local, remote, or inline"
msgstr "L'attribut from doit être l'un de : local, distant ou en ligne"

#: corehq/apps/app_manager/static/app_manager/js/vellum/src/main-components.js
msgid "Inlined attachments must have an attachment name"
msgstr "Les pièces jointes en ligne doivent avoir un nom de pièce jointe"

#: corehq/apps/app_manager/static/app_manager/js/vellum/src/main-components.js
#: corehq/apps/export/static/export/js/models.js
msgid "Create"
msgstr "Créer"

#: corehq/apps/app_manager/static/app_manager/js/vellum/src/main-components.js
msgid "Update"
msgstr "Mettre à jour"

#: corehq/apps/app_manager/static/app_manager/js/vellum/src/main-components.js
msgid "Index"
msgstr "Index"

#: corehq/apps/app_manager/static/app_manager/js/vellum/src/main-components.js
msgid "Attachments"
msgstr "Pièces jointes"

#: corehq/apps/app_manager/static/app_manager/js/vellum/src/main-components.js
msgid "An error occurred when parsing bind node [{path}]. Please fix this."
msgstr ""
"Une erreur s'est produite lors de l'analyse du nœud de liaison [{path}]. "
"Veuillez corriger cela."

#: corehq/apps/app_manager/static/app_manager/js/vellum/src/main-components.js
msgid "Upload"
msgstr "Télécharger"

#: corehq/apps/app_manager/static/app_manager/js/vellum/src/main-components.js
msgid "Select new"
msgstr "Sélectionner nouveau"

#: corehq/apps/app_manager/static/app_manager/js/vellum/src/main-components.js
msgid "Select File"
msgstr "Sélectionner un fichier"

#: corehq/apps/app_manager/static/app_manager/js/vellum/src/main-components.js
msgid "Current"
msgstr "Actuel"

#: corehq/apps/app_manager/static/app_manager/js/vellum/src/main-components.js
msgid "Begin Upload"
msgstr "Commencer le téléchargement"

#: corehq/apps/app_manager/static/app_manager/js/vellum/src/main-components.js
msgid "Replace"
msgstr "Remplacer"

#: corehq/apps/app_manager/static/app_manager/js/vellum/src/main-components.js
msgid "No Reference"
msgstr "Pas de référence"

#: corehq/apps/app_manager/static/app_manager/js/vellum/src/main-components.js
msgid "Advanced: Show Path"
msgstr "Avancé : Afficher le chemin"

#: corehq/apps/app_manager/static/app_manager/js/vellum/src/main-components.js
msgid "Hide Path"
msgstr "Masquer le chemin"

#: corehq/apps/app_manager/static/app_manager/js/vellum/src/main-components.js
msgid "Video"
msgstr "Vidéo"

#: corehq/apps/app_manager/static/app_manager/js/vellum/src/main-components.js
msgid "Inline Video"
msgstr "Vidéo en ligne"

#: corehq/apps/app_manager/static/app_manager/js/vellum/src/main-components.js
msgid "HTML"
msgstr "HTML"

#: corehq/apps/app_manager/static/app_manager/js/vellum/src/main-components.js
msgid "Copying and Pasting Questions"
msgstr "Copier et coller des questions"

#: corehq/apps/app_manager/static/app_manager/js/vellum/src/main-components.js
msgid ""
"These actions are available via the browser's Edit menu, and you can also "
"use:"
msgstr ""
"Ces actions sont disponibles via le menu Édition du navigateur, et vous "
"pouvez également utiliser :"

#: corehq/apps/app_manager/static/app_manager/js/vellum/src/main-components.js
msgid "for copy"
msgstr "pour copier"

#: corehq/apps/app_manager/static/app_manager/js/vellum/src/main-components.js
msgid "for paste"
msgstr "pour coller"

#: corehq/apps/app_manager/static/app_manager/js/vellum/src/main-components.js
msgid "Copy from or Paste into this text box:"
msgstr "Copier ou coller dans cette zone de texte :"

#: corehq/apps/app_manager/static/app_manager/js/vellum/src/main-components.js
msgid "Insert Questions"
msgstr "Insérer des questions"

#: corehq/apps/app_manager/static/app_manager/js/vellum/src/main-components.js
msgid "Selecting Multiple Questions"
msgstr "Sélection de plusieurs questions"

#: corehq/apps/app_manager/static/app_manager/js/vellum/src/main-components.js
msgid "Hold {key} and click on each question."
msgstr "Maintenez {key} et cliquez sur chaque question."

#: corehq/apps/app_manager/static/app_manager/js/vellum/src/main-components.js
msgid "Other Tips"
msgstr "Autres conseils"

#: corehq/apps/app_manager/static/app_manager/js/vellum/src/main-components.js
msgid "Questions can be copied between forms, and even to other apps."
msgstr ""
"Les questions peuvent être copiées entre les formulaires, et même vers "
"d'autres applications."

#: corehq/apps/app_manager/static/app_manager/js/vellum/src/main-components.js
msgid "Cannot insert {type} into tree root"
msgstr "Impossible d'insérer {type} dans la racine de l'arbre"

#: corehq/apps/app_manager/static/app_manager/js/vellum/src/main-components.js
msgid "Cannot insert $1 into or after $2"
msgstr "Impossible d'insérer $1 dans ou après $2"

#: corehq/apps/app_manager/static/app_manager/js/vellum/src/main-components.js
msgid "Cannot insert $1 into $2"
msgstr "Impossible d'insérer $1 dans $2"

#: corehq/apps/app_manager/static/app_manager/js/vellum/src/main-components.js
msgid "Unsupported paste format"
msgstr "Format de collage non pris en charge"

#: corehq/apps/app_manager/static/app_manager/js/vellum/src/main-components.js
msgid "Unsupported paste format:"
msgstr "Format de collage non pris en charge :"

#: corehq/apps/app_manager/static/app_manager/js/vellum/src/main-components.js
msgid "Unknown question type:"
msgstr "Type de question inconnu :"

#: corehq/apps/app_manager/static/app_manager/js/vellum/src/main-components.js
msgid "Enter command"
msgstr "Entrer la commande"

#: corehq/apps/app_manager/static/app_manager/js/vellum/src/main-components.js
msgid "Command Bar"
msgstr "Barre de commande"

#: corehq/apps/app_manager/static/app_manager/js/widgets.js
msgid "no comment"
msgstr "aucun commentaire"

#: corehq/apps/app_manager/static/app_manager/js/widgets.js
#: corehq/apps/translations/static/translations/js/app_translations.js
msgid "Select Profile"
msgstr "Sélectionner le profil"

#: corehq/apps/cloudcare/static/cloudcare/js/debugger/debugger.js
msgid "Form Data"
msgstr "Données du formulaire"

#: corehq/apps/cloudcare/static/cloudcare/js/debugger/debugger.js
msgid "Form XML"
msgstr "XML du formulaire"

#: corehq/apps/cloudcare/static/cloudcare/js/debugger/debugger.js
msgid "Evaluate XPath"
msgstr "Évaluer XPath"

#: corehq/apps/cloudcare/static/cloudcare/js/debugger/debugger.js
msgid "Expand Data Preview"
msgstr "Développer l'aperçu des données"

#: corehq/apps/cloudcare/static/cloudcare/js/debugger/debugger.js
msgid "Collapse Data Preview"
msgstr "Réduire l'aperçu des données"

#: corehq/apps/cloudcare/static/cloudcare/js/debugger/debugger.js
msgid "Error evaluating expression."
msgstr "Erreur lors de l'évaluation de l'expression."

#: corehq/apps/cloudcare/static/cloudcare/js/form_entry/entries.js
msgid "Not a valid whole number"
msgstr "Pas un nombre entier valide"

#: corehq/apps/cloudcare/static/cloudcare/js/form_entry/entries.js
msgid "Number is too large"
msgstr "Le nombre est trop grand"

#: corehq/apps/cloudcare/static/cloudcare/js/form_entry/entries.js
msgid "Not a valid number"
msgstr "Pas un nombre valide"

#: corehq/apps/cloudcare/static/cloudcare/js/form_entry/entries.js
msgid "Please choose an item"
msgstr "Veuillez choisir un élément"

#: corehq/apps/cloudcare/static/cloudcare/js/form_entry/entries.js
msgid "Not a valid choice"
msgstr "Pas un choix valide"

#: corehq/apps/cloudcare/static/cloudcare/js/form_entry/entries.js
msgid "No file selected."
msgstr "Aucun fichier sélectionné."

#: corehq/apps/cloudcare/static/cloudcare/js/form_entry/entries.js
msgid "Invalid file type chosen. Please select a valid multimedia file."
msgstr ""
"Type de fichier invalide choisi. Veuillez sélectionner un fichier multimédia"
" valide."

#: corehq/apps/cloudcare/static/cloudcare/js/form_entry/entries.js
msgid ""
"The file you selected exceeds the size limit of 4MB. Please select a file "
"that is smaller than 4MB."
msgstr ""
"Le fichier que vous avez sélectionné dépasse la limite de taille de 4 Mo. "
"Veuillez sélectionner un fichier de moins de 4 Mo."

#: corehq/apps/cloudcare/static/cloudcare/js/form_entry/entries.js
msgid "Map layer not configured."
msgstr "Couche de carte non configurée."

#: corehq/apps/cloudcare/static/cloudcare/js/form_entry/entries.js
msgid "Could not load map. Please try again later."
msgstr "Impossible de charger la carte. Veuillez réessayer plus tard."

#: corehq/apps/cloudcare/static/cloudcare/js/form_entry/errors.js
msgid ""
"Something unexpected went wrong on that request. If you have problems "
"filling in the rest of your form please submit an issue. Technical Details: "
msgstr ""
"Un problème inattendu s'est produit lors de cette demande. Si vous avez des "
"problèmes pour remplir le reste de votre formulaire, veuillez soumettre un "
"problème. Détails techniques : "

#: corehq/apps/cloudcare/static/cloudcare/js/form_entry/errors.js
msgid "You have been logged out because of inactivity."
msgstr "Vous avez été déconnecté en raison d'une inactivité."

#: corehq/apps/cloudcare/static/cloudcare/js/form_entry/errors.js
msgid ""
"An unknown error occurred. If you have problems filling in the rest of your "
"form please submit an issue. Technical Details: "
msgstr ""
"Une erreur inconnue s'est produite. Si vous avez des problèmes pour remplir "
"le reste de votre formulaire, veuillez soumettre un problème. Détails "
"techniques : "

#: corehq/apps/cloudcare/static/cloudcare/js/form_entry/errors.js
msgid ""
"CommCare HQ has detected a possible network connectivity problem. Please "
"make sure you are connected to the Internet in order to submit your form."
msgstr ""
"CommCare HQ a détecté un problème de connectivité réseau possible. Veuillez "
"vous assurer que vous êtes connecté à Internet afin de soumettre votre "
"formulaire."

#: corehq/apps/cloudcare/static/cloudcare/js/form_entry/errors.js
msgid ""
"Another process prevented us from servicing your request. Please try again "
"later."
msgstr ""
"Un autre processus nous a empêchés de traiter votre demande. Veuillez "
"réessayer plus tard."

#: corehq/apps/cloudcare/static/cloudcare/js/form_entry/errors.js
msgid ""
"We have detected an issue with your network. Please check your Internet "
"connection and retry when connectivity improves."
msgstr ""
"Nous avons détecté un problème avec votre réseau. Veuillez vérifier votre "
"connexion Internet et réessayer lorsque la connectivité s'améliore."

#: corehq/apps/cloudcare/static/cloudcare/js/form_entry/form_ui.js
msgid "Submit"
msgstr "Soumettre"

#: corehq/apps/cloudcare/static/cloudcare/js/form_entry/form_ui.js
msgid "Submitting..."
msgstr "Soumission en cours..."

#: corehq/apps/cloudcare/static/cloudcare/js/form_entry/form_ui.js
#: corehq/apps/cloudcare/static/cloudcare/js/form_entry/web_form_session.js
msgid "An answer is required"
msgstr "Une réponse est requise"

#: corehq/apps/cloudcare/static/cloudcare/js/form_entry/form_ui.js
#: corehq/apps/cloudcare/static/cloudcare/js/form_entry/web_form_session.js
msgid "This answer is outside the allowed range."
msgstr "Cette réponse est en dehors de la plage autorisée."

#: corehq/apps/cloudcare/static/cloudcare/js/form_entry/web_form_session.js
msgid "We were unable to save this answer. Please try again later."
msgstr ""
"Nous n'avons pas pu enregistrer cette réponse. Veuillez réessayer plus tard."

#: corehq/apps/cloudcare/static/cloudcare/js/form_entry/web_form_session.js
msgid ""
"We’re unable to submit this form right now due to high system usage. \n"
"\n"
"Please keep this window open and try again in a minute, or come back to this form in Incomplete Forms later."
msgstr ""
"Nous ne pouvons pas soumettre ce formulaire en ce moment en raison d'une utilisation élevée du système. \n"
"\n"
"Veuillez garder cette fenêtre ouverte et réessayer dans une minute, ou revenir à ce formulaire dans les formulaires incomplets plus tard."

#: corehq/apps/cloudcare/static/cloudcare/js/form_entry/web_form_session.js
msgid "Form submission failed with error"
msgstr "Échec de la soumission du formulaire avec erreur"

#: corehq/apps/cloudcare/static/cloudcare/js/formplayer/app.js
msgid "You have a form in progress. Are you sure you want to navigate away?"
msgstr ""
"Vous avez un formulaire en cours. Êtes-vous sûr de vouloir naviguer ailleurs"
" ?"

#: corehq/apps/cloudcare/static/cloudcare/js/formplayer/app.js
msgid "Form successfully saved!"
msgstr "Formulaire enregistré avec succès !"

#: corehq/apps/cloudcare/static/cloudcare/js/formplayer/app.js
msgid ""
"You are now offline. Web Apps is not optimized for offline use. Please "
"reconnect to the Internet before continuing."
msgstr ""
"Vous êtes maintenant hors ligne. Les applications Web ne sont pas optimisées"
" pour une utilisation hors ligne. Veuillez vous reconnecter à Internet avant"
" de continuer."

#: corehq/apps/cloudcare/static/cloudcare/js/formplayer/app.js
msgid "You are are back online."
msgstr "Vous êtes de nouveau en ligne."

#: corehq/apps/cloudcare/static/cloudcare/js/formplayer/app.js
#: corehq/apps/cloudcare/static/cloudcare/js/formplayer/menus/api.js
msgid "Waiting for server progress"
msgstr "En attente de la progression du serveur"

#: corehq/apps/cloudcare/static/cloudcare/js/formplayer/app.js
msgid "Please wait..."
msgstr "Veuillez patienter..."

#: corehq/apps/cloudcare/static/cloudcare/js/formplayer/app.js
msgid "Web Apps - CommCare HQ"
msgstr "Applications Web - CommCare HQ"

#: corehq/apps/cloudcare/static/cloudcare/js/formplayer/constants.js
msgid ""
"An unexpected error occurred. Please report an issue if you continue to see "
"this message."
msgstr ""
"Une erreur inattendue s'est produite. Veuillez signaler un problème si vous "
"continuez à voir ce message."

#: corehq/apps/cloudcare/static/cloudcare/js/formplayer/layout/views/progress_bar.js
msgid "Completed: "
msgstr "Terminé : "

#: corehq/apps/cloudcare/static/cloudcare/js/formplayer/main.js
msgid "Show Full Menu"
msgstr "Afficher le menu complet"

#: corehq/apps/cloudcare/static/cloudcare/js/formplayer/main.js
msgid "Hide Full Menu"
msgstr "Masquer le menu complet"

#: corehq/apps/cloudcare/static/cloudcare/js/formplayer/menus/api.js
msgid ""
"You have selected a case in a different domain. App Preview does not support"
" this feature."
msgstr ""
"Vous avez sélectionné un cas dans un domaine différent. L'aperçu de "
"l'application ne prend pas en charge cette fonctionnalité."

#: corehq/apps/cloudcare/static/cloudcare/js/formplayer/menus/api.js
msgid ""
"Unable to connect to form playing service. Please report an issue if you "
"continue to see this message."
msgstr ""
"Impossible de se connecter au service de lecture de formulaire. Veuillez "
"signaler un problème si vous continuez à voir ce message."

#: corehq/apps/cloudcare/static/cloudcare/js/formplayer/menus/utils.js
msgid "Fetching your location..."
msgstr "Récupération de votre emplacement..."

#: corehq/apps/cloudcare/static/cloudcare/js/formplayer/menus/views.js
msgid "Please perform a search."
msgstr "Veuillez effectuer une recherche."

#: corehq/apps/cloudcare/static/cloudcare/js/formplayer/menus/views.js
msgid "Show Map"
msgstr "Afficher la carte"

#: corehq/apps/cloudcare/static/cloudcare/js/formplayer/menus/views.js
msgid "Hide Map"
msgstr "Masquer la carte"

#: corehq/apps/cloudcare/static/cloudcare/js/formplayer/menus/views.js
msgid ""
"You have selected more than the maximum selection limit of <%- value %> . "
"Please uncheck some values to continue."
msgstr ""
"Vous avez sélectionné plus que la limite de sélection maximale de <%- value "
"%>. Veuillez décocher certaines valeurs pour continuer."

#: corehq/apps/cloudcare/static/cloudcare/js/formplayer/menus/views.js
msgid "Your location"
msgstr "Votre emplacement"

#: corehq/apps/cloudcare/static/cloudcare/js/formplayer/menus/views/query.js
msgid ""
"Sorry, this input is not supported because your project doesn't have a "
"Geocoder privilege"
msgstr ""
"Désolé, cette entrée n'est pas prise en charge car votre projet n'a pas le "
"privilège Geocoder"

#: corehq/apps/cloudcare/static/cloudcare/js/formplayer/menus/views/query.js
msgid "Please select one"
msgstr "Veuillez en sélectionner un"

#: corehq/apps/cloudcare/static/cloudcare/js/formplayer/menus/views/query.js
msgid "Please select one or more"
msgstr "Veuillez en sélectionner un ou plusieurs"

#: corehq/apps/cloudcare/static/cloudcare/js/formplayer/menus/views/query.js
msgid "Please check the following fields:"
msgstr "Veuillez vérifier les champs suivants :"

#: corehq/apps/cloudcare/static/cloudcare/js/formplayer/sessions/api.js
msgid "Unable to delete incomplete form '<%- title %>'"
msgstr "Impossible de supprimer le formulaire incomplet '<%- title %>'"

#: corehq/apps/cloudcare/static/cloudcare/js/formplayer/sessions/views.js
msgid "Delete incomplete form?"
msgstr "Supprimer le formulaire incomplet ?"

#: corehq/apps/cloudcare/static/cloudcare/js/formplayer/sessions/views.js
msgid "Are you sure you want to delete '<%- title %>'?"
msgstr "Êtes-vous sûr de vouloir supprimer '<%- title %>' ?"

#: corehq/apps/cloudcare/static/cloudcare/js/formplayer/sessions/views.js
msgid "Yes"
msgstr "Oui"

#: corehq/apps/cloudcare/static/cloudcare/js/formplayer/sessions/views.js
msgid "No"
msgstr "Non"

#: corehq/apps/cloudcare/static/cloudcare/js/formplayer/users/views.js
msgid "Working as <b><%- restoreAs %></b> in <b><%- domain %></b>."
msgstr ""
"Travaille en tant que <b><%- restoreAs %></b> dans <b><%- domain %></b>."

#: corehq/apps/cloudcare/static/cloudcare/js/formplayer/users/views.js
msgid "Working as <b><%- restoreAs %></b>."
msgstr "Travaille en tant que <b><%- restoreAs %></b>."

#: corehq/apps/cloudcare/static/cloudcare/js/formplayer/users/views.js
msgid "Use <%- username %>."
msgstr "Utiliser <%- username %>."

#: corehq/apps/cloudcare/static/cloudcare/js/formplayer/users/views.js
msgid "Log in as <%- username %>?"
msgstr "Se connecter en tant que <%- username %> ?"

#: corehq/apps/cloudcare/static/cloudcare/js/formplayer/users/views.js
msgid "Log in"
msgstr "Se connecter"

#: corehq/apps/cloudcare/static/cloudcare/js/formplayer/utils/utils.js
msgid "Confirm?"
msgstr "Confirmer ?"

#: corehq/apps/cloudcare/static/cloudcare/js/formplayer/utils/utils.js
msgid "Page <%- num %>"
msgstr "Page <%- num %>"

#: corehq/apps/cloudcare/static/cloudcare/js/utils.js
msgid "Error saving!"
msgstr "Erreur lors de l'enregistrement !"

#: corehq/apps/cloudcare/static/cloudcare/js/utils.js
msgid "Could not sync user data. Please report an issue if this persists."
msgstr ""
"Impossible de synchroniser les données utilisateur. Veuillez signaler un "
"problème si cela persiste."

#: corehq/apps/cloudcare/static/cloudcare/js/utils.js
msgid "User Data successfully synced."
msgstr "Données utilisateur synchronisées avec succès."

#: corehq/apps/cloudcare/static/cloudcare/js/utils.js
msgid "Could not clear user data. Please report an issue if this persists."
msgstr ""
"Impossible de supprimer les données utilisateur. Veuillez signaler un "
"problème si cela persiste."

#: corehq/apps/cloudcare/static/cloudcare/js/utils.js
msgid "User data successfully cleared."
msgstr "Données utilisateur supprimées avec succès."

#: corehq/apps/cloudcare/static/cloudcare/js/utils.js
msgid "Error breaking locks. Please report an issue if this persists."
msgstr ""
"Erreur lors de la rupture des verrous. Veuillez signaler un problème si cela"
" persiste."

#: corehq/apps/commtrack/static/commtrack/js/products_and_programs_main.js
msgid ""
"Sorry, there was an problem contacting the server to fetch the data. Please,"
" try again in a little bit."
msgstr ""
"Désolé, il y a eu un problème pour contacter le serveur afin de récupérer "
"les données. Veuillez réessayer dans un petit moment."

#: corehq/apps/commtrack/static/commtrack/js/products_and_programs_main.js
msgid "Could not <%= action %> product. Please try again later."
msgstr "Impossible de <%= action %> le produit. Veuillez réessayer plus tard."

#: corehq/apps/commtrack/static/commtrack/js/sms.js
msgid "SMS keyword is required."
msgstr "Le mot-clé SMS est requis."

#: corehq/apps/commtrack/static/commtrack/js/sms.js
msgid "Name is required."
msgstr "Le nom est requis."

#: corehq/apps/custom_data_fields/static/custom_data_fields/js/custom_data_fields.js
msgid "Edit Profile"
msgstr "Modifier le profil"

#: corehq/apps/data_dictionary/static/data_dictionary/js/data_dictionary.js
msgid "No Name"
msgstr "Pas de nom"

#: corehq/apps/data_dictionary/static/data_dictionary/js/data_dictionary.js
msgid ""
"When importing data, CommCare will not save a row if its cells don't match "
"these valid values."
msgstr ""
"Lors de l'importation de données, CommCare ne sauvegardera pas une ligne si "
"ses cellules ne correspondent pas à ces valeurs valides."

#: corehq/apps/data_dictionary/static/data_dictionary/js/data_dictionary.js
msgid ""
"Help colleagues upload correct data into case properties by listing the "
"valid values here."
msgstr ""
"Aidez vos collègues à télécharger des données correctes dans les propriétés "
"de cas en énumérant les valeurs valides ici."

#: corehq/apps/data_dictionary/static/data_dictionary/js/data_dictionary.js
msgid "valid value"
msgstr "valeur valide"

#: corehq/apps/data_dictionary/static/data_dictionary/js/data_dictionary.js
msgid "description"
msgstr "description"

#: corehq/apps/data_dictionary/static/data_dictionary/js/data_dictionary.js
msgid "You have unsaved changes to your data dictionary."
msgstr ""
"Vous avez des modifications non enregistrées dans votre dictionnaire de "
"données."

#: corehq/apps/data_dictionary/static/data_dictionary/js/data_dictionary.js
msgid ""
"You have unsaved changes to this case type. Are you sure you would like to "
"continue?"
msgstr ""
"Vous avez des modifications non enregistrées dans ce type de cas. Êtes-vous "
"sûr de vouloir continuer ?"

#: corehq/apps/data_interfaces/static/data_interfaces/js/auto_update_rules.js
#: corehq/apps/data_interfaces/static/data_interfaces/js/bootstrap3/deduplication_rules.js
#: corehq/apps/data_interfaces/static/data_interfaces/js/bootstrap5/deduplication_rules.js
#: corehq/apps/users/static/users/js/mobile_workers.js
msgid "Issue communicating with server. Try again."
msgstr "Problème de communication avec le serveur. Réessayez."

#: corehq/apps/data_interfaces/static/data_interfaces/js/bootstrap3/case_dedupe_main.js
#: corehq/apps/data_interfaces/static/data_interfaces/js/bootstrap5/case_dedupe_main.js
msgid "OR"
msgstr "OU"

#: corehq/apps/data_interfaces/static/data_interfaces/js/bootstrap3/case_dedupe_main.js
#: corehq/apps/data_interfaces/static/data_interfaces/js/bootstrap5/case_dedupe_main.js
msgid "AND"
msgstr "ET"

#: corehq/apps/data_interfaces/static/data_interfaces/js/bootstrap3/case_dedupe_main.js
#: corehq/apps/data_interfaces/static/data_interfaces/js/bootstrap5/case_dedupe_main.js
msgid "True when ANY of the case properties match"
msgstr "Vrai lorsque L'UN des propriétés de cas correspond"

#: corehq/apps/data_interfaces/static/data_interfaces/js/bootstrap3/case_dedupe_main.js
#: corehq/apps/data_interfaces/static/data_interfaces/js/bootstrap5/case_dedupe_main.js
msgid "True when ALL of the case properties match"
msgstr "Vrai lorsque TOUTES les propriétés de cas correspondent"

#: corehq/apps/data_interfaces/static/data_interfaces/js/bootstrap3/case_management.js
#: corehq/apps/data_interfaces/static/data_interfaces/js/bootstrap5/case_management.js
msgid "Out of range of filter. Will not appear on page refresh."
msgstr ""
"Hors de la plage du filtre. N'apparaîtra pas lors du rafraîchissement de la "
"page."

#: corehq/apps/data_interfaces/static/data_interfaces/js/bootstrap3/case_management.js
#: corehq/apps/data_interfaces/static/data_interfaces/js/bootstrap5/case_management.js
msgid "updated"
msgstr "mis à jour"

#: corehq/apps/data_interfaces/static/data_interfaces/js/bootstrap3/case_management.js
#: corehq/apps/data_interfaces/static/data_interfaces/js/bootstrap5/case_management.js
msgid "Case copied"
msgstr "Cas copié"

#: corehq/apps/data_interfaces/static/data_interfaces/js/bootstrap3/case_management.js
#: corehq/apps/data_interfaces/static/data_interfaces/js/bootstrap5/case_management.js
msgid "Cases copied"
msgstr "Cas copiés"

#: corehq/apps/data_interfaces/static/data_interfaces/js/bootstrap3/case_management.js
#: corehq/apps/data_interfaces/static/data_interfaces/js/bootstrap5/case_management.js
msgid "Case Reassignment (via HQ)"
msgstr "Réattribution de cas (via HQ)"

#: corehq/apps/data_interfaces/static/data_interfaces/js/bootstrap3/case_management.js
#: corehq/apps/data_interfaces/static/data_interfaces/js/bootstrap5/case_management.js
msgid "Search for users"
msgstr "Rechercher des utilisateurs"

#: corehq/apps/data_interfaces/static/data_interfaces/js/bootstrap3/case_management.js
#: corehq/apps/data_interfaces/static/data_interfaces/js/bootstrap5/case_management.js
msgid "Search for users or groups"
msgstr "Rechercher des utilisateurs ou des groupes"

#: corehq/apps/data_interfaces/static/data_interfaces/js/bootstrap3/manage_case_groups.js
#: corehq/apps/data_interfaces/static/data_interfaces/js/bootstrap5/manage_case_groups.js
msgid "Sorry, it looks like the upload failed."
msgstr "Désolé, il semble que le téléchargement ait échoué."

#: corehq/apps/data_interfaces/static/data_interfaces/js/case_property_input.js
msgid "case property name"
msgstr "nom de propriété de cas"

#: corehq/apps/data_interfaces/static/data_interfaces/js/find_by_id.js
msgid ""
"<a href='<%- link %>' target='_blank'>View <i class='fa-solid fa-up-right-"
"from-square'></i></a>"
msgstr ""
"<a href='<%- link %>' target='_blank'>Voir <i class='fa-solid fa-up-right-"
"from-square'></i></a>"

#: corehq/apps/data_interfaces/static/data_interfaces/js/find_by_id.js
msgid "Find Case"
msgstr "Trouver le cas"

#: corehq/apps/data_interfaces/static/data_interfaces/js/find_by_id.js
msgid "IDs can be found in a <a href=\"<%- url %>\">case data export</a>"
msgstr ""
"Les ID peuvent être trouvés dans un <a href=\"<%- url %>\">exportation de "
"données de cas</a>"

#: corehq/apps/data_interfaces/static/data_interfaces/js/find_by_id.js
msgid "Case found!"
msgstr "Cas trouvé !"

#: corehq/apps/data_interfaces/static/data_interfaces/js/find_by_id.js
msgid "Could not find case"
msgstr "Impossible de trouver le cas"

#: corehq/apps/data_interfaces/static/data_interfaces/js/find_by_id.js
msgid "Find Form Submission"
msgstr "Trouver la soumission de formulaire"

#: corehq/apps/data_interfaces/static/data_interfaces/js/find_by_id.js
msgid "IDs can be found in a <a href=\"<%- url %>\">form data export</a>"
msgstr ""
"Les ID peuvent être trouvés dans une <a href=\"<%- url %>\">exportation de "
"données de formulaire</a>"

#: corehq/apps/data_interfaces/static/data_interfaces/js/find_by_id.js
msgid "Could not find form submission"
msgstr "Impossible de trouver la soumission de formulaire"

#: corehq/apps/data_interfaces/static/data_interfaces/js/find_by_id.js
msgid "Form Submission ID"
msgstr "ID de soumission de formulaire"

#: corehq/apps/data_interfaces/static/data_interfaces/js/find_by_id.js
msgid "Form submission found!"
msgstr "Soumission de formulaire trouvée !"

#: corehq/apps/domain/static/domain/js/bootstrap3/billing_statements.js
#: corehq/apps/domain/static/domain/js/bootstrap5/billing_statements.js
msgid "Submit Payment"
msgstr "Soumettre le paiement"

#: corehq/apps/domain/static/domain/js/bootstrap3/billing_statements.js
#: corehq/apps/domain/static/domain/js/bootstrap5/billing_statements.js
msgid "Submit Invoice Request"
msgstr "Soumettre la demande de facture"

#: corehq/apps/domain/static/domain/js/bootstrap3/case_search.js
#: corehq/apps/domain/static/domain/js/bootstrap5/case_search.js
msgid "You have unchanged settings"
msgstr "Vous avez des paramètres inchangés"

#: corehq/apps/domain/static/domain/js/bootstrap3/info_basic.js
#: corehq/apps/domain/static/domain/js/bootstrap5/info_basic.js
msgid "Select a Timezone..."
msgstr "Sélectionnez un fuseau horaire..."

#: corehq/apps/domain/static/domain/js/current_subscription.js
msgid "Buy Credits"
msgstr "Acheter des crédits"

#: corehq/apps/domain/static/domain/js/internal_settings.js
msgid "Available Countries"
msgstr "Pays disponibles"

#: corehq/apps/domain/static/domain/js/internal_settings.js
msgid "Active Countries"
msgstr "Pays actifs"

#: corehq/apps/domain/static/domain/js/internal_settings.js
msgid "Search Countries..."
msgstr "Rechercher des pays..."

#: corehq/apps/domain/static/domain/js/internal_settings.js
msgid "Inactive Expressions"
msgstr "Expressions inactives"

#: corehq/apps/domain/static/domain/js/internal_settings.js
msgid "Active Expressions"
msgstr "Expressions actives"

#: corehq/apps/domain/static/domain/js/internal_settings.js
msgid "Search Expressions"
msgstr "Rechercher des expressions"

#: corehq/apps/domain/static/domain/js/my_project_settings.js
msgid "Reset to Default"
msgstr "Réinitialiser par défaut"

#: corehq/apps/domain/static/domain/js/my_project_settings.js
msgid "This matches the global setting: "
msgstr "Cela correspond au paramètre global : "

#: corehq/apps/domain/static/domain/js/my_project_settings.js
msgid "This does not match global setting: "
msgstr "Cela ne correspond pas au paramètre global : "

#: corehq/apps/domain/static/domain/js/my_project_settings.js
msgid ""
"You may not override this project space's timezone because you only have "
"access to this project space through an Organization. You must be added to "
"the project space as a member in order to override your timezone."
msgstr ""
"Vous ne pouvez pas remplacer le fuseau horaire de cet espace projet car vous"
" n'avez accès à cet espace projet que par le biais d'une organisation. Vous "
"devez être ajouté à l'espace projet en tant que membre pour pouvoir "
"remplacer votre fuseau horaire."

#: corehq/apps/enterprise/static/enterprise/js/enterprise_settings.js
msgid ""
"Do not allow new users to sign up on commcarehq.org. This may take up to an "
"hour to take effect. <br>This will affect users with email addresses from "
"the following domains: <strong><%- domains %></strong><br>Contact <a "
"href='mailto:<%- email %>'><%- email %></a> to change the list of domains."
msgstr ""
"Ne pas autoriser les nouveaux utilisateurs à s'inscrire sur commcarehq.org. "
"Cela peut prendre jusqu'à une heure pour prendre effet. <br>Cela affectera "
"les utilisateurs ayant des adresses e-mail des domaines suivants : "
"<strong><%- domains %></strong><br>Contactez <a href='mailto:<%- email "
"%>'><%- email %></a> pour modifier la liste des domaines."

#: corehq/apps/enterprise/static/enterprise/js/project_dashboard.js
msgid "Last 30 Days"
msgstr "Derniers 30 jours"

#: corehq/apps/enterprise/static/enterprise/js/project_dashboard.js
#: corehq/apps/hqwebapp/static/hqwebapp/js/tempus_dominus.js
msgid "Previous Month"
msgstr "Mois précédent"

#: corehq/apps/enterprise/static/enterprise/js/project_dashboard.js
msgid "Spans <%- startDate %> to <%- endDate %> (UTC)"
msgstr "Période du <%- startDate %> au <%- endDate %> (UTC)"

#: corehq/apps/enterprise/static/enterprise/js/project_dashboard.js
msgid ""
"Error updating display total, please try again or report an issue if this "
"persists."
msgstr ""
"Erreur lors de la mise à jour du total d'affichage, veuillez réessayer ou "
"signaler un problème si cela persiste."

#: corehq/apps/enterprise/static/enterprise/js/project_dashboard.js
msgid "??"
msgstr "??"

#: corehq/apps/enterprise/static/enterprise/js/project_dashboard.js
msgid ""
"Error sending email, please try again or report an issue if this persists."
msgstr ""
"Erreur lors de l'envoi de l'e-mail, veuillez réessayer ou signaler un "
"problème si cela persiste."

#: corehq/apps/events/static/events/js/event_attendees.js
msgid "Disable Mobile Worker Attendees"
msgstr "Désactiver les participants travailleurs mobiles"

#: corehq/apps/events/static/events/js/event_attendees.js
msgid "Enable Mobile Worker Attendees"
msgstr "Activer les participants travailleurs mobiles"

#: corehq/apps/events/static/events/js/new_event.js
msgid "Possible Attendees"
msgstr "Participants possibles"

#: corehq/apps/events/static/events/js/new_event.js
msgid "Expected Attendees"
msgstr "Participants attendus"

#: corehq/apps/events/static/events/js/new_event.js
msgid "Search Attendees"
msgstr "Rechercher des participants"

#: corehq/apps/events/static/events/js/new_event.js
msgid "Possible Attendance Takers"
msgstr "Priseurs de présence possibles"

#: corehq/apps/events/static/events/js/new_event.js
msgid "Selected Attendance Takers"
msgstr "Priseurs de présence sélectionnés"

#: corehq/apps/events/static/events/js/new_event.js
msgid "Search Attendance Takers"
msgstr "Rechercher des priseurs de présence"

#: corehq/apps/export/static/export/js/create_export.js
msgid "<%- count %> form submission available."
msgstr "<%- count %> soumission de formulaire disponible."

#: corehq/apps/export/static/export/js/create_export.js
msgid "<%- count %> form submissions available."
msgstr "<%- count %> soumissions de formulaire disponibles."

#: corehq/apps/export/static/export/js/create_export.js
msgid "User Registration"
msgstr "Inscription utilisateur"

#: corehq/apps/export/static/export/js/create_export.js
msgid ""
"There was an issue fetching data. Please check your internet connection."
msgstr ""
"Il y a eu un problème lors de la récupération des données. Veuillez vérifier"
" votre connexion Internet."

#: corehq/apps/export/static/export/js/create_export.js
msgid "There is an issue communicating with the server at this time."
msgstr "Il y a un problème de communication avec le serveur en ce moment."

#: corehq/apps/export/static/export/js/download_data_files.js
msgid "Copy to clipboard: Ctrl-C, Enter (Mac: Cmd-C, Enter)"
msgstr "Copier dans le presse-papiers : Ctrl-C, Entrée (Mac : Cmd-C, Entrée)"

#: corehq/apps/export/static/export/js/download_data_files.js
msgid "Data file URL copied to clipboard."
msgstr "URL du fichier de données copiée dans le presse-papiers."

#: corehq/apps/export/static/export/js/download_data_files.js
msgid "Data file deleted."
msgstr "Fichier de données supprimé."

#: corehq/apps/export/static/export/js/download_export.js
msgid "Sorry, there was a problem reaching the server. Please try again."
msgstr ""
"Désolé, il y a eu un problème pour atteindre le serveur. Veuillez réessayer."

#: corehq/apps/export/static/export/js/download_export.js
msgid "Server maintenance in progress. Please try again later."
msgstr "Maintenance du serveur en cours. Veuillez réessayer plus tard."

#: corehq/apps/export/static/export/js/download_export.js
msgid "There was an error downloading your export."
msgstr "Une erreur s'est produite lors du téléchargement de votre export."

#: corehq/apps/export/static/export/js/export_list.js
msgid "Download Requested"
msgstr "Téléchargement demandé"

#: corehq/apps/export/static/export/js/export_list.js
msgid "Invalid date format"
msgstr "Format de date invalide"

#: corehq/apps/export/static/export/js/export_list.js
msgid "Problem saving dashboard feed filters"
msgstr ""
"Problème lors de l'enregistrement des filtres de flux du tableau de bord"

#: corehq/apps/export/static/export/js/models.js
msgid "Process"
msgstr "Processus"

#: corehq/apps/export/static/export/js/models.js
msgid "Processing..."
msgstr "Traitement..."

#: corehq/apps/export/static/export/js/models.js
msgid "Refresh page"
msgstr "Rafraîchir la page"

#: corehq/apps/export/static/export/js/models.js
msgid "Web Page (Excel Dashboards)"
msgstr "Page Web (Tableaux de bord Excel)"

#: corehq/apps/export/static/export/js/models.js
msgid "CSV (Zip file)"
msgstr "CSV (fichier zip)"

#: corehq/apps/export/static/export/js/models.js
msgid "Excel (older versions)"
msgstr "Excel (versions antérieures)"

#: corehq/apps/export/static/export/js/models.js
msgid "Excel 2007+"
msgstr "Excel 2007+"

#: corehq/apps/export/static/export/js/models.js
msgid "GeoJSON"
msgstr "GeoJSON"

#: corehq/apps/export/static/export/js/models.js
msgid "Private"
msgstr "Privé"

#: corehq/apps/export/static/export/js/models.js
msgid "Export Only"
msgstr "Exportation uniquement"

#: corehq/apps/export/static/export/js/models.js
msgid "Edit and Export"
msgstr "Modifier et exporter"

#: corehq/apps/export/static/export/js/models.js
msgid ""
"<strong>Private</strong>: Only you can edit and export.<br/> <strong>Export "
"Only</strong>: You can edit and export, other users can only export.<br/> "
"<strong>Edit and Export</strong>: All users can edit and export."
msgstr ""
"<strong>Privé</strong> : Vous seul pouvez modifier et exporter.<br/> "
"<strong>Exportation uniquement</strong> : Vous pouvez modifier et exporter, "
"les autres utilisateurs ne peuvent qu'exporter.<br/> <strong>Modifier et "
"exporter</strong> : Tous les utilisateurs peuvent modifier et exporter."

#: corehq/apps/export/static/export/js/models.js
msgid "The table path should end with []"
msgstr "Le chemin du tableau doit se terminer par []"

#: corehq/apps/export/static/export/js/models.js
msgid "Sensitive ID"
msgstr "ID sensible"

#: corehq/apps/export/static/export/js/models.js
msgid "Sensitive Date"
msgstr "Date sensible"

#: corehq/apps/fixtures/static/fixtures/js/lookup-manage.js
msgid "Can not create table with ID '<%= tag %>'. Table IDs should be unique."
msgstr ""
"Impossible de créer un tableau avec l'ID '<%= tag %>'. Les ID de tableau "
"doivent être uniques."

#: corehq/apps/geospatial/static/geospatial/js/case_grouping_map.js
msgid "No group"
msgstr "Aucun groupe"

#: corehq/apps/geospatial/static/geospatial/js/case_grouping_map.js
msgid "Group ID"
msgstr "ID de groupe"

#: corehq/apps/geospatial/static/geospatial/js/case_grouping_map.js
msgid "Group Name"
msgstr "Nom du groupe"

#: corehq/apps/geospatial/static/geospatial/js/case_grouping_map.js
msgid "Group Center Coordinates"
msgstr "Coordonnées du centre de groupe"

#: corehq/apps/geospatial/static/geospatial/js/case_grouping_map.js
#: corehq/apps/geospatial/static/geospatial/js/models.js
msgid "Case Name"
msgstr "Nom du cas"

#: corehq/apps/geospatial/static/geospatial/js/case_grouping_map.js
msgid "Case Owner Name"
msgstr "Nom du propriétaire du cas"

#: corehq/apps/geospatial/static/geospatial/js/case_grouping_map.js
msgid "Case Coordinates"
msgstr "Coordonnées du cas"

#: corehq/apps/geospatial/static/geospatial/js/case_grouping_map.js
msgid "Select group"
msgstr "Sélectionner un groupe"

#: corehq/apps/geospatial/static/geospatial/js/case_grouping_map.js
msgid "Group <%- pageNumber %>-<%- groupCount %>"
msgstr "Groupe <%- pageNumber %>-<%- groupCount %>"

#: corehq/apps/geospatial/static/geospatial/js/case_grouping_map.js
msgid ""
"Something went wrong processing <%- failedClusters %> groups. These groups "
"will not be exported."
msgstr ""
"Un problème est survenu lors du traitement de <%- failedClusters %> groupes."
" Ces groupes ne seront pas exportés."

#: corehq/apps/geospatial/static/geospatial/js/case_management.js
msgid "Max cases per user"
msgstr "Max cas par utilisateur"

#: corehq/apps/geospatial/static/geospatial/js/case_management.js
msgid "Min cases per user"
msgstr "Min cas par utilisateur"

#: corehq/apps/geospatial/static/geospatial/js/case_management.js
msgid "Max distance to case"
msgstr "Distance maximale au cas"

#: corehq/apps/geospatial/static/geospatial/js/case_management.js
msgid "minutes"
msgstr "minutes"

#: corehq/apps/geospatial/static/geospatial/js/case_management.js
msgid "Max travel time"
msgstr "Temps de trajet maximum"

#: corehq/apps/geospatial/static/geospatial/js/case_management.js
msgid ""
"Oops! Something went wrong! Please check that your geospatial settings are "
"configured correctly or contact admin if the problem persists."
msgstr ""
"Oups ! Quelque chose a mal tourné ! Veuillez vérifier que vos paramètres "
"géospatiaux sont configurés correctement ou contacter l'administrateur si le"
" problème persiste."

#: corehq/apps/geospatial/static/geospatial/js/case_management.js
msgid ""
"Please ensure that the filtered area includes both cases and mobile workers "
"before attempting to run disbursement."
msgstr ""
"Veuillez vous assurer que la zone filtrée inclut à la fois des cas et des "
"travailleurs mobiles avant d'essayer d'exécuter le versement."

#: corehq/apps/geospatial/static/geospatial/js/case_management.js
msgid "All locations"
msgstr "Tous les emplacements"

#: corehq/apps/geospatial/static/geospatial/js/case_management.js
#: corehq/apps/geospatial/static/geospatial/js/models.js
msgid ""
"Oops! Something went wrong! Please report an issue if the problem persists."
msgstr ""
"Oups ! Quelque chose a mal tourné ! Veuillez signaler un problème si le "
"problème persiste."

#: corehq/apps/geospatial/static/geospatial/js/geo_config.js
msgid "Token successfully verified!"
msgstr "Jeton vérifié avec succès !"

#: corehq/apps/geospatial/static/geospatial/js/geo_config.js
msgid ""
"Invalid API token. Please verify that the token matches the one on your "
"Mapbox account and has the correct scope configured."
msgstr ""
"Jeton API invalide. Veuillez vérifier que le jeton correspond à celui de "
"votre compte Mapbox et a la portée correcte configurée."

#: corehq/apps/geospatial/static/geospatial/js/gps_capture.js
msgid "current user"
msgstr "utilisateur actuel"

#: corehq/apps/geospatial/static/geospatial/js/models.js
msgid "Mobile Worker"
msgstr "Travailleur mobile"

#: corehq/apps/geospatial/static/geospatial/js/models.js
msgid ""
"Warning! This action will clear the current disbursement. Please confirm if "
"you want to proceed."
msgstr ""
"Avertissement ! Cette action effacera le versement actuel. Veuillez "
"confirmer si vous souhaitez continuer."

#: corehq/apps/geospatial/static/geospatial/js/models.js
msgid "Refreshing Page..."
msgstr "Rafraîchissement de la page..."

#: corehq/apps/geospatial/static/geospatial/js/models.js
msgid "Name of the Area"
msgstr "Nom de la zone"

#: corehq/apps/geospatial/static/geospatial/js/models.js
msgid "Please enter the name for the area!"
msgstr "Veuillez entrer le nom de la zone !"

#: corehq/apps/geospatial/static/geospatial/js/models.js
msgid "No user selected (unassign mode)"
msgstr "Aucun utilisateur sélectionné (mode de désaffectation)"

#: corehq/apps/geospatial/static/geospatial/js/models.js
msgid "Assigned User ID"
msgstr "ID de l'utilisateur assigné"

#: corehq/apps/geospatial/static/geospatial/js/models.js
msgid "Assigned Username"
msgstr "Nom d'utilisateur assigné"

#: corehq/apps/geospatial/static/geospatial/js/models.js
msgid "Assigned User Primary Location"
msgstr "Emplacement principal de l'utilisateur assigné"

#: corehq/apps/groups/static/groups/js/group_members.js
msgid "Edit Group Information"
msgstr "Modifier les informations du groupe"

#: corehq/apps/groups/static/groups/js/group_members.js
msgid "The following changes will not be saved: "
msgstr "Les modifications suivantes ne seront pas enregistrées : "

#: corehq/apps/groups/static/groups/js/group_members.js
msgid "Successfully saved "
msgstr "Enregistré avec succès "

#: corehq/apps/groups/static/groups/js/group_members.js
msgid "Failed to save "
msgstr "Échec de l'enregistrement "

#: corehq/apps/groups/static/groups/js/group_members.js
msgid "Please wait and do not navigate away..."
msgstr "Veuillez patienter et ne pas naviguer ailleurs..."

#: corehq/apps/hqmedia/static/hqmedia/js/references_main.js
msgid ""
"Error fetching multimedia, please try again or report an issue if the "
"problem persists."
msgstr ""
"Erreur lors de la récupération des multimédias, veuillez réessayer ou "
"signaler un problème si cela persiste."

#: corehq/apps/hqwebapp/static/hqwebapp/js/500.js
msgid "This is Danny, one of our best developers."
msgstr "C'est Danny, l'un de nos meilleurs développeurs."

#: corehq/apps/hqwebapp/static/hqwebapp/js/500.js
msgid ""
"Danny is pretty sad that you had to encounter this issue. He's making sure "
"it gets fixed as soon as possible."
msgstr ""
"Danny est assez triste que vous ayez rencontré ce problème. Il s'assure que "
"cela soit corrigé dès que possible."

#: corehq/apps/hqwebapp/static/hqwebapp/js/bootstrap3/email-request.js
#: corehq/apps/hqwebapp/static/hqwebapp/js/bootstrap5/email-request.js
msgid "Incorrect Format"
msgstr "Format incorrect"

#: corehq/apps/hqwebapp/static/hqwebapp/js/bootstrap3/email-request.js
#: corehq/apps/hqwebapp/static/hqwebapp/js/bootstrap5/email-request.js
msgid "Only Dimagi email addresses can be included"
msgstr "Seules les adresses e-mail Dimagi peuvent être incluses"

#: corehq/apps/hqwebapp/static/hqwebapp/js/bootstrap3/inactivity.js
#: corehq/apps/hqwebapp/static/hqwebapp/js/bootstrap5/inactivity.js
msgid "Could not authenticate, please log in and try again"
msgstr "Impossible de s'authentifier, veuillez vous connecter et réessayer"

#: corehq/apps/hqwebapp/static/hqwebapp/js/bootstrap3/inactivity.js
#: corehq/apps/hqwebapp/static/hqwebapp/js/bootstrap5/inactivity.js
msgid "There was a problem, please refresh and try again"
msgstr "Il y a eu un problème, veuillez rafraîchir et réessayer"

#: corehq/apps/hqwebapp/static/hqwebapp/js/bootstrap3/inactivity.js
#: corehq/apps/hqwebapp/static/hqwebapp/js/bootstrap5/inactivity.js
#: corehq/apps/hqwebapp/static/hqwebapp/js/ui_elements/bootstrap3/ui-element-key-val-list.js
#: corehq/apps/hqwebapp/static/hqwebapp/js/ui_elements/bootstrap5/ui-element-key-val-list.js
msgid "Done"
msgstr "Fait"

#: corehq/apps/hqwebapp/static/hqwebapp/js/bootstrap3/main.js
#: corehq/apps/hqwebapp/static/hqwebapp/js/bootstrap5/main.js
msgid "Saving..."
msgstr "Enregistrement..."

#: corehq/apps/hqwebapp/static/hqwebapp/js/bootstrap3/main.js
#: corehq/apps/hqwebapp/static/hqwebapp/js/bootstrap5/main.js
msgid "Saved"
msgstr "Enregistré"

#: corehq/apps/hqwebapp/static/hqwebapp/js/bootstrap3/main.js
#: corehq/apps/hqwebapp/static/hqwebapp/js/bootstrap5/main.js
msgid "Try Again"
msgstr "Réessayer"

#: corehq/apps/hqwebapp/static/hqwebapp/js/bootstrap3/main.js
#: corehq/apps/hqwebapp/static/hqwebapp/js/bootstrap5/main.js
msgid "Deleting..."
msgstr "Suppression..."

#: corehq/apps/hqwebapp/static/hqwebapp/js/bootstrap3/main.js
#: corehq/apps/hqwebapp/static/hqwebapp/js/bootstrap5/main.js
msgid "Deleted"
msgstr "Supprimé"

#: corehq/apps/hqwebapp/static/hqwebapp/js/bootstrap3/main.js
#: corehq/apps/hqwebapp/static/hqwebapp/js/bootstrap5/main.js
msgid "There was an error deleting"
msgstr "Une erreur s'est produite lors de la suppression"

#: corehq/apps/hqwebapp/static/hqwebapp/js/bootstrap3/rollout_modal.js
#: corehq/apps/hqwebapp/static/hqwebapp/js/bootstrap5/rollout_modal.js
msgid ""
"We could not turn on the new feature. You will have the opportunity to turn "
"it on the next time you visit this page."
msgstr ""
"Nous n'avons pas pu activer la nouvelle fonctionnalité. Vous aurez "
"l'occasion de l'activer la prochaine fois que vous visiterez cette page."

#: corehq/apps/hqwebapp/static/hqwebapp/js/bootstrap3/rollout_modal.js
#: corehq/apps/hqwebapp/static/hqwebapp/js/bootstrap5/rollout_modal.js
msgid "We could not turn off the new feature. Please try again later."
msgstr ""
"Nous n'avons pas pu désactiver la nouvelle fonctionnalité. Veuillez "
"réessayer plus tard."

#: corehq/apps/hqwebapp/static/hqwebapp/js/bootstrap3/validators.ko.js
#: corehq/apps/hqwebapp/static/hqwebapp/js/bootstrap5/validators.ko.js
msgid "Not a valid email"
msgstr "Email non valide"

#: corehq/apps/hqwebapp/static/hqwebapp/js/bootstrap5/validators.ko.js
msgid "Checking..."
msgstr "Vérification..."

#: corehq/apps/hqwebapp/static/hqwebapp/js/components/inline_edit.js
msgid "Error saving, please try again."
msgstr "Erreur de sauvegarde, veuillez réessayer."

#: corehq/apps/hqwebapp/static/hqwebapp/js/components/pagination.js
msgid "<%- num %> per page"
msgstr "<%- num %> par page"

#: corehq/apps/hqwebapp/static/hqwebapp/js/components/pagination.js
msgid "Showing <%- firstItem %> to <%- lastItem %> of <%- maxItems %> entries"
msgstr ""
"Affichage de <%- firstItem %> à <%- lastItem %> sur <%- maxItems %> entrées"

#: corehq/apps/hqwebapp/static/hqwebapp/js/daterangepicker.config.js
msgid "Clear"
msgstr "Effacer"

#: corehq/apps/hqwebapp/static/hqwebapp/js/htmx_base.js
msgid "Gateway Timeout Error. Max retries exceeded."
msgstr ""
"Erreur de délai d'attente de la passerelle. Nombre maximal de tentatives "
"dépassé."

#: corehq/apps/hqwebapp/static/hqwebapp/js/htmx_base.js
msgid "Request timed out. Max retries exceeded."
msgstr ""
"Délai d'attente de la requête dépassé. Nombre maximal de tentatives dépassé."

#: corehq/apps/hqwebapp/static/hqwebapp/js/multiselect_utils.js
msgid "Items"
msgstr "Articles"

#: corehq/apps/hqwebapp/static/hqwebapp/js/multiselect_utils.js
msgid "Selected items"
msgstr "Articles sélectionnés"

#: corehq/apps/hqwebapp/static/hqwebapp/js/multiselect_utils.js
msgid "Search items"
msgstr "Rechercher des articles"

#: corehq/apps/hqwebapp/static/hqwebapp/js/multiselect_utils.js
msgid "Add All"
msgstr "Ajouter tout"

#: corehq/apps/hqwebapp/static/hqwebapp/js/multiselect_utils.js
msgid "Remove All"
msgstr "Tout supprimer"

#: corehq/apps/hqwebapp/static/hqwebapp/js/password_validators.ko.js
msgid "Your password is too weak! Try adding numbers or symbols."
msgstr ""
"Votre mot de passe est trop faible ! Essayez d'ajouter des chiffres ou des "
"symboles."

#: corehq/apps/hqwebapp/static/hqwebapp/js/select2_handler.js
msgid ""
"There was an issue communicating with the server. Please try back later."
msgstr ""
"Il y a eu un problème de communication avec le serveur. Veuillez réessayer "
"plus tard."

#: corehq/apps/hqwebapp/static/hqwebapp/js/tempus_dominus.js
msgid " to "
msgstr " à "

#: corehq/apps/hqwebapp/static/hqwebapp/js/tempus_dominus.js
msgid "Clear selection"
msgstr "Effacer la sélection"

#: corehq/apps/hqwebapp/static/hqwebapp/js/tempus_dominus.js
msgid "Close the picker"
msgstr "Fermer le sélecteur"

#: corehq/apps/hqwebapp/static/hqwebapp/js/tempus_dominus.js
msgid "long"
msgstr "long"

#: corehq/apps/hqwebapp/static/hqwebapp/js/tempus_dominus.js
msgid "2-digit"
msgstr "2 chiffres"

#: corehq/apps/hqwebapp/static/hqwebapp/js/tempus_dominus.js
msgid "Decrement Hour"
msgstr "Décrémenter l'heure"

#: corehq/apps/hqwebapp/static/hqwebapp/js/tempus_dominus.js
msgid "Decrement Minute"
msgstr "Décrémenter la minute"

#: corehq/apps/hqwebapp/static/hqwebapp/js/tempus_dominus.js
msgid "Decrement Second"
msgstr "Décrémenter la seconde"

#: corehq/apps/hqwebapp/static/hqwebapp/js/tempus_dominus.js
msgid "Increment Hour"
msgstr "Incrémenter l'heure"

#: corehq/apps/hqwebapp/static/hqwebapp/js/tempus_dominus.js
msgid "Increment Minute"
msgstr "Incrémenter la minute"

#: corehq/apps/hqwebapp/static/hqwebapp/js/tempus_dominus.js
msgid "Increment Second"
msgstr "Incrémenter la seconde"

#: corehq/apps/hqwebapp/static/hqwebapp/js/tempus_dominus.js
msgid "Next Century"
msgstr "Prochain siècle"

#: corehq/apps/hqwebapp/static/hqwebapp/js/tempus_dominus.js
msgid "Next Decade"
msgstr "Prochaine décennie"

#: corehq/apps/hqwebapp/static/hqwebapp/js/tempus_dominus.js
msgid "Next Month"
msgstr "Prochain mois"

#: corehq/apps/hqwebapp/static/hqwebapp/js/tempus_dominus.js
msgid "Next Year"
msgstr "Prochain an"

#: corehq/apps/hqwebapp/static/hqwebapp/js/tempus_dominus.js
msgid "Pick Hour"
msgstr "Choisir l'heure"

#: corehq/apps/hqwebapp/static/hqwebapp/js/tempus_dominus.js
msgid "Pick Minute"
msgstr "Choisir la minute"

#: corehq/apps/hqwebapp/static/hqwebapp/js/tempus_dominus.js
msgid "Pick Second"
msgstr "Choisir la seconde"

#: corehq/apps/hqwebapp/static/hqwebapp/js/tempus_dominus.js
msgid "Previous Century"
msgstr "Siècle précédent"

#: corehq/apps/hqwebapp/static/hqwebapp/js/tempus_dominus.js
msgid "Previous Decade"
msgstr "Décennie précédente"

#: corehq/apps/hqwebapp/static/hqwebapp/js/tempus_dominus.js
msgid "Previous Year"
msgstr "Année précédente"

#: corehq/apps/hqwebapp/static/hqwebapp/js/tempus_dominus.js
msgid "Select Date"
msgstr "Sélectionner une date"

#: corehq/apps/hqwebapp/static/hqwebapp/js/tempus_dominus.js
msgid "Select Decade"
msgstr "Sélectionner une décennie"

#: corehq/apps/hqwebapp/static/hqwebapp/js/tempus_dominus.js
msgid "Select Month"
msgstr "Sélectionner un mois"

#: corehq/apps/hqwebapp/static/hqwebapp/js/tempus_dominus.js
msgid "Select Time"
msgstr "Sélectionner une heure"

#: corehq/apps/hqwebapp/static/hqwebapp/js/tempus_dominus.js
msgid "Select Year"
msgstr "Sélectionner une année"

#: corehq/apps/hqwebapp/static/hqwebapp/js/tempus_dominus.js
msgid "Go to today"
msgstr "Aller à aujourd'hui"

#: corehq/apps/hqwebapp/static/hqwebapp/js/tempus_dominus.js
msgid "Toggle Meridiem"
msgstr "Basculer Meridiem"

#: corehq/apps/hqwebapp/static/hqwebapp/js/ui_elements/bootstrap3/ui-element-input-map.js
#: corehq/apps/hqwebapp/static/hqwebapp/js/ui_elements/bootstrap5/ui-element-input-map.js
msgid "blank"
msgstr "vide"

#: corehq/apps/hqwebapp/static/hqwebapp/js/ui_elements/bootstrap3/ui-element-key-val-list.js
#: corehq/apps/hqwebapp/static/hqwebapp/js/ui_elements/bootstrap3/ui-element-key-val-mapping.js
#: corehq/apps/hqwebapp/static/hqwebapp/js/ui_elements/bootstrap5/ui-element-key-val-list.js
#: corehq/apps/hqwebapp/static/hqwebapp/js/ui_elements/bootstrap5/ui-element-key-val-mapping.js
msgid "Edit"
msgstr "Modifier"

#: corehq/apps/hqwebapp/static/hqwebapp/js/ui_elements/bootstrap3/ui-element-key-val-list.js
#: corehq/apps/hqwebapp/static/hqwebapp/js/ui_elements/bootstrap5/ui-element-key-val-list.js
msgid "Add Item"
msgstr "Ajouter un élément"

#: corehq/apps/hqwebapp/static/hqwebapp/js/ui_elements/bootstrap3/ui-element-key-val-list.js
#: corehq/apps/hqwebapp/static/hqwebapp/js/ui_elements/bootstrap5/ui-element-key-val-list.js
msgid "Click <strong>Edit</strong> to Add Values</span>"
msgstr "Cliquez sur <strong>Modifier</strong> pour ajouter des valeurs</span>"

#: corehq/apps/hqwebapp/static/hqwebapp/js/ui_elements/bootstrap3/ui-element-key-val-mapping.js
#: corehq/apps/hqwebapp/static/hqwebapp/js/ui_elements/bootstrap5/ui-element-key-val-mapping.js
msgid "Calculation is duplicated"
msgstr "Le calcul est dupliqué"

#: corehq/apps/hqwebapp/static/hqwebapp/js/ui_elements/bootstrap3/ui-element-key-val-mapping.js
#: corehq/apps/hqwebapp/static/hqwebapp/js/ui_elements/bootstrap5/ui-element-key-val-mapping.js
msgid "Add Image"
msgstr "Ajouter une image"

#: corehq/apps/hqwebapp/static/hqwebapp/js/ui_elements/bootstrap3/ui-element-key-val-mapping.js
#: corehq/apps/hqwebapp/static/hqwebapp/js/ui_elements/bootstrap5/ui-element-key-val-mapping.js
msgid "Calculation contains an invalid character."
msgstr "Le calcul contient un caractère invalide."

#: corehq/apps/hqwebapp/static/hqwebapp/js/ui_elements/bootstrap3/ui-element-key-val-mapping.js
#: corehq/apps/hqwebapp/static/hqwebapp/js/ui_elements/bootstrap5/ui-element-key-val-mapping.js
msgid "Add Key, Value Mapping"
msgstr "Ajouter un mappage clé, valeur"

#: corehq/apps/hqwebapp/static/hqwebapp/js/ui_elements/bootstrap3/ui-element-key-val-mapping.js
#: corehq/apps/hqwebapp/static/hqwebapp/js/ui_elements/bootstrap5/ui-element-key-val-mapping.js
msgid "Key"
msgstr "Clé"

#: corehq/apps/hqwebapp/static/hqwebapp/js/ui_elements/bootstrap3/ui-element-key-val-mapping.js
#: corehq/apps/hqwebapp/static/hqwebapp/js/ui_elements/bootstrap5/ui-element-key-val-mapping.js
msgid "This key is already defined"
msgstr "Cette clé est déjà définie"

#: corehq/apps/hqwebapp/static/hqwebapp/js/ui_elements/bootstrap3/ui-element-key-val-mapping.js
#: corehq/apps/hqwebapp/static/hqwebapp/js/ui_elements/bootstrap5/ui-element-key-val-mapping.js
msgid "Add Key, Translation Mapping"
msgstr "Ajouter un mappage clé, traduction"

#: corehq/apps/hqwebapp/static/hqwebapp/js/ui_elements/bootstrap3/ui-element-key-val-mapping.js
#: corehq/apps/hqwebapp/static/hqwebapp/js/ui_elements/bootstrap5/ui-element-key-val-mapping.js
msgid "Key contains invalid characters."
msgstr "La clé contient des caractères invalides."

#: corehq/apps/hqwebapp/static/hqwebapp/js/ui_elements/bootstrap3/ui-element-key-val-mapping.js
#: corehq/apps/hqwebapp/static/hqwebapp/js/ui_elements/bootstrap5/ui-element-key-val-mapping.js
msgid "Key is duplicated"
msgstr "La clé est dupliquée"

#: corehq/apps/hqwebapp/static/hqwebapp/js/ui_elements/bootstrap3/ui-element-key-val-mapping.js
#: corehq/apps/hqwebapp/static/hqwebapp/js/ui_elements/bootstrap5/ui-element-key-val-mapping.js
msgid "Key contains an invalid character."
msgstr "La clé contient un caractère invalide."

#: corehq/apps/hqwebapp/static/hqwebapp/js/ui_elements/bootstrap3/ui-element-key-val-mapping.js
#: corehq/apps/hqwebapp/static/hqwebapp/js/ui_elements/bootstrap5/ui-element-key-val-mapping.js
msgid "Edit mapping for \"<%- property %>\""
msgstr "Modifier le mappage pour \"<%- property %>\""

#: corehq/apps/integration/static/integration/js/dialer/connect-streams-min.js
msgid "MultiSessionHangUp"
msgstr "MultiSessionHangUp"

#: corehq/apps/integration/static/integration/js/dialer/connect-streams-min.js
msgid "MultiSessions"
msgstr "MultiSessions"

#: corehq/apps/integration/static/integration/js/dialer/domain_dialer_main.js
msgid "Welcome, "
msgstr "Bienvenue, "

#: corehq/apps/integration/static/integration/js/dialer/domain_dialer_main.js
msgid "Agent is logged in: "
msgstr "L'agent est connecté : "

#: corehq/apps/integration/static/integration/js/dialer/domain_dialer_main.js
msgid "Connecting..."
msgstr "Connexion..."

#: corehq/apps/integration/static/integration/js/dialer/domain_dialer_main.js
msgid "Connected"
msgstr "Connecté"

#: corehq/apps/integration/static/integration/js/dialer/domain_dialer_main.js
msgid "Disconnected"
msgstr "Déconnecté"

#: corehq/apps/integration/static/integration/js/dialer/domain_dialer_main.js
msgid "There is no valid phone number available."
msgstr "Aucun numéro de téléphone valide disponible."

#: corehq/apps/integration/static/integration/js/dialer/domain_dialer_main.js
msgid "You have not logged in."
msgstr "Vous n'êtes pas connecté."

#: corehq/apps/integration/static/integration/js/dialer/domain_dialer_main.js
msgid "You already have an active call."
msgstr "Vous avez déjà un appel actif."

#: corehq/apps/linked_domain/static/linked_domain/js/domain_links.js
msgid "Error updating."
msgstr "Erreur de mise à jour."

#: corehq/apps/linked_domain/static/linked_domain/js/domain_links.js
msgid "Report successfully linked."
msgstr "Rapport lié avec succès."

#: corehq/apps/linked_domain/static/linked_domain/js/domain_links.js
msgid ""
"Something unexpected happened.\n"
"Please try again, or report an issue if the problem persists."
msgstr ""
"Quelque chose d'inattendu s'est produit.\n"
"Veuillez réessayer, ou signaler un problème si le problème persiste."

#: corehq/apps/linked_domain/static/linked_domain/js/domain_links.js
msgid "All project spaces"
msgstr "Tous les espaces de projet"

#: corehq/apps/linked_domain/static/linked_domain/js/domain_links.js
msgid "Project spaces to push to"
msgstr "Espaces de projet à pousser"

#: corehq/apps/linked_domain/static/linked_domain/js/domain_links.js
msgid "Search project spaces"
msgstr "Rechercher des espaces de projet"

#: corehq/apps/linked_domain/static/linked_domain/js/domain_links.js
msgid "Unable to link project spaces. <%- error %>"
msgstr "Impossible de lier les espaces de projet. <%- error %>"

#: corehq/apps/linked_domain/static/linked_domain/js/domain_links.js
msgid ""
"Unable to link project spaces.\n"
"Please try again, or report an issue if the problem persists."
msgstr ""
"Impossible de lier les espaces de projet.\n"
"Veuillez réessayer, ou signaler un problème si le problème persiste."

#: corehq/apps/locations/static/locations/js/filtered_download.js
msgid "Download <%- count %> Location"
msgstr "Télécharger <%- count %> Emplacement"

#: corehq/apps/locations/static/locations/js/filtered_download.js
msgid "Download <%- count %> Locations"
msgstr "Télécharger <%- count %> Emplacements"

#: corehq/apps/locations/static/locations/js/filtered_download.js
msgid "Error determining number of matching locations"
msgstr ""
"Erreur lors de la détermination du nombre d'emplacements correspondants"

#: corehq/apps/locations/static/locations/js/location_tree.js
msgid "You have successfully archived the location <%-name%>"
msgstr "Vous avez archivé avec succès l'emplacement <%-name%>"

#: corehq/apps/locations/static/locations/js/location_tree.js
msgid ""
"You have successfully deleted the location <%-name%> and all of its child "
"locations"
msgstr ""
"Vous avez supprimé avec succès l'emplacement <%-name%> et tous ses "
"emplacements enfants"

#: corehq/apps/locations/static/locations/js/location_tree.js
msgid ""
"An error occurred while deleting your location. If the problem persists, "
"please report an issue"
msgstr ""
"Une erreur s'est produite lors de la suppression de votre emplacement. Si le"
" problème persiste, veuillez signaler un problème"

#: corehq/apps/locations/static/locations/js/widgets.js
msgid "Select a Location"
msgstr "Sélectionner un emplacement"

#: corehq/apps/locations/static/locations/js/widgets.js
msgid "Choose a primary location"
msgstr "Choisissez un emplacement principal"

#: corehq/apps/prototype/static/prototype/js/example/knockout_pagination.js
#: corehq/apps/prototype/static/prototype/js/webpack/knockout_pagination.js
msgid ""
"Could not load data. Please try again later or report an issue if this "
"problem persists."
msgstr ""
"Impossible de charger les données. Veuillez réessayer plus tard ou signaler "
"un problème si ce problème persiste."

#: corehq/apps/prototype/static/prototype/js/webpack/bootstrap3_amd.js
#: corehq/apps/prototype/static/prototype/js/webpack/bootstrap5_amd.js
msgid "yes"
msgstr "oui"

#: corehq/apps/registration/static/registration/js/bootstrap3/password.js
#: corehq/apps/registration/static/registration/js/bootstrap5/password.js
#: corehq/apps/registration/static/registration/js/new_user.ko.js
msgid "Password must have at least <%- passwordLength %> characters."
msgstr ""
"Le mot de passe doit comporter au moins <%- passwordLength %> caractères."

#: corehq/apps/registration/static/registration/js/bootstrap3/password.js
#: corehq/apps/registration/static/registration/js/bootstrap5/password.js
msgid ""
"<i class='fa fa-warning'></i>This password is automatically generated. "
"Please copy it or create your own. It will not be shown again."
msgstr ""
"<i class='fa fa-warning'></i>Ce mot de passe est généré automatiquement. "
"Veuillez le copier ou créer le vôtre. Il ne sera plus affiché."

#: corehq/apps/registration/static/registration/js/bootstrap3/password.js
#: corehq/apps/registration/static/registration/js/bootstrap5/password.js
msgid "Your password is too weak! Try adding numbers or symbols!"
msgstr ""
"Votre mot de passe est trop faible ! Essayez d'ajouter des chiffres ou des "
"symboles !"

#: corehq/apps/registration/static/registration/js/bootstrap3/password.js
#: corehq/apps/registration/static/registration/js/bootstrap5/password.js
msgid "Your password is almost strong enough! Try adding numbers or symbols!"
msgstr ""
"Votre mot de passe est presque assez fort ! Essayez d'ajouter des chiffres "
"ou des symboles !"

#: corehq/apps/registration/static/registration/js/bootstrap3/password.js
#: corehq/apps/registration/static/registration/js/bootstrap5/password.js
msgid "Good Job! Your password is strong!"
msgstr "Bon travail ! Votre mot de passe est fort !"

#: corehq/apps/registration/static/registration/js/new_user.ko.js
msgid "Please enter your name."
msgstr "Veuillez entrer votre nom."

#: corehq/apps/registration/static/registration/js/new_user.ko.js
#: corehq/apps/styleguide/static/styleguide/js_examples/crispy_forms_knockout_validation.js
#: corehq/apps/users/static/users/js/invite_web_user.js
msgid "Please specify an email."
msgstr "Veuillez spécifier un email."

#: corehq/apps/registration/static/registration/js/new_user.ko.js
msgid "Checking email..."
msgstr "Vérification de l'email..."

#: corehq/apps/registration/static/registration/js/new_user.ko.js
#: corehq/apps/styleguide/static/styleguide/js_examples/crispy_forms_knockout_validation.js
msgid "Please specify a password."
msgstr "Veuillez spécifier un mot de passe."

#: corehq/apps/registration/static/registration/js/new_user.ko.js
msgid "Please specify a project name."
msgstr "Veuillez spécifier un nom de projet."

#: corehq/apps/registration/static/registration/js/new_user.ko.js
msgid "Please specify."
msgstr "Veuillez spécifier."

#: corehq/apps/registry/static/registry/js/registry_actions.js
msgid "An unknown error occurred. Please try again or report an issue."
msgstr ""
"Une erreur inconnue est survenue. Veuillez réessayer ou signaler un "
"problème."

#: corehq/apps/registry/static/registry/js/registry_actions.js
msgid "Opt in successful"
msgstr "Inscription réussie"

#: corehq/apps/registry/static/registry/js/registry_actions.js
msgid "Opt out successful"
msgstr "Désinscription réussie"

#: corehq/apps/registry/static/registry/js/registry_logs.js
msgid "All Project Spaces"
msgstr "Tous les espaces de projet"

#: corehq/apps/registry/static/registry/js/registry_logs.js
msgid "All Actions"
msgstr "Toutes les actions"

#: corehq/apps/registry/static/registry/js/registry_text.js
msgid "%(count)s Invitation Accepted"
msgid_plural "%(count)s Invitations Accepted"
msgstr[0] ""
msgstr[1] ""

#: corehq/apps/registry/static/registry/js/registry_text.js
msgid "%(count)s Invitation Pending"
msgid_plural "%(count)s Invitations Pending"
msgstr[0] ""
msgstr[1] ""

#: corehq/apps/registry/static/registry/js/registry_text.js
msgid "%(count)s Invitation Rejected"
msgid_plural "%(count)s Invitations Rejected"
msgstr[0] ""
msgstr[1] ""

#: corehq/apps/registry/static/registry/js/registry_text.js
msgid "%(count)s Project Space Participating"
msgid_plural "%(count)s Project Spaces Participating"
msgstr[0] ""
msgstr[1] ""

#: corehq/apps/registry/static/registry/js/registry_text.js
msgid "Rejected"
msgstr "Rejeté"

#: corehq/apps/registry/static/registry/js/registry_text.js
msgid "Accepted"
msgstr "Accepté"

#: corehq/apps/registry/static/registry/js/registry_text.js
msgid "Pending"
msgstr "En attente"

#: corehq/apps/registry/static/registry/js/registry_text.js
msgid "fa-ban"
msgstr "fa-ban"

#: corehq/apps/registry/static/registry/js/registry_text.js
msgid "fa-regular fa-clock"
msgstr "fa-regular fa-clock"

#: corehq/apps/registry/static/registry/js/registry_text.js
msgid "fa-regular fa-circle-check"
msgstr "fa-regular fa-circle-check"

#: corehq/apps/registry/static/registry/js/registry_text.js
msgid "label-warning-light"
msgstr "label-warning-light"

#: corehq/apps/registry/static/registry/js/registry_text.js
msgid "label-success-light"
msgstr "label-success-light"

#: corehq/apps/registry/static/registry/js/registry_text.js
msgid "label-info-light"
msgstr "label-info-light"

#: corehq/apps/reports/static/reports/js/bootstrap3/async.js
#: corehq/apps/reports/static/reports/js/bootstrap5/async.js
msgid "Please check your Internet connection!"
msgstr "Veuillez vérifier votre connexion Internet !"

#: corehq/apps/reports/static/reports/js/bootstrap3/async.js
#: corehq/apps/reports/static/reports/js/bootstrap5/async.js
msgid "Report Not Found."
msgstr "Rapport non trouvé."

#: corehq/apps/reports/static/reports/js/bootstrap3/async.js
#: corehq/apps/reports/static/reports/js/bootstrap5/async.js
msgid ""
"Request timed out when rendering this report. This might be an issue with "
"our servers or with your Internet connection. We encourage you to report an "
"issue to CommCare HQ Support so we can look into any possible issues."
msgstr ""
"Le délai d'attente de la requête a expiré lors du rendu de ce rapport. Cela "
"pourrait être un problème avec nos serveurs ou avec votre connexion "
"Internet. Nous vous encourageons à signaler un problème au support de "
"CommCare HQ afin que nous puissions examiner les problèmes possibles."

#: corehq/apps/reports/static/reports/js/bootstrap3/async.js
#: corehq/apps/reports/static/reports/js/bootstrap5/async.js
msgid ""
"Problem Rendering Report. Our error monitoring tools have noticed this and "
"we are working quickly to resolve this issue as soon as possible. We "
"encourage you to contact CommCare HQ Support if this issue persists for more"
" than a few minutes. We appreciate any additional information you can give "
"us about this problem so we can fix it immediately."
msgstr ""
"Problème de rendu du rapport. Nos outils de surveillance des erreurs l'ont "
"remarqué et nous travaillons rapidement pour résoudre ce problème dès que "
"possible. Nous vous encourageons à contacter le support de CommCare HQ si ce"
" problème persiste pendant plus de quelques minutes. Nous apprécions toute "
"information supplémentaire que vous pouvez nous donner à propos de ce "
"problème afin que nous puissions le corriger immédiatement."

#: corehq/apps/reports/static/reports/js/bootstrap3/async.js
#: corehq/apps/reports/static/reports/js/bootstrap5/async.js
msgid "Bad Gateway. Please contact CommCare HQ Support."
msgstr "Mauvaise passerelle. Veuillez contacter le support de CommCare HQ."

#: corehq/apps/reports/static/reports/js/bootstrap3/async.js
#: corehq/apps/reports/static/reports/js/bootstrap5/async.js
msgid ""
"CommCare HQ is experiencing server difficulties. We're working quickly to "
"resolve it. Thank you for your patience. We are extremely sorry."
msgstr ""
"CommCare HQ rencontre des difficultés avec le serveur. Nous travaillons "
"rapidement pour le résoudre. Merci de votre patience. Nous sommes "
"extrêmement désolés."

#: corehq/apps/reports/static/reports/js/bootstrap3/async.js
#: corehq/apps/reports/static/reports/js/bootstrap5/async.js
msgid "Gateway Timeout. Please contact CommCare HQ Support."
msgstr ""
"Délai d'attente de la passerelle. Veuillez contacter le support de CommCare "
"HQ."

#: corehq/apps/reports/static/reports/js/bootstrap3/async.js
#: corehq/apps/reports/static/reports/js/bootstrap5/async.js
msgid "Your search term was too long. Please provide a shorter search filter"
msgstr ""
"Votre terme de recherche était trop long. Veuillez fournir un filtre de "
"recherche plus court"

#: corehq/apps/reports/static/reports/js/bootstrap3/async.js
#: corehq/apps/reports/static/reports/js/bootstrap5/async.js
msgid "Loading Stopped"
msgstr "Chargement arrêté"

#: corehq/apps/reports/static/reports/js/bootstrap3/async.js
#: corehq/apps/reports/static/reports/js/bootstrap5/async.js
msgid "We were unsuccessful loading the report:"
msgstr "Nous n'avons pas réussi à charger le rapport :"

#: corehq/apps/reports/static/reports/js/bootstrap3/base.js
#: corehq/apps/reports/static/reports/js/bootstrap5/base.js
#: corehq/apps/userreports/static/userreports/js/configurable_report.js
msgid "You can email a saved version<br />of this report."
msgstr ""
"Vous pouvez envoyer par e-mail une version enregistrée<br />de ce rapport."

#: corehq/apps/reports/static/reports/js/bootstrap3/case_details.js
#: corehq/apps/reports/static/reports/js/bootstrap5/case_details.js
msgid "Unknown"
msgstr "Inconnu"

#: corehq/apps/reports/static/reports/js/bootstrap3/case_details.js
#: corehq/apps/reports/static/reports/js/bootstrap5/case_details.js
msgid "Sorry, there was an issue communicating with the server."
msgstr "Désolé, il y a eu un problème de communication avec le serveur."

#: corehq/apps/reports/static/reports/js/bootstrap3/data_corrections.js
#: corehq/apps/reports/static/reports/js/bootstrap5/data_corrections.js
msgid "Select a value"
msgstr "Sélectionnez une valeur"

#: corehq/apps/reports/static/reports/js/bootstrap3/datatables_config.js
#: corehq/apps/reports/static/reports/js/bootstrap5/datatables_config.js
msgid "Loading"
msgstr "Chargement"

#: corehq/apps/reports/static/reports/js/bootstrap3/datatables_config.js
#: corehq/apps/reports/static/reports/js/bootstrap5/datatables_config.js
msgid "No data available to display. Please try changing your filters."
msgstr ""
"Aucune donnée disponible à afficher. Veuillez essayer de modifier vos "
"filtres."

#: corehq/apps/reports/static/reports/js/bootstrap3/datatables_config.js
#: corehq/apps/reports/static/reports/js/bootstrap3/tabular.js
#: corehq/apps/reports/static/reports/js/bootstrap5/datatables_config.js
#: corehq/apps/reports/static/reports/js/bootstrap5/tabular.js
msgid "Sorry!"
msgstr "Désolé !"

#: corehq/apps/reports/static/reports/js/bootstrap3/datatables_config.js
#: corehq/apps/reports/static/reports/js/bootstrap5/datatables_config.js
msgid ""
"There was an error with your query, it has been logged, please try another "
"query."
msgstr ""
"Il y a eu une erreur avec votre requête, elle a été enregistrée, veuillez "
"essayer une autre requête."

#: corehq/apps/reports/static/reports/js/bootstrap3/datatables_config.js
#: corehq/apps/reports/static/reports/js/bootstrap5/datatables_config.js
msgid ""
"Your search query is invalid, please adjust the formatting and try again."
msgstr ""
"Votre requête de recherche est invalide, veuillez ajuster le format et "
"réessayer."

#: corehq/apps/reports/static/reports/js/bootstrap3/edit_scheduled_report.js
#: corehq/apps/reports/static/reports/js/bootstrap5/edit_scheduled_report.js
msgid "From Time"
msgstr "À partir de l'heure"

#: corehq/apps/reports/static/reports/js/bootstrap3/edit_scheduled_report.js
#: corehq/apps/reports/static/reports/js/bootstrap5/edit_scheduled_report.js
#: corehq/apps/users/static/users/js/edit_commcare_user.js
msgid "Select a language..."
msgstr "Sélectionnez une langue..."

#: corehq/apps/reports/static/reports/js/bootstrap3/edit_scheduled_report.js
#: corehq/apps/reports/static/reports/js/bootstrap5/edit_scheduled_report.js
msgid "Available Reports"
msgstr "Rapports disponibles"

#: corehq/apps/reports/static/reports/js/bootstrap3/edit_scheduled_report.js
#: corehq/apps/reports/static/reports/js/bootstrap5/edit_scheduled_report.js
msgid "Included Reports"
msgstr "Rapports inclus"

#: corehq/apps/reports/static/reports/js/bootstrap3/edit_scheduled_report.js
#: corehq/apps/reports/static/reports/js/bootstrap5/edit_scheduled_report.js
msgid "Search Reports..."
msgstr "Rechercher des rapports..."

#: corehq/apps/reports/static/reports/js/bootstrap3/hq_report.js
#: corehq/apps/reports/static/reports/js/bootstrap5/hq_report.js
msgid ""
"Your requested Excel report will be sent to the email address defined in "
"your account settings."
msgstr ""
"Votre rapport Excel demandé sera envoyé à l'adresse e-mail définie dans les "
"paramètres de votre compte."

#: corehq/apps/reports/static/reports/js/bootstrap3/maps_utils.js
#: corehq/apps/reports/static/reports/js/bootstrap5/maps_utils.js
msgid "No Data"
msgstr "Aucune donnée"

#: corehq/apps/reports/static/reports/js/bootstrap3/project_health_dashboard.js
#: corehq/apps/reports/static/reports/js/bootstrap5/project_health_dashboard.js
msgid "Sorry, we couldn't load that."
msgstr "Désolé, nous n'avons pas pu charger cela."

#: corehq/apps/reports/static/reports/js/bootstrap3/project_health_dashboard.js
#: corehq/apps/reports/static/reports/js/bootstrap5/project_health_dashboard.js
msgid "No data available in table"
msgstr "Aucune donnée disponible dans le tableau"

#: corehq/apps/reports/static/reports/js/bootstrap3/project_health_dashboard.js
#: corehq/apps/reports/static/reports/js/bootstrap5/project_health_dashboard.js
msgid "Showing _START_ to _END_ of _TOTAL_ entries"
msgstr "Affichage de _START_ à _END_ sur _TOTAL_ entrées"

#: corehq/apps/reports/static/reports/js/bootstrap3/report_config_models.js
#: corehq/apps/reports/static/reports/js/bootstrap5/report_config_models.js
msgid "Some required fields are missing. Please complete them before saving."
msgstr ""
"Certains champs requis sont manquants. Veuillez les compléter avant "
"d'enregistrer."

#: corehq/apps/reports/static/reports/js/bootstrap3/report_config_models.js
#: corehq/apps/reports/static/reports/js/bootstrap5/report_config_models.js
msgid "Start date cannot be after end date."
msgstr "La date de début ne peut pas être après la date de fin."

#: corehq/apps/reports/static/reports/js/bootstrap3/single_form.js
#: corehq/apps/reports/static/reports/js/bootstrap5/single_form.js
msgid "Labels"
msgstr "Étiquettes"

#: corehq/apps/reports/static/reports/js/bootstrap3/single_form.js
#: corehq/apps/reports/static/reports/js/bootstrap5/single_form.js
msgid "Question IDs"
msgstr "Identifiants de question"

#: corehq/apps/reports/static/reports/js/bootstrap3/standard_hq_report.js
#: corehq/apps/reports/static/reports/js/bootstrap5/standard_hq_report.js
msgid "Report successfully emailed"
msgstr "Rapport envoyé par e-mail avec succès"

#: corehq/apps/reports/static/reports/js/bootstrap3/standard_hq_report.js
#: corehq/apps/reports/static/reports/js/bootstrap5/standard_hq_report.js
msgid "An error occurred emailing your report. Please try again."
msgstr ""
"Une erreur est survenue lors de l'envoi de votre rapport par e-mail. "
"Veuillez réessayer."

#: corehq/apps/reports/static/reports/js/bootstrap3/submission_error_report.js
#: corehq/apps/reports/static/reports/js/bootstrap5/submission_error_report.js
#: corehq/motech/repeaters/static/repeaters/js/bootstrap3/repeat_record_report.js
#: corehq/motech/repeaters/static/repeaters/js/bootstrap5/repeat_record_report.js
msgid "Success!"
msgstr "Succès !"

#: corehq/apps/reports/static/reports/js/bootstrap3/submission_error_report.js
#: corehq/apps/reports/static/reports/js/bootstrap5/submission_error_report.js
#: corehq/ex-submodules/casexml/apps/case/static/case/js/repeat_records.js
#: corehq/motech/repeaters/static/repeaters/js/bootstrap3/repeat_record_report.js
#: corehq/motech/repeaters/static/repeaters/js/bootstrap5/repeat_record_report.js
msgid "Failed"
msgstr "Échec"

#: corehq/apps/reports/static/reports/js/bootstrap3/submission_error_report.js
#: corehq/apps/reports/static/reports/js/bootstrap5/submission_error_report.js
msgid "Failed to re-process"
msgstr "Échec de la re-traitement"

#: corehq/apps/reports/static/reports/js/bootstrap5/datatables_config.js
msgid "_MENU_ per page"
msgstr ""

#: corehq/apps/reports/static/reports/js/bootstrap5/datatables_config.js
msgid "All Rows"
msgstr "Toutes les lignes"

#: corehq/apps/reports/static/reports/js/filters/bootstrap3/main.js
#: corehq/apps/reports/static/reports/js/filters/bootstrap5/main.js
#: corehq/apps/reports/static/reports/js/filters/schedule_instance.js
msgid "All"
msgstr "Tout"

#: corehq/apps/reports/static/reports/js/filters/bootstrap3/main.js
#: corehq/apps/reports/static/reports/js/filters/bootstrap5/main.js
msgid "Select a group"
msgstr "Sélectionnez un groupe"

#: corehq/apps/reports/static/reports/js/filters/case_list_explorer.js
msgid "case types"
msgstr "types de cas"

#: corehq/apps/reports/static/reports/js/filters/case_list_explorer_knockout_bindings.js
msgid "e.g. (dob <= '2017-02-01' and initial_home_visit_completed = 'yes') "
msgstr ""
"par exemple (dob <= '2017-02-01' et initial_home_visit_completed = 'oui') "

#: corehq/apps/reports/static/reports/js/filters/phone_number.js
msgid "That have phone numbers"
msgstr "Qui ont des numéros de téléphone"

#: corehq/apps/reports/static/reports/js/filters/phone_number.js
msgid "That do not have phone numbers"
msgstr "Qui n'ont pas de numéros de téléphone"

#: corehq/apps/reports/static/reports/js/scheduled_reports_list.js
msgid "My Scheduled Reports"
msgstr "Mes rapports programmés"

#: corehq/apps/reports/static/reports/js/scheduled_reports_list.js
msgid "Other Scheduled Reports"
msgstr "Autres rapports programmés"

#: corehq/apps/reports/static/reports/js/tableau.js
msgid ""
"An error occured with the tableau server request, please ensure the server "
"configuration is correct and try again."
msgstr ""
"Une erreur est survenue avec la requête du serveur tableau, veuillez vous "
"assurer que la configuration du serveur est correcte et réessayer."

#: corehq/apps/reports/static/reports/v2/js/bootstrap3/datagrid.js
#: corehq/apps/reports/static/reports/v2/js/bootstrap5/datagrid.js
msgid "Save Filters"
msgstr "Enregistrer les filtres"

#: corehq/apps/reports/static/reports/v2/js/bootstrap3/datagrid.js
#: corehq/apps/reports/static/reports/v2/js/bootstrap5/datagrid.js
msgid "Export Data"
msgstr "Exporter les données"

#: corehq/apps/reports/static/reports/v2/js/datagrid/columns.js
msgid "Column Title"
msgstr "Titre de la colonne"

#: corehq/apps/reports/static/reports/v2/js/datagrid/report_filters.js
msgid "Select <%= title %>..."
msgstr "Sélectionnez <%= title %>..."

#: corehq/apps/reports_core/static/reports_core/js/bootstrap3/maps.js
#: corehq/apps/reports_core/static/reports_core/js/bootstrap5/maps.js
msgid "Streets"
msgstr "Rues"

#: corehq/apps/reports_core/static/reports_core/js/bootstrap3/maps.js
#: corehq/apps/reports_core/static/reports_core/js/bootstrap5/maps.js
msgid "Satellite"
msgstr "Satellite"

#: corehq/apps/sms/static/sms/js/add_gateway.js
msgid "You must have at least one phone number."
msgstr "Vous devez avoir au moins un numéro de téléphone."

#: corehq/apps/sms/static/sms/js/chat.js
msgid "(New Message) - "
msgstr "(Nouveau message) - "

#: corehq/apps/sms/static/sms/js/chat_contacts.js
msgid "Chat"
msgstr "Chat"

#: corehq/apps/sms/static/sms/js/chat_contacts.js
msgid "Show "
msgstr "Afficher "

#: corehq/apps/sms/static/sms/js/chat_contacts.js
msgid " contacts per page"
msgstr " contacts par page"

#: corehq/apps/sms/static/sms/js/chat_contacts.js
msgid "Loading Contacts..."
msgstr "Chargement des contacts..."

#: corehq/apps/sms/static/sms/js/chat_contacts.js
msgid "Showing _START_ to _END_ of _TOTAL_ contacts"
msgstr "Affichage de _START_ à _END_ sur _TOTAL_ contacts"

#: corehq/apps/sms/static/sms/js/chat_contacts.js
msgid "(filtered from _MAX_ total contacts)"
msgstr "(filtré de _MAX_ contacts au total)"

#: corehq/apps/smsbillables/static/smsbillables/js/rate_calc.js
msgid "There was an error fetching the SMS rate."
msgstr "Une erreur est survenue lors de la récupération du tarif SMS."

#: corehq/apps/smsbillables/static/smsbillables/js/rate_calc.js
msgid "Please Select a Country Code"
msgstr "Veuillez sélectionner un code de pays"

#: corehq/apps/styleguide/static/styleguide/js_examples/crispy_forms_knockout.js
msgid "Forms"
msgstr "Formulaires"

#: corehq/apps/styleguide/static/styleguide/js_examples/crispy_forms_knockout.js
msgid "Cases"
msgstr "Cas"

#: corehq/apps/styleguide/static/styleguide/js_examples/crispy_forms_knockout.js
msgid "Reports"
msgstr "Rapports"

#: corehq/apps/styleguide/static/styleguide/js_examples/crispy_forms_knockout.js
msgid "App Builder"
msgstr "Créateur d'applications"

#: corehq/apps/styleguide/static/styleguide/js_examples/crispy_forms_knockout.js
msgid "Thank you, "
msgstr "Merci, "

#: corehq/apps/styleguide/static/styleguide/js_examples/crispy_forms_knockout.js
msgid "Submission has been cancelled."
msgstr "La soumission a été annulée."

#: corehq/apps/styleguide/static/styleguide/js_examples/crispy_forms_knockout_validation.js
msgid "Please specify a username."
msgstr "Veuillez spécifier un nom d'utilisateur."

#: corehq/apps/styleguide/static/styleguide/js_examples/crispy_forms_knockout_validation.js
msgid "Username must be at least three characters long."
msgstr "Le nom d'utilisateur doit comporter au moins trois caractères."

#: corehq/apps/styleguide/static/styleguide/js_examples/crispy_forms_knockout_validation.js
msgid "Your password must be at least 6 characters long"
msgstr "Votre mot de passe doit comporter au moins 6 caractères"

#: corehq/apps/styleguide/static/styleguide/js_examples/crispy_forms_knockout_validation.js
msgid "Resetting form..."
msgstr "Réinitialisation du formulaire..."

#: corehq/apps/styleguide/static/styleguide/js_examples/multiselect_crispy.js
msgid "Benched"
msgstr "Mis sur la touche"

#: corehq/apps/styleguide/static/styleguide/js_examples/multiselect_crispy.js
msgid "Playing"
msgstr "En cours"

#: corehq/apps/styleguide/static/styleguide/js_examples/multiselect_crispy.js
msgid "Search Team..."
msgstr "Rechercher une équipe..."

#: corehq/apps/translations/static/translations/js/translations.js
msgid "Delete Translation"
msgstr "Supprimer la traduction"

#: corehq/apps/translations/static/translations/js/translations.js
msgid "Add Translation"
msgstr "Ajouter une traduction"

#: corehq/apps/translations/static/translations/js/translations.js
msgid "Auto fill translations"
msgstr "Remplir automatiquement les traductions"

#: corehq/apps/translations/static/translations/js/translations.js
msgid "Auto Fill translations"
msgstr "Remplissage automatique des traductions"

#: corehq/apps/translations/static/translations/js/translations.js
msgid ""
"This will pick the most common translations for your selected language. You "
"can then edit them as needed."
msgstr ""
"Cela sélectionnera les traductions les plus courantes pour votre langue "
"sélectionnée. Vous pouvez ensuite les modifier si nécessaire."

#: corehq/apps/translations/static/translations/js/translations.js
msgid "You have unsaved user interface translations."
msgstr ""
"Vous avez des traductions de l'interface utilisateur non enregistrées."

#: corehq/apps/translations/static/translations/js/translations.js
msgid "Parameters formatting problem!"
msgstr "Problème de formatage des paramètres !"

#: corehq/apps/translations/static/translations/js/translations.js
msgid ""
"Autofill is not available in English (en). Please change your language using"
" the dropdown in the top left."
msgstr ""
"Le remplissage automatique n'est pas disponible en anglais (en). Veuillez "
"changer votre langue en utilisant le menu déroulant en haut à gauche."

#: corehq/apps/userreports/static/userreports/js/base.js
msgid "Showing the current page of data. Switch pages to see more data."
msgstr ""
"Affichage de la page actuelle des données. Changez de page pour voir plus de"
" données."

#: corehq/apps/userreports/static/userreports/js/builder_view_models.js
#: corehq/apps/userreports/static/userreports/js/report_config.js
msgid "Choose the property you would like to add as a filter to this report."
msgstr ""
"Choisissez la propriété que vous souhaitez ajouter comme filtre à ce "
"rapport."

#: corehq/apps/userreports/static/userreports/js/builder_view_models.js
#: corehq/apps/userreports/static/userreports/js/report_config.js
msgid ""
"Web users viewing the report will see this display text instead of the "
"property name. Name your filter something easy for users to understand."
msgstr ""
"Les utilisateurs web visualisant le rapport verront ce texte d'affichage au "
"lieu du nom de la propriété. Nommez votre filtre quelque chose de facile à "
"comprendre pour les utilisateurs."

#: corehq/apps/userreports/static/userreports/js/builder_view_models.js
#: corehq/apps/userreports/static/userreports/js/report_config.js
msgid ""
"What type of property is this filter?<br/><br/><strong>Date</strong>: Select"
" this if the property is a date.<br/><strong>Choice</strong>: Select this if"
" the property is text or multiple choice."
msgstr ""
"Quel type de propriété est ce filtre ?<br/><br/><strong>Date</strong> : "
"Sélectionnez ceci si la propriété est une date.<br/><strong>Choix</strong> :"
" Sélectionnez ceci si la propriété est un texte ou un choix multiple."

#: corehq/apps/userreports/static/userreports/js/builder_view_models.js
#: corehq/apps/userreports/static/userreports/js/report_config.js
msgid ""
"What type of property is this filter?<br/><br/><strong>Date</strong>: Select"
" this to filter the property by a date range.<br/><strong>Value</strong>: "
"Select this to filter the property by a single value."
msgstr ""
"Quel type de propriété est ce filtre ?<br/><br/><strong>Date</strong> : "
"Sélectionnez ceci pour filtrer la propriété par une plage de "
"dates.<br/><strong>Valeur</strong> : Sélectionnez ceci pour filtrer la "
"propriété par une valeur unique."

#: corehq/apps/userreports/static/userreports/js/builder_view_models.js
#: corehq/apps/userreports/static/userreports/js/report_config.js
msgid "What value or date range must the property be equal to?"
msgstr "Quelle valeur ou plage de dates la propriété doit-elle égaler ?"

#: corehq/apps/userreports/static/userreports/js/builder_view_models.js
msgid ""
"Column format selection will determine how each row's value is calculated."
msgstr ""
"La sélection du format de colonne déterminera comment la valeur de chaque "
"ligne est calculée."

#: corehq/apps/userreports/static/userreports/js/builder_view_models.js
msgid "Please check above for any errors in your configuration."
msgstr ""
"Veuillez vérifier ci-dessus pour toute erreur dans votre configuration."

<<<<<<< HEAD
#: corehq/apps/userreports/static/userreports/js/configurable_report.js
msgid "An error occurred emailing you report. Please try again."
msgstr ""
"Une erreur s'est produite lors de l'envoi de votre rapport par e-mail. "
"Veuillez réessayer."

=======
>>>>>>> e1fac070
#: corehq/apps/userreports/static/userreports/js/configurable_reports_home.js
msgid "Edit a custom web report or custom web report source"
msgstr ""
"Modifier un rapport web personnalisé ou une source de rapport web "
"personnalisé"

#: corehq/apps/userreports/static/userreports/js/configurable_reports_home.js
msgid "Edit a report or data source"
msgstr "Modifier un rapport ou une source de données"

#: corehq/apps/userreports/static/userreports/js/configurable_reports_home.js
msgid "static"
msgstr "statique"

#: corehq/apps/userreports/static/userreports/js/configurable_reports_home.js
msgid "deactivated"
msgstr "désactivé"

#: corehq/apps/userreports/static/userreports/js/configure_report.js
#: corehq/apps/userreports/static/userreports/js/edit_report_config.js
msgid "Linked projects"
msgstr "Projets liés"

#: corehq/apps/userreports/static/userreports/js/configure_report.js
#: corehq/apps/userreports/static/userreports/js/edit_report_config.js
msgid "Projects to copy to"
msgstr "Projets à copier vers"

#: corehq/apps/userreports/static/userreports/js/configure_report.js
#: corehq/apps/userreports/static/userreports/js/edit_report_config.js
msgid "Search projects"
msgstr "Rechercher des projets"

#: corehq/apps/userreports/static/userreports/js/expression_evaluator.js
msgid "Unknown error"
msgstr "Erreur inconnue"

#: corehq/apps/userreports/static/userreports/js/ucr_expression.js
msgid "Expression saved"
msgstr "Expression enregistrée"

#: corehq/apps/users/static/users/js/edit_commcare_user.js
msgid "Password changed successfully."
msgstr "Mot de passe changé avec succès."

#: corehq/apps/users/static/users/js/edit_commcare_user.js
msgid "Password is not strong enough. Try making your password more complex."
msgstr ""
"Le mot de passe n'est pas assez fort. Essayez de rendre votre mot de passe "
"plus complexe."

#: corehq/apps/users/static/users/js/edit_commcare_user.js
msgid "The two password fields didn't match."
msgstr "Les deux champs de mot de passe ne correspondent pas."

#: corehq/apps/users/static/users/js/edit_commcare_user.js
msgid "Password was not changed. "
msgstr "Le mot de passe n'a pas été changé."

#: corehq/apps/users/static/users/js/edit_commcare_user.js
msgid "Available Groups"
msgstr "Groupes disponibles"

#: corehq/apps/users/static/users/js/edit_commcare_user.js
msgid "Groups with this User"
msgstr "Groupes avec cet utilisateur"

#: corehq/apps/users/static/users/js/edit_commcare_user.js
msgid "Search Group..."
msgstr "Rechercher un groupe..."

#: corehq/apps/users/static/users/js/edit_commcare_user.js
msgid "Group membership has changed."
msgstr "L'appartenance au groupe a changé."

<<<<<<< HEAD
#: corehq/apps/users/static/users/js/enterprise_users.js
msgid "Hide Deactivated Mobile Workers"
msgstr "Masquer les travailleurs mobiles désactivés"

#: corehq/apps/users/static/users/js/enterprise_users.js
msgid "Show Deactivated Mobile Workers"
msgstr "Afficher les travailleurs mobiles désactivés"

=======
>>>>>>> e1fac070
#: corehq/apps/users/static/users/js/filtered_download.js
msgid "<%- user_count %> user"
msgstr "<%- user_count %> utilisateur"

#: corehq/apps/users/static/users/js/filtered_download.js
msgid "<%- user_count %> users"
msgstr "<%- user_count %> utilisateurs"

#: corehq/apps/users/static/users/js/filtered_download.js
msgid " and <%- group_count %> group"
msgstr " et <%- group_count %> groupe"

#: corehq/apps/users/static/users/js/filtered_download.js
msgid " and <%- group_count %> groups"
msgstr " et <%- group_count %> groupes"

#: corehq/apps/users/static/users/js/filtered_download.js
msgid "Error determining number of matching users"
msgstr ""
"Erreur lors de la détermination du nombre d'utilisateurs correspondants"

#: corehq/apps/users/static/users/js/mobile_workers.js
msgid "Email address is required when users confirm their own accounts."
msgstr ""
"L'adresse e-mail est requise lorsque les utilisateurs confirment leurs "
"propres comptes."

#: corehq/apps/users/static/users/js/mobile_workers.js
msgid "Please enter a valid email address."
msgstr "Veuillez entrer une adresse e-mail valide."

#: corehq/apps/users/static/users/js/mobile_workers.js
msgid "Phone number is required when users confirm their own accounts by sms."
msgstr ""
"Le numéro de téléphone est requis lorsque les utilisateurs confirment leurs "
"propres comptes par sms."

#: corehq/apps/users/static/users/js/mobile_workers.js
msgid "Phone number should contain only digits 0-9."
msgstr "Le numéro de téléphone ne doit contenir que des chiffres de 0 à 9."

#: corehq/apps/users/static/users/js/mobile_workers.js
msgid "Checking availability..."
msgstr "Vérification de la disponibilité..."

#: corehq/apps/users/static/users/js/mobile_workers.js
msgid "Issue connecting to server. Check Internet connection."
msgstr "Problème de connexion au serveur. Vérifiez la connexion Internet."

#: corehq/apps/users/static/users/js/roles.js
msgid "No Access"
msgstr "Aucun accès"

#: corehq/apps/users/static/users/js/roles.js
msgid "Access All"
msgstr "Accès total"

#: corehq/apps/users/static/users/js/roles.js
msgid "Limited Access"
msgstr "Accès limité"

#: corehq/apps/users/static/users/js/roles.js
msgid "Select which items the role can access:"
msgstr "Sélectionnez les éléments auxquels le rôle peut accéder :"

#: corehq/apps/users/static/users/js/roles.js
msgid ""
"<strong>Web Users</strong> &mdash; invite new web users, manage account "
"settings, remove membership"
msgstr ""
"<strong>Utilisateurs Web</strong> &mdash; inviter de nouveaux utilisateurs "
"web, gérer les paramètres du compte, supprimer l'adhésion"

#: corehq/apps/users/static/users/js/roles.js
msgid "Edit & View Mobile Workers"
msgstr "Modifier et voir les travailleurs mobiles"

#: corehq/apps/users/static/users/js/roles.js
msgid "View-Only Mobile Workers"
msgstr "Travailleurs mobiles en consultation uniquement"

#: corehq/apps/users/static/users/js/roles.js
msgid ""
"<strong>Manage Tableau Configuration</strong> &mdash; manage tableau "
"configuration for web users"
msgstr ""
"<strong>Gérer la configuration Tableau</strong> &mdash; gérer la "
"configuration tableau pour les utilisateurs web"

#: corehq/apps/users/static/users/js/roles.js
msgid "Edit & View tableau configuration for web users"
msgstr "Modifier et voir la configuration tableau pour les utilisateurs web"

#: corehq/apps/users/static/users/js/roles.js
msgid "View-Only tableau configuration for web users"
msgstr ""
"Configuration tableau en consultation uniquement pour les utilisateurs web"

#: corehq/apps/users/static/users/js/roles.js
msgid ""
"<strong>Mobile Workers</strong> &mdash; create new accounts, manage account "
"settings, deactivate or delete mobile workers."
msgstr ""
"<strong>Travailleurs mobiles</strong> &mdash; créer de nouveaux comptes, "
"gérer les paramètres du compte, désactiver ou supprimer des travailleurs "
"mobiles."

#: corehq/apps/users/static/users/js/roles.js
msgid "Edit & View Web Users"
msgstr "Modifier et voir les utilisateurs web"

#: corehq/apps/users/static/users/js/roles.js
msgid "View-Only Web Users"
msgstr "Utilisateurs web en consultation uniquement"

#: corehq/apps/users/static/users/js/roles.js
msgid "<strong>Groups</strong> &mdash; manage groups of mobile workers"
msgstr ""
"<strong>Groupes</strong> &mdash; gérer les groupes de travailleurs mobiles"

#: corehq/apps/users/static/users/js/roles.js
msgid "Edit & View Groups"
msgstr "Modifier et voir les groupes"

#: corehq/apps/users/static/users/js/roles.js
msgid "View-Only Web Groups"
msgstr "Groupes web en consultation uniquement"

#: corehq/apps/users/static/users/js/roles.js
msgid "Allow changing group membership (requires edit groups)."
msgstr ""
"Autoriser le changement d'appartenance au groupe (nécessite la modification "
"des groupes)."

#: corehq/apps/users/static/users/js/roles.js
msgid ""
"<strong>Locations</strong> &mdash; manage locations in the Organization's "
"Hierarchy"
msgstr ""
"<strong>Emplacements</strong> &mdash; gérer les emplacements dans la "
"hiérarchie de l'organisation"

#: corehq/apps/users/static/users/js/roles.js
msgid "Edit & View Locations"
msgstr "Modifier et voir les emplacements"

#: corehq/apps/users/static/users/js/roles.js
msgid "View-Only Web Locations"
msgstr "Emplacements web en consultation uniquement"

#: corehq/apps/users/static/users/js/roles.js
msgid "Allow changing workers at a location."
msgstr "Autoriser le changement de travailleurs à un emplacement."

#: corehq/apps/users/static/users/js/roles.js
msgid ""
"<strong>Data Dictionary</strong> &mdash; manage case properties within "
"CommCare HQ"
msgstr ""
"<strong>Dictionnaire de données</strong> &mdash; gérer les propriétés de cas"
" au sein de CommCare HQ"

#: corehq/apps/users/static/users/js/roles.js
msgid "Edit & View Data Dictionary"
msgstr "Modifier et voir le dictionnaire de données"

#: corehq/apps/users/static/users/js/roles.js
msgid "View-Only Data Dictionary"
msgstr "Dictionnaire de données en consultation uniquement"

#: corehq/apps/users/static/users/js/roles.js
msgid ""
"<strong>Data</strong> &mdash; view, export, and edit form and case data, "
"reassign cases"
msgstr ""
"<strong>Données</strong> &mdash; voir, exporter et modifier les données de "
"formulaire et de cas, réaffecter des cas"

#: corehq/apps/users/static/users/js/roles.js
msgid "Edit & View Data"
msgstr "Modifier et voir les données"

#: corehq/apps/users/static/users/js/roles.js
msgid ""
"<strong>Messaging</strong> &mdash; configure and send conditional alerts"
msgstr ""
"<strong>Messagerie</strong> &mdash; configurer et envoyer des alertes "
"conditionnelles"

#: corehq/apps/users/static/users/js/roles.js
msgid "Access Messaging"
msgstr "Accéder à la messagerie"

#: corehq/apps/users/static/users/js/roles.js
msgid ""
"<strong>Access APIs</strong> &mdash; use CommCare HQ APIs to read and update"
" data. Specific APIs may require additional permissions."
msgstr ""
"<strong>Accéder aux API</strong> &mdash; utiliser les API de CommCare HQ "
"pour lire et mettre à jour des données. Des API spécifiques peuvent "
"nécessiter des autorisations supplémentaires."

#: corehq/apps/users/static/users/js/roles.js
msgid "Access APIs"
msgstr "Accéder aux API"

#: corehq/apps/users/static/users/js/roles.js
msgid ""
"<strong>Applications</strong> &mdash; modify or view the structure and "
"configuration of all applications."
msgstr ""
"<strong>Applications</strong> &mdash; modifier ou voir la structure et la "
"configuration de toutes les applications."

#: corehq/apps/users/static/users/js/roles.js
msgid "Edit & View Apps"
msgstr "Modifier et voir les applications"

#: corehq/apps/users/static/users/js/roles.js
msgid "View-Only Applications"
msgstr "Applications en consultation uniquement"

#: corehq/apps/users/static/users/js/roles.js
msgid ""
"<strong>Roles &amp; Permissions</strong> &mdash; view web user and mobile "
"worker roles &amp; permissions (only Admins can edit roles)"
msgstr ""
"<strong>Rôles &amp; Permissions</strong> &mdash; voir les rôles et "
"permissions des utilisateurs web et des travailleurs mobiles (seuls les "
"administrateurs peuvent modifier les rôles)"

#: corehq/apps/users/static/users/js/roles.js
msgid "View Roles and Permissions"
msgstr "Voir les rôles et permissions"

#: corehq/apps/users/static/users/js/roles.js
msgid ""
"<strong>Dropzone</strong> &mdash; Upload and download files from the file "
"Dropzone"
msgstr ""
"<strong>Zone de dépôt</strong> &mdash; télécharger et télécharger des "
"fichiers depuis la zone de dépôt"

#: corehq/apps/users/static/users/js/roles.js
msgid "Edit & Download files from the Dropzone "
msgstr "Modifier et télécharger des fichiers depuis la zone de dépôt"

#: corehq/apps/users/static/users/js/roles.js
msgid "View-Only Dropzone"
msgstr "Zone de dépôt en consultation uniquement"

#: corehq/apps/users/static/users/js/roles.js
msgid ""
"<strong>Manage Shared Exports</strong> &mdash; access and edit the content "
"and structure of shared exports"
msgstr ""
"<strong>Gérer les exports partagés</strong> &mdash; accéder et modifier le "
"contenu et la structure des exports partagés"

#: corehq/apps/users/static/users/js/roles.js
msgid ""
"<strong>Attendance Tracking</strong> &mdash; Coordinate attendance tracking "
"events and users"
msgstr ""
"<strong>Suivi de présence</strong> &mdash; coordonner les événements et les "
"utilisateurs de suivi de présence"

#: corehq/apps/users/static/users/js/roles.js
msgid "Edit Attendance Tracking Events"
msgstr "Modifier les événements de suivi de présence"

#: corehq/apps/users/static/users/js/roles.js
msgid ""
"<strong>CommCare Analytics</strong> &mdash; manage CommCare Analytics "
"associated with this project"
msgstr ""
"<strong>Analyse CommCare</strong> &mdash; gérer l'analyse CommCare associée "
"à ce projet"

#: corehq/apps/users/static/users/js/roles.js
msgid "Edit & View CommCare Analytics"
msgstr "Modifier et voir l'analyse CommCare"

#: corehq/apps/users/static/users/js/roles.js
msgid "View-Only CommCare Analytics"
msgstr "Analyse CommCare en consultation uniquement"

#: corehq/apps/users/static/users/js/roles.js
msgid "Enterprise Release Management"
msgstr "Gestion des versions d'entreprise"

#: corehq/apps/users/static/users/js/roles.js
msgid "Multi-Environment Release Management"
msgstr "Gestion des versions multi-environnements"

#: corehq/apps/users/static/users/js/roles.js
msgid "Linked Project Spaces"
msgstr "Espaces de projet liés"

#: corehq/apps/users/static/users/js/roles.js
msgid "Allow role to configure linked project spaces"
msgstr "Autoriser le rôle à configurer des espaces de projet liés"

#: corehq/apps/users/static/users/js/roles.js
msgid "Linked Configurations"
msgstr "Configurations liées"

#: corehq/apps/users/static/users/js/roles.js
msgid "Allow role to edit linked configurations on this project space"
msgstr ""
"Autoriser le rôle à modifier les configurations liées sur cet espace de "
"projet"

#: corehq/apps/users/static/users/js/roles.js
msgid "Create and Edit Reports"
msgstr "Créer et modifier des rapports"

#: corehq/apps/users/static/users/js/roles.js
msgid "Allow role to create and edit reports in report builder."
msgstr ""
"Autoriser le rôle à créer et modifier des rapports dans le générateur de "
"rapports."

#: corehq/apps/users/static/users/js/roles.js
msgid "Create and Edit Custom Web Reports"
msgstr "Créer et modifier des rapports web personnalisés"

#: corehq/apps/users/static/users/js/roles.js
msgid "Allow role to create and edit custom web reports."
msgstr "Autoriser le rôle à créer et modifier des rapports web personnalisés."

#: corehq/apps/users/static/users/js/roles.js
msgid "Create and Edit Configurable Reports"
msgstr "Créer et modifier des rapports configurables"

#: corehq/apps/users/static/users/js/roles.js
msgid "Allow role to create and edit configurable reports."
msgstr "Autoriser le rôle à créer et modifier des rapports configurables."

#: corehq/apps/users/static/users/js/roles.js
msgid "Access All CommCare Reports"
msgstr "Accéder à tous les rapports CommCare"

#: corehq/apps/users/static/users/js/roles.js
msgid "Access All Reports"
msgstr "Accéder à tous les rapports"

#: corehq/apps/users/static/users/js/roles.js
msgid ""
"Allow role to view all CommCare reports. Excludes embedded Tableau reports"
msgstr ""
"Autoriser le rôle à voir tous les rapports CommCare. Exclut les rapports "
"Tableau intégrés"

#: corehq/apps/users/static/users/js/roles.js
msgid "Allow role to access all reports."
msgstr "Autoriser le rôle à accéder à tous les rapports."

#: corehq/apps/users/static/users/js/roles.js
msgid "Download and Email Reports"
msgstr "Télécharger et envoyer des rapports par e-mail"

#: corehq/apps/users/static/users/js/roles.js
msgid "Allow role to download and email report data."
msgstr ""
"Autoriser le rôle à télécharger et envoyer les données de rapport par "
"e-mail."

#: corehq/apps/users/static/users/js/roles.js
msgid "Access All Tableau Reports"
msgstr "Accéder à tous les rapports Tableau"

#: corehq/apps/users/static/users/js/roles.js
msgid "Allow role to access all embedded Tableau reports."
msgstr "Autoriser le rôle à accéder à tous les rapports Tableau intégrés."

#: corehq/apps/users/static/users/js/roles.js
msgid "Manage Registries"
msgstr "Gérer les registres"

#: corehq/apps/users/static/users/js/roles.js
msgid "Select which registries the role can manage:"
msgstr "Sélectionnez les registres que le rôle peut gérer :"

#: corehq/apps/users/static/users/js/roles.js
msgid "View Registry Data"
msgstr "Voir les données du registre"

#: corehq/apps/users/static/users/js/roles.js
msgid "Select which registry data the role can view:"
msgstr "Sélectionnez les données du registre que le rôle peut voir :"

#: corehq/apps/users/static/users/js/roles.js
msgid "Use Web Apps for online data entry"
msgstr "Utiliser des applications Web pour la saisie de données en ligne"

#: corehq/apps/users/static/users/js/roles.js
msgid "Select which web apps the role has access to:"
msgstr "Sélectionnez les applications Web auxquelles le rôle a accès :"

#: corehq/apps/users/static/users/js/roles.js
#, javascript-format
msgid "Select at least one item from the list for \"%s\""
msgstr "Sélectionnez au moins un élément de la liste pour \"%s\""

#: corehq/apps/users/static/users/js/roles.js
msgid "Edit Role: "
msgstr "Modifier le rôle : "

#: corehq/apps/users/static/users/js/roles.js
msgid "View Role: "
msgstr "Voir le rôle : "

#: corehq/apps/users/static/users/js/roles.js
msgid "New Role"
msgstr "Nouveau rôle"

#: corehq/apps/users/static/users/js/roles.js
msgid "Delete Role: "
msgstr "Supprimer le rôle : "

#: corehq/apps/users/static/users/js/roles.js
msgid "Are you sure you want to delete the role <%- role %>?"
msgstr "Êtes-vous sûr de vouloir supprimer le rôle <%- role %> ?"

#: corehq/apps/users/static/users/js/roles.js
msgid "An error occurred, please try again."
msgstr "Une erreur est survenue, veuillez réessayer."

#: corehq/apps/users/static/users/js/roles_and_permissions.js
msgid "View Only"
msgstr "Vue uniquement"

#: corehq/apps/users/static/users/js/web_users.js
msgid "<%- days %> days remaining"
msgstr "<%- days %> jours restants"

#: corehq/apps/users/static/users/js/web_users.js
msgid "Unable to delete invitation, please try again later."
msgstr "Impossible de supprimer l'invitation, veuillez réessayer plus tard."

#: corehq/apps/users/static/users/js/web_users.js
msgid "Unable to resend invitation, please try again later."
msgstr "Impossible de renvoyer l'invitation, veuillez réessayer plus tard."

#: corehq/apps/users/static/users/js/web_users.js
msgid "Delete request"
msgstr "Demande de suppression"

#: corehq/apps/users/static/users/js/web_users.js
msgid "Are you sure you want to delete this request?"
msgstr "Êtes-vous sûr de vouloir supprimer cette demande ?"

#: corehq/apps/users/static/users/js/web_users.js
msgid ""
"We have sent the invitation email to this user but the user's email server "
"rejected it. This usually means either the email address is incorrect or "
"your organization is blocking emails from our address (<%- fromAddress %>)."
msgstr ""
"Nous avons envoyé l'e-mail d'invitation à cet utilisateur, mais le serveur "
"de messagerie de l'utilisateur l'a rejeté. Cela signifie généralement que "
"l'adresse e-mail est incorrecte ou que votre organisation bloque les e-mails"
" de notre adresse (<%- fromAddress %>)."

#: corehq/apps/users/static/users/js/web_users_list.js
msgid "No users matched your search."
msgstr "Aucun utilisateur ne correspond à votre recherche."

#: corehq/apps/users/static/users/js/web_users_list.js
msgid "This project has no web users."
msgstr "Ce projet n'a pas d'utilisateurs Web."

#: corehq/apps/users/static/users/js/web_users_list.js
msgid ""
"Could not load users. Please try again later or report an issue if this "
"problem persists."
msgstr ""
"Impossible de charger les utilisateurs. Veuillez réessayer plus tard ou "
"signaler un problème si ce problème persiste."

#: corehq/ex-submodules/casexml/apps/case/static/case/js/repeat_records.js
msgid "Requeued"
msgstr "Replanifié"

#: corehq/messaging/scheduling/static/scheduling/js/broadcasts_list.js
msgid "Are you sure you want to delete this scheduled message?"
msgstr "Êtes-vous sûr de vouloir supprimer ce message programmé ?"

#: corehq/messaging/scheduling/static/scheduling/js/conditional_alert_list.js
msgid "This rule has been restarted."
msgstr "Cette règle a été redémarrée."

#: corehq/messaging/scheduling/static/scheduling/js/conditional_alert_list.js
#, javascript-format
msgid ""
"Unable to restart rule. Rules can only be started every two hours and there "
"are %s minute(s) remaining before this rule can be started again."
msgstr ""
"Impossible de redémarrer la règle. Les règles ne peuvent être démarrées "
"qu'une fois toutes les deux heures et il reste %s minute(s) avant que cette "
"règle puisse être redémarrée."

#: corehq/messaging/scheduling/static/scheduling/js/conditional_alert_list.js
msgid "Are you sure you want to remove this conditional message?"
msgstr "Êtes-vous sûr de vouloir supprimer ce message conditionnel ?"

#: corehq/messaging/scheduling/static/scheduling/js/conditional_alert_list.js
msgid ""
"A rule should only be restarted when you believe it is stuck and is not "
"progressing. You will only be able to restart this rule once every two "
"hours. Restart this rule?"
msgstr ""
"Une règle ne doit être redémarrée que si vous pensez qu'elle est bloquée et "
"ne progresse pas. Vous ne pourrez redémarrer cette règle qu'une fois toutes "
"les deux heures. Redémarrer cette règle ?"

#: corehq/messaging/scheduling/static/scheduling/js/conditional_alert_list.js
msgid ""
"A rule should only be restarted when you believe it is stuck and is not "
"progressing. Your user is able to restart as many times as you like, but "
"restarting too many times without finishing can place a burden on the "
"system. Restart this rule?"
msgstr ""
"Une règle ne doit être redémarrée que si vous pensez qu'elle est bloquée et "
"ne progresse pas. Votre utilisateur peut redémarrer autant de fois que vous "
"le souhaitez, mais redémarrer trop de fois sans terminer peut peser sur le "
"système. Redémarrer cette règle ?"

#: corehq/messaging/scheduling/static/scheduling/js/create_schedule.js
msgid "hour(s)"
msgstr "heure(s)"

#: corehq/messaging/scheduling/static/scheduling/js/create_schedule.js
msgid "minute(s)"
msgstr "minute(s)"

#: corehq/messaging/scheduling/static/scheduling/js/create_schedule.js
msgid "last"
msgstr "dernier"

#: corehq/messaging/scheduling/static/scheduling/js/create_schedule.js
msgid "last - 1"
msgstr "dernier - 1"

#: corehq/messaging/scheduling/static/scheduling/js/create_schedule.js
msgid "last - 2"
msgstr "dernier - 2"

#: corehq/messaging/scheduling/static/scheduling/js/create_schedule.js
msgid "every day"
msgstr "tous les jours"

#: corehq/messaging/scheduling/static/scheduling/js/create_schedule.js
msgid "every week"
msgstr "toutes les semaines"

#: corehq/messaging/scheduling/static/scheduling/js/create_schedule.js
msgid "every month"
msgstr "tous les mois"

#: corehq/messaging/scheduling/static/scheduling/js/create_schedule.js
msgid "Send Broadcast"
msgstr "Envoyer une diffusion"

#: corehq/messaging/scheduling/static/scheduling/js/create_schedule.js
msgid "Schedule Broadcast"
msgstr "Planifier une diffusion"

#: corehq/messaging/scheduling/static/scheduling/js/dashboard.js
msgid "(no errors over the given date range)"
msgstr "(aucune erreur sur la plage de dates donnée)"

#: corehq/messaging/smsbackends/telerivet/static/telerivet/js/telerivet_setup.js
msgid "Server error. Try again..."
msgstr "Erreur serveur. Réessayez..."

#: corehq/messaging/smsbackends/telerivet/static/telerivet/js/telerivet_setup.js
msgid "Send"
msgstr "Envoyer"

#: corehq/messaging/smsbackends/telerivet/static/telerivet/js/telerivet_setup.js
msgid "Complete"
msgstr "Compléter"

#: corehq/motech/dhis2/static/dhis2/js/dataset_map.js
msgid "DHIS2 response: "
msgstr "Réponse DHIS2 : "

#: corehq/motech/dhis2/static/dhis2/js/dataset_map.js
msgid "CommCare HQ was unable to send the DataSet: "
msgstr "CommCare HQ n'a pas pu envoyer le DataSet : "

#: corehq/motech/dhis2/static/dhis2/js/dataset_map_json.js
msgid "Unable to save DataSet map"
msgstr "Impossible de sauvegarder la carte DataSet"

#: corehq/motech/dhis2/static/dhis2/js/dhis2_entity_config.js
msgid "Unable to save case configs"
msgstr "Impossible de sauvegarder les configurations de cas"

#: corehq/motech/dhis2/static/dhis2/js/dhis2_events_config.js
msgid "Unable to save form configs"
msgstr "Impossible de sauvegarder les configurations de formulaire"

#: corehq/motech/generic_inbound/static/generic_inbound/js/copy_data.js
msgid "URL Copied"
msgstr "URL copiée"

#: corehq/motech/openmrs/static/openmrs/js/openmrs_importers.js
msgid "Daily"
msgstr "Quotidien"

#: corehq/motech/openmrs/static/openmrs/js/openmrs_importers.js
msgid "Weekly"
msgstr "Hebdomadaire"

#: corehq/motech/openmrs/static/openmrs/js/openmrs_importers.js
msgid "Monthly"
msgstr "Mensuel"

#: corehq/motech/openmrs/static/openmrs/js/openmrs_importers.js
msgid "Disable logging"
msgstr "Désactiver la journalisation"

#: corehq/motech/openmrs/static/openmrs/js/openmrs_importers.js
msgid "Unable to save OpenMRS Importers"
msgstr "Impossible de sauvegarder les importateurs OpenMRS"

#: corehq/motech/openmrs/static/openmrs/js/openmrs_importers.js
msgid "Importing from OpenMRS will begin shortly."
msgstr "L'importation depuis OpenMRS commencera sous peu."

#: corehq/motech/openmrs/static/openmrs/js/openmrs_importers.js
msgid "Failed to schedule task to import from OpenMRS."
msgstr "Échec de la planification de la tâche d'importation depuis OpenMRS."

#: corehq/motech/repeaters/static/repeaters/js/bootstrap3/repeat_record_report.js
#: corehq/motech/repeaters/static/repeaters/js/bootstrap5/repeat_record_report.js
msgid "Failed to fetch attempts"
msgstr "Échec de la récupération des tentatives"

#: corehq/motech/repeaters/static/repeaters/js/bootstrap3/repeat_record_report.js
#: corehq/motech/repeaters/static/repeaters/js/bootstrap5/repeat_record_report.js
msgid "Failed to fetch payload"
msgstr "Échec de la récupération de la charge utile"

#: corehq/motech/repeaters/static/repeaters/js/bootstrap3/repeat_record_report.js
#: corehq/motech/repeaters/static/repeaters/js/bootstrap5/repeat_record_report.js
msgid "Failed to send"
msgstr "Échec de l'envoi"

#: corehq/motech/repeaters/static/repeaters/js/bootstrap3/repeat_record_report.js
#: corehq/motech/repeaters/static/repeaters/js/bootstrap5/repeat_record_report.js
msgid "Failed to cancel"
msgstr "Échec de l'annulation"

#: corehq/motech/static/motech/js/connection_settings_detail.js
msgid "Username"
msgstr "Nom d'utilisateur"

#: corehq/motech/static/motech/js/connection_settings_detail.js
msgid "Client ID"
msgstr "ID client"

#: corehq/motech/static/motech/js/connection_settings_detail.js
msgid "Client Secret"
msgstr "Secret client"

#: corehq/motech/static/motech/js/connection_settings_detail.js
msgid "HTTP Header Name"
msgstr "Nom d'en-tête HTTP"

#: corehq/motech/static/motech/js/connection_settings_detail.js
msgid "API Key"
msgstr "Clé API"

#: corehq/motech/static/motech/js/connection_settings_detail.js
msgid "Success! Response is: "
msgstr "Succès ! La réponse est : "

#: corehq/motech/static/motech/js/connection_settings_detail.js
msgid "Failed! Response is: "
msgstr "Échec ! La réponse est : "

#: corehq/motech/static/motech/js/connection_settings_detail.js
msgid "CommCare HQ was unable to make the request: "
msgstr "CommCare HQ n'a pas pu effectuer la demande : "<|MERGE_RESOLUTION|>--- conflicted
+++ resolved
@@ -4943,15 +4943,12 @@
 msgstr ""
 "Veuillez vérifier ci-dessus pour toute erreur dans votre configuration."
 
-<<<<<<< HEAD
 #: corehq/apps/userreports/static/userreports/js/configurable_report.js
 msgid "An error occurred emailing you report. Please try again."
 msgstr ""
 "Une erreur s'est produite lors de l'envoi de votre rapport par e-mail. "
 "Veuillez réessayer."
 
-=======
->>>>>>> e1fac070
 #: corehq/apps/userreports/static/userreports/js/configurable_reports_home.js
 msgid "Edit a custom web report or custom web report source"
 msgstr ""
@@ -5027,7 +5024,6 @@
 msgid "Group membership has changed."
 msgstr "L'appartenance au groupe a changé."
 
-<<<<<<< HEAD
 #: corehq/apps/users/static/users/js/enterprise_users.js
 msgid "Hide Deactivated Mobile Workers"
 msgstr "Masquer les travailleurs mobiles désactivés"
@@ -5036,8 +5032,6 @@
 msgid "Show Deactivated Mobile Workers"
 msgstr "Afficher les travailleurs mobiles désactivés"
 
-=======
->>>>>>> e1fac070
 #: corehq/apps/users/static/users/js/filtered_download.js
 msgid "<%- user_count %> user"
 msgstr "<%- user_count %> utilisateur"
