--- conflicted
+++ resolved
@@ -1,14 +1,3 @@
-<<<<<<< HEAD
-tree 31b70878536e0d567bb2c981c28b315785db64c9
-parent e0d7b642bda49e9b390353c5e38975b9d80e0f0f
-parent fa9c7c2ea8eb543abb90917c087f1b46b9771598
-author Simon Kelly <simongdkelly@gmail.com> 1373361886 -0700
-committer Simon Kelly <simongdkelly@gmail.com> 1373361886 -0700
-
-Merge pull request #28 from tsinkala/fida-reports
-
-In FacilityWiseFollowUpReport using get to get map entries in order to a...
-=======
 tree 20570d2e8ea804595d78010137307d8fbbb303f7
 parent d9edd8f0ad5485037c390ef679e684e74f47dcf2
 parent 5277d87b67c15decc0d9186d15715238d5735f84
@@ -17,5 +6,4 @@
 
 Merge pull request #31 from dimagi/linked-user-filter
 
-add Name of Team Leader column in Facility Registrations and FIDA Perfor...
->>>>>>> 03aa5fa5
+add Name of Team Leader column in Facility Registrations and FIDA Perfor...