--- conflicted
+++ resolved
@@ -1,28 +1,11 @@
-<<<<<<< HEAD
-tree 84c3b6786eea9e478ca5f99128020823d25e42d8
-parent ace86b833850dbba4e52ae159e5f381aca669060
-parent 4f457da5d31c940c99c52301977648562dcbb0b4
-author dmyung <dmyung@dimagi.com> 1373591586 -0400
-committer dmyung <dmyung@dimagi.com> 1373591586 -0400
+tree 94bf6508ad55acf3a0c822f2ce9e405f2c8d20b6
+parent 8ad7106f2bb8822e76b18bba3007c673abf41709
+parent f09892a8b3f7b271f84fcb16ecbce30fde3a0632
+author dmyung <dmyung@dimagi.com> 1373917209 -0400
+committer dmyung <dmyung@dimagi.com> 1373917209 -0400
 
 Merge branch 'master' into case_multimedia
-=======
-tree 590a4b974bcc98be452c3d2983258dc0c81000bc
-parent 57b45a5a17177b5d34ab1f595eb687ff50570b60
-author Mike White <m@mwhite.info> 1369419185 -0400
-committer Mike White <m@mwhite.info> 1373317384 -0400
 
-add new related cases view for case details page
-
-adds a hierarchical related cases view for the case details page.  This
-is also used as the PACT Care Plan report (Case:60880).
-
-For the care plan report, it's integrated with inline touchforms so
-subcases can be added and edited at all levels from within this page.
-
-The columns to display are configurable using the same declarative
-definition format as the case details view, and the sorting of cases is
-also declaratively configurable.
-
-beginnings of configurable hierarchical related cases display
->>>>>>> c23aa381
+Conflicts:
+	casexml/apps/case/models.py
+	casexml/apps/case/templates/case/partials/single_case.html