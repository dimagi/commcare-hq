<<<<<<< HEAD
tree 040d9329cef5c9c508e02a49dccc5575fd71ee5b
parent 8ed43dfccc387e693cb82fe5d1f570dacf384cf7
author Cory Zue <czue@dimagi.com> 1333641776 -0400
committer Cory Zue <czue@dimagi.com> 1333641776 -0400

integrate cloudcare with embedded formplayer.

- will now only support 2.0 apps.
- some minor UI bugfixes.
=======
tree 76ba8644b219878576b9e04823b9e9832dcc3f9d
parent 34261a1b00a27a725860593602d215db27c6d5e5
author Daniel Roberts <droberts@dimagi.com> 1333656925 -0400
committer Daniel Roberts <droberts@dimagi.com> 1333656933 -0400

modified the bootstrapping script
>>>>>>> b1972b58
<|MERGE_RESOLUTION|>--- conflicted
+++ resolved
@@ -1,18 +1,6 @@
-<<<<<<< HEAD
-tree 040d9329cef5c9c508e02a49dccc5575fd71ee5b
-parent 8ed43dfccc387e693cb82fe5d1f570dacf384cf7
-author Cory Zue <czue@dimagi.com> 1333641776 -0400
-committer Cory Zue <czue@dimagi.com> 1333641776 -0400
-
-integrate cloudcare with embedded formplayer.
-
-- will now only support 2.0 apps.
-- some minor UI bugfixes.
-=======
 tree 76ba8644b219878576b9e04823b9e9832dcc3f9d
 parent 34261a1b00a27a725860593602d215db27c6d5e5
 author Daniel Roberts <droberts@dimagi.com> 1333656925 -0400
 committer Daniel Roberts <droberts@dimagi.com> 1333656933 -0400
 
-modified the bootstrapping script
->>>>>>> b1972b58
+modified the bootstrapping script