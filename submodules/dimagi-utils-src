<<<<<<< HEAD
tree 9f4df473201f27de16f8b79b1c76dc2730915ca9
parent 9290fa2fba29eb76055d800f8b7db7cc6909a887
author Biyeun Buczyk <biyeun@dimagi.com> 1332196681 -0400
committer Biyeun Buczyk <biyeun@dimagi.com> 1332196681 -0400

last bit of changes to timezone handling
=======
tree d98fb3280b9109b41b8453a8b54943ae7046c389
parent 633d1fa71394cb40b4c5eaa2ccbdc5c22cfc6737
author Daniel Roberts <droberts@dimagi.com> 1332452475 -0400
committer Daniel Roberts <droberts@dimagi.com> 1332452475 -0400

fixed up the DateSpan default so that 7 days or whatever actually means 7 days whether or not the inclusive flag is set
>>>>>>> aa86f138
<|MERGE_RESOLUTION|>--- conflicted
+++ resolved
@@ -1,15 +1,6 @@
-<<<<<<< HEAD
-tree 9f4df473201f27de16f8b79b1c76dc2730915ca9
-parent 9290fa2fba29eb76055d800f8b7db7cc6909a887
-author Biyeun Buczyk <biyeun@dimagi.com> 1332196681 -0400
-committer Biyeun Buczyk <biyeun@dimagi.com> 1332196681 -0400
+tree ec0f4dbc6089dac93b022a31fdbbd8902de71470
+parent 8da6f9dbb2791d8244f16abc5c3f26f277a68a0d
+author Daniel Roberts <droberts@dimagi.com> 1331933145 -0400
+committer Daniel Roberts <droberts@dimagi.com> 1331933145 -0400
 
-last bit of changes to timezone handling
-=======
-tree d98fb3280b9109b41b8453a8b54943ae7046c389
-parent 633d1fa71394cb40b4c5eaa2ccbdc5c22cfc6737
-author Daniel Roberts <droberts@dimagi.com> 1332452475 -0400
-committer Daniel Roberts <droberts@dimagi.com> 1332452475 -0400
-
-fixed up the DateSpan default so that 7 days or whatever actually means 7 days whether or not the inclusive flag is set
->>>>>>> aa86f138
+added new kind of excel reader