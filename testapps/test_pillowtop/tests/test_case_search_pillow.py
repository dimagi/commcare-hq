import uuid

from corehq.apps.case_search.exceptions import CaseSearchNotEnabledException
from corehq.apps.case_search.models import CaseSearchConfig
from corehq.apps.change_feed import topics
from corehq.apps.change_feed.consumer.feed import \
    change_meta_from_kafka_message
from corehq.apps.change_feed.producer import producer
from corehq.apps.change_feed.tests.utils import get_test_kafka_consumer
<<<<<<< HEAD
from corehq.apps.change_feed.topics import get_topic_offset, get_multi_topic_offset
=======
from corehq.apps.change_feed.topics import get_multi_topic_offset
>>>>>>> a58de92d
from corehq.apps.es import CaseSearchES
from corehq.apps.userreports.tests.utils import doc_to_change
from corehq.elastic import get_es_new
from corehq.form_processor.tests.utils import FormProcessorTestUtils
from corehq.pillows.case_search import delete_case_search_cases, get_case_search_to_elasticsearch_pillow, \
    get_case_search_reindexer
from corehq.pillows.mappings.case_search_mapping import CASE_SEARCH_INDEX, CASE_SEARCH_INDEX_INFO
from corehq.util.elastic import ensure_index_deleted
from django.test import TestCase, override_settings
from mock import MagicMock, patch
from pillowtop.es_utils import initialize_index_and_mapping
from corehq.util.test_utils import create_and_save_a_case


class CaseSearchPillowTest(TestCase):

    domain = 'meereen'

    def setUp(self):
        FormProcessorTestUtils.delete_all_cases()
        self.elasticsearch = get_es_new()
        self.pillow = get_case_search_to_elasticsearch_pillow()
        ensure_index_deleted(CASE_SEARCH_INDEX)

        # Bootstrap ES
        initialize_index_and_mapping(get_es_new(), CASE_SEARCH_INDEX_INFO)

    def tearDown(self):
        ensure_index_deleted(CASE_SEARCH_INDEX)
        CaseSearchConfig.objects.all().delete()

    def test_case_search_pillow(self):
        consumer = get_test_kafka_consumer(topics.CASE)
        kafka_seq = self._get_kafka_seq()

        case = self._make_case(case_properties={'foo': 'bar'})
        producer.send_change(topics.CASE, doc_to_change(case.to_json()).metadata)
        # confirm change made it to kafka
        message = consumer.next()
        change_meta = change_meta_from_kafka_message(message.value)
        self.assertEqual(case.case_id, change_meta.document_id)
        self.assertEqual(self.domain, change_meta.domain)

        # enable case search for domain
        with patch('corehq.pillows.case_search.case_search_enabled_for_domain',
                   new=MagicMock(return_value=True)) as fake_case_search_enabled_for_domain:
            # send to elasticsearch
            self.pillow.process_changes(since=kafka_seq, forever=False)
            fake_case_search_enabled_for_domain.assert_called_with(self.domain)

        self._assert_case_in_es(self.domain, case)

    def test_case_search_reindex_by_domain(self):
        """
        Tests reindexing for a particular domain only
        """
        other_domain = "yunkai"
        CaseSearchConfig.objects.get_or_create(pk=other_domain, enabled=True)

        desired_case = self._make_case(domain=other_domain)
        undesired_case = self._make_case(domain=self.domain)  # noqa

        with self.assertRaises(CaseSearchNotEnabledException):
            get_case_search_reindexer(domain=self.domain).reindex()

        get_case_search_reindexer(domain=other_domain).reindex()
        self._assert_case_in_es(other_domain, desired_case)

    def test_delete_case_search_cases(self):
        """
        Tests that cases are correctly removed from the es index
        """
        other_domain = "braavos"
        self._bootstrap_cases_in_es_for_domain(self.domain)
        case = self._bootstrap_cases_in_es_for_domain(other_domain)

        with self.assertRaises(TypeError):
            delete_case_search_cases(None)
        with self.assertRaises(TypeError):
            delete_case_search_cases({})

        # delete cases from one domain
        delete_case_search_cases(self.domain)

        # make sure the other domain's cases are still there
        self._assert_case_in_es(other_domain, case)

        # delete other domains cases
        delete_case_search_cases(other_domain)

        # make sure nothing is left
        self._assert_index_empty()

    @override_settings(TESTS_SHOULD_USE_SQL_BACKEND=True)
    def test_sql_case_search_pillow(self):
        consumer = get_test_kafka_consumer(topics.CASE_SQL)
        # have to get the seq id before the change is processed
        kafka_seq = self._get_kafka_seq()
        case = self._make_case(case_properties={'something': 'something_else'})

        # confirm change made it to kafka
        message = consumer.next()
        change_meta = change_meta_from_kafka_message(message.value)
        self.assertEqual(case.case_id, change_meta.document_id)
        self.assertEqual(self.domain, change_meta.domain)

        # enable case search for domain
        with patch('corehq.pillows.case_search.case_search_enabled_for_domain',
                   new=MagicMock(return_value=True)) as fake_case_search_enabled_for_domain:
            # send to elasticsearch
            self.pillow.process_changes(since=kafka_seq, forever=False)
            fake_case_search_enabled_for_domain.assert_called_with(self.domain)

        self._assert_case_in_es(self.domain, case)

    def _get_kafka_seq(self):
        # KafkaChangeFeed listens for multiple topics (case, case-sql) in the case search pillow,
        # so we need to provide a dict of seqs to kafka
<<<<<<< HEAD
        return get_multi_topic_offset([topics.CASE_SQL, topics.CASE])
=======
        return get_multi_topic_offset([topics.CASE, topics.CASE_SQL])
>>>>>>> a58de92d

    def _make_case(self, domain=None, case_properties=None):
        # make a case
        case_id = uuid.uuid4().hex
        case_name = 'case-name-{}'.format(uuid.uuid4().hex)
        if domain is None:
            domain = self.domain
        case = create_and_save_a_case(domain, case_id, case_name, case_properties)
        return case

    def _assert_case_in_es(self, domain, case):
        # confirm change made it to elasticserach
        self.elasticsearch.indices.refresh(CASE_SEARCH_INDEX)
        results = CaseSearchES().run()
        self.assertEqual(1, results.total)
        case_doc = results.hits[0]

        self.assertEqual(domain, case_doc['domain'])
        self.assertEqual(case.case_id, case_doc['_id'])
        self.assertEqual(case.name, case_doc['name'])
        # Confirm change contains case_properties
        self.assertItemsEqual(case_doc['case_properties'][0].keys(), ['key', 'value'])
        for case_property in case_doc['case_properties']:
            key = case_property['key']
            self.assertEqual(case.get_case_property(key), case_property['value'])

    def _assert_index_empty(self):
        self.elasticsearch.indices.refresh(CASE_SEARCH_INDEX)
        results = CaseSearchES().run()
        self.assertEqual(0, results.total)

    def _bootstrap_cases_in_es_for_domain(self, domain):
        case = self._make_case(domain)
        CaseSearchConfig.objects.get_or_create(pk=domain, enabled=True)
        get_case_search_reindexer(domain).reindex()
        return case<|MERGE_RESOLUTION|>--- conflicted
+++ resolved
@@ -7,11 +7,7 @@
     change_meta_from_kafka_message
 from corehq.apps.change_feed.producer import producer
 from corehq.apps.change_feed.tests.utils import get_test_kafka_consumer
-<<<<<<< HEAD
-from corehq.apps.change_feed.topics import get_topic_offset, get_multi_topic_offset
-=======
 from corehq.apps.change_feed.topics import get_multi_topic_offset
->>>>>>> a58de92d
 from corehq.apps.es import CaseSearchES
 from corehq.apps.userreports.tests.utils import doc_to_change
 from corehq.elastic import get_es_new
@@ -130,11 +126,7 @@
     def _get_kafka_seq(self):
         # KafkaChangeFeed listens for multiple topics (case, case-sql) in the case search pillow,
         # so we need to provide a dict of seqs to kafka
-<<<<<<< HEAD
-        return get_multi_topic_offset([topics.CASE_SQL, topics.CASE])
-=======
         return get_multi_topic_offset([topics.CASE, topics.CASE_SQL])
->>>>>>> a58de92d
 
     def _make_case(self, domain=None, case_properties=None):
         # make a case
