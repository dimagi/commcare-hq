{
    "AllHmisCaseFluffPillow": {
        "advertised_name": "fluff.AllHmisCaseFluffPillow.testhq",
        "change_feed_type": "KafkaChangeFeed",
        "checkpoint_id": "fluff.AllHmisCaseFluffPillow.testhq",
        "couch_filter": null,
        "couchdb_type": "CachedCouchDB",
        "couchdb_uri": "http://{COUCH_SERVER_ROOT}/test_commcarehq",
        "document_class": "XFormInstance",
        "extra_args": {
            "doc_type": "XFormInstance",
            "domains": "m4change test-pathfinder"
        },
        "full_class_name": "custom.m4change.models.AllHmisCaseFluffPillow",
        "include_docs": false,
        "name": "AllHmisCaseFluffPillow"
    },
    "AncHmisCaseFluffPillow": {
        "advertised_name": "fluff.AncHmisCaseFluffPillow.testhq",
        "change_feed_type": "KafkaChangeFeed",
        "checkpoint_id": "fluff.AncHmisCaseFluffPillow.testhq",
        "couch_filter": null,
        "couchdb_type": "CachedCouchDB",
        "couchdb_uri": "http://{COUCH_SERVER_ROOT}/test_commcarehq",
        "document_class": "XFormInstance",
        "extra_args": {
            "doc_type": "XFormInstance",
            "domains": "m4change test-pathfinder"
        },
        "full_class_name": "custom.m4change.models.AncHmisCaseFluffPillow",
        "include_docs": false,
        "name": "AncHmisCaseFluffPillow"
    },
    "AppDbChangeFeedPillow": {
        "advertised_name": "AppDbChangeFeedPillow",
        "change_feed_type": "CouchChangeFeed",
        "checkpoint_id": "AppDbChangeFeedPillow",
        "full_class_name": "pillowtop.pillow.interface.ConstructedPillow",
        "name": "AppDbChangeFeedPillow"
    },
    "ApplicationBlobDeletionPillow": {
        "advertised_name": "ApplicationBlobDeletionPillow",
        "change_feed_type": "CouchChangeFeed",
        "checkpoint_id": "ApplicationBlobDeletionPillow",
        "full_class_name": "pillowtop.pillow.interface.ConstructedPillow",
        "name": "ApplicationBlobDeletionPillow"
    },
    "ApplicationToElasticsearchPillow": {
        "advertised_name": "ApplicationToElasticsearchPillow",
        "change_feed_type": "KafkaChangeFeed",
        "checkpoint_id": "applications-to-elasticsearch",
        "full_class_name": "pillowtop.pillow.interface.ConstructedPillow",
        "name": "ApplicationToElasticsearchPillow"
    },
    "BlobDeletionPillow": {
        "advertised_name": "BlobDeletionPillow",
        "change_feed_type": "KafkaChangeFeed",
        "checkpoint_id": "kafka-blob-deletion-pillow-checkpoint",
        "full_class_name": "pillowtop.pillow.interface.ConstructedPillow",
        "name": "BlobDeletionPillow"
    },
    "CacheInvalidatePillow": {
        "advertised_name": "CacheInvalidatePillow",
        "change_feed_type": "CouchChangeFeed",
        "checkpoint_id": "cache_invalidate_pillow_test_commcarehq",
        "full_class_name": "pillowtop.pillow.interface.ConstructedPillow",
        "name": "CacheInvalidatePillow"
    },
    "CareBiharFluffPillow": {
        "advertised_name": "fluff.CareBiharFluffPillow.testhq",
        "change_feed_type": "KafkaChangeFeed",
        "checkpoint_id": "fluff.CareBiharFluffPillow.testhq",
        "couch_filter": null,
        "couchdb_type": "CachedCouchDB",
        "couchdb_uri": "http://{COUCH_SERVER_ROOT}/test_commcarehq",
        "document_class": "CommCareCase",
        "extra_args": {
            "doc_type": "CommCareCase",
            "domains": "care-bihar bihar"
        },
        "full_class_name": "custom.bihar.models.CareBiharFluffPillow",
        "include_docs": false,
        "name": "CareBiharFluffPillow"
    },
    "CasePillow": {
        "advertised_name": "corehq.pillows.case.CasePillow.85e1a25ff57c5892b6fa95caf949ae4c.testhq",
        "change_feed_type": "CouchChangeFeed",
        "checkpoint_id": "corehq.pillows.case.CasePillow.85e1a25ff57c5892b6fa95caf949ae4c.testhq",
        "couch_filter": "case/casedocs",
        "couchdb_type": "Database",
        "couchdb_uri": "http://{COUCH_SERVER_ROOT}/test_commcarehq",
        "document_class": "CommCareCase",
        "es_alias": "hqcases",
        "es_index": "test_hqcases_2016-03-04",
        "es_type": "case",
        "extra_args": {},
        "full_class_name": "corehq.pillows.case.CasePillow",
        "include_docs": true,
        "name": "CasePillow",
        "unique_id": "85e1a25ff57c5892b6fa95caf949ae4c"
    },
    "CaseToElasticsearchPillow": {
        "advertised_name": "CaseToElasticsearchPillow",
        "change_feed_type": "KafkaChangeFeed",
        "checkpoint_id": "all-cases-to-elasticsearch",
        "full_class_name": "pillowtop.pillow.interface.ConstructedPillow",
        "name": "CaseToElasticsearchPillow"
    },
    "CaseSearchToElasticsearchPillow": {
        "advertised_name": "CaseSearchToElasticsearchPillow",
        "change_feed_type": "KafkaChangeFeed",
        "checkpoint_id": "case-search-to-elasticsearch",
        "full_class_name": "pillowtop.pillow.interface.ConstructedPillow",
        "name": "CaseSearchToElasticsearchPillow"
    },
    "CouvertureFluffPillow": {
        "advertised_name": "fluff.CouvertureFluffPillow.testhq",
        "change_feed_type": "KafkaChangeFeed",
        "checkpoint_id": "fluff.CouvertureFluffPillow.testhq",
        "couch_filter": null,
        "couchdb_type": "CachedCouchDB",
        "couchdb_uri": "http://{COUCH_SERVER_ROOT}/test_commcarehq",
        "document_class": "XFormInstance",
        "extra_args": {
            "doc_type": "XFormInstance",
            "domains": "ipm-senegal testing-ipm-senegal ct-apr"
        },
        "full_class_name": "custom.intrahealth.models.CouvertureFluffPillow",
        "include_docs": false,
        "name": "CouvertureFluffPillow"
    },
    "DefaultChangeFeedPillow": {
        "advertised_name": "DefaultChangeFeedPillow",
        "change_feed_type": "CouchChangeFeed",
        "checkpoint_id": "DefaultChangeFeedPillow",
        "full_class_name": "pillowtop.pillow.interface.ConstructedPillow",
        "name": "DefaultChangeFeedPillow"
    },
    "DomainDbKafkaPillow": {
        "advertised_name": "DomainDbKafkaPillow",
        "change_feed_type": "CouchChangeFeed",
        "checkpoint_id": "DomainDbKafkaPillow",
        "full_class_name": "pillowtop.pillow.interface.ConstructedPillow",
        "name": "DomainDbKafkaPillow"
    },
    "FarmerRecordFluffPillow": {
        "advertised_name": "fluff.FarmerRecordFluffPillow.testhq",
        "change_feed_type": "KafkaChangeFeed",
        "checkpoint_id": "fluff.FarmerRecordFluffPillow.testhq",
        "couch_filter": null,
        "couchdb_type": "CachedCouchDB",
        "couchdb_uri": "http://{COUCH_SERVER_ROOT}/test_commcarehq",
        "document_class": "CommCareCase",
        "extra_args": {
            "doc_type": "CommCareCase",
            "domains": "pathways-india-mis pathways-tanzania care-macf-malawi care-macf-bangladesh"
        },
        "full_class_name": "custom.care_pathways.models.FarmerRecordFluffPillow",
        "include_docs": false,
        "name": "FarmerRecordFluffPillow"
    },
    "GeographyFluffPillow": {
        "advertised_name": "fluff.GeographyFluffPillow.testhq",
        "change_feed_type": "KafkaChangeFeed",
        "checkpoint_id": "fluff.GeographyFluffPillow.testhq",
        "couch_filter": null,
        "couchdb_type": "CachedCouchDB",
        "couchdb_uri": "http://{COUCH_SERVER_ROOT}/test_commcarehq",
        "document_class": "CommCareCase",
        "extra_args": {
            "doc_type": "CommCareCase",
            "domains": "pathways-india-mis pathways-tanzania care-macf-malawi care-macf-bangladesh"
        },
        "full_class_name": "custom.care_pathways.models.GeographyFluffPillow",
        "include_docs": false,
        "name": "GeographyFluffPillow"
    },
    "GroupPillow": {
        "advertised_name": "GroupPillow",
        "change_feed_type": "KafkaChangeFeed",
        "checkpoint_id": "GroupPillow",
        "full_class_name": "pillowtop.pillow.interface.ConstructedPillow",
        "name": "GroupPillow"
    },
    "GroupToUserPillow": {
        "advertised_name": "GroupToUserPillow",
        "change_feed_type": "KafkaChangeFeed",
        "checkpoint_id": "GroupToUserPillow",
        "full_class_name": "pillowtop.pillow.interface.ConstructedPillow",
        "name": "GroupToUserPillow"
    },
    "ImmunizationHmisCaseFluffPillow": {
        "advertised_name": "fluff.ImmunizationHmisCaseFluffPillow.testhq",
        "change_feed_type": "KafkaChangeFeed",
        "checkpoint_id": "fluff.ImmunizationHmisCaseFluffPillow.testhq",
        "couch_filter": null,
        "couchdb_type": "CachedCouchDB",
        "couchdb_uri": "http://{COUCH_SERVER_ROOT}/test_commcarehq",
        "document_class": "XFormInstance",
        "extra_args": {
            "doc_type": "XFormInstance",
            "domains": "m4change test-pathfinder"
        },
        "full_class_name": "custom.m4change.models.ImmunizationHmisCaseFluffPillow",
        "include_docs": false,
        "name": "ImmunizationHmisCaseFluffPillow"
    },
    "IntraHealthFluffPillow": {
        "advertised_name": "fluff.IntraHealthFluffPillow.testhq",
        "change_feed_type": "KafkaChangeFeed",
        "checkpoint_id": "fluff.IntraHealthFluffPillow.testhq",
        "couch_filter": null,
        "couchdb_type": "CachedCouchDB",
        "couchdb_uri": "http://{COUCH_SERVER_ROOT}/test_commcarehq",
        "document_class": "XFormInstance",
        "extra_args": {
            "doc_type": "XFormInstance",
            "domains": "ipm-senegal testing-ipm-senegal ct-apr"
        },
        "full_class_name": "custom.intrahealth.models.IntraHealthFluffPillow",
        "include_docs": false,
        "name": "IntraHealthFluffPillow"
    },
    "KafkaDomainPillow": {
        "advertised_name": "KafkaDomainPillow",
        "change_feed_type": "KafkaChangeFeed",
        "checkpoint_id": "KafkaDomainPillow",
        "full_class_name": "pillowtop.pillow.interface.ConstructedPillow",
        "name": "KafkaDomainPillow"
    },
    "LdHmisCaseFluffPillow": {
        "advertised_name": "fluff.LdHmisCaseFluffPillow.testhq",
        "change_feed_type": "KafkaChangeFeed",
        "checkpoint_id": "fluff.LdHmisCaseFluffPillow.testhq",
        "couch_filter": null,
        "couchdb_type": "CachedCouchDB",
        "couchdb_uri": "http://{COUCH_SERVER_ROOT}/test_commcarehq",
        "document_class": "XFormInstance",
        "extra_args": {
            "doc_type": "XFormInstance",
            "domains": "m4change test-pathfinder"
        },
        "full_class_name": "custom.m4change.models.LdHmisCaseFluffPillow",
        "include_docs": false,
        "name": "LdHmisCaseFluffPillow"
    },
    "LedgerToElasticsearchPillow": {
        "advertised_name": "LedgerToElasticsearchPillow",
        "change_feed_type": "KafkaChangeFeed",
        "checkpoint_id": "ledger-to-elasticsearch",
        "full_class_name": "pillowtop.pillow.interface.ConstructedPillow",
        "name": "LedgerToElasticsearchPillow"
    },
    "LivraisonFluffPillow": {
        "advertised_name": "fluff.LivraisonFluffPillow.testhq",
        "change_feed_type": "KafkaChangeFeed",
        "checkpoint_id": "fluff.LivraisonFluffPillow.testhq",
        "couch_filter": null,
        "couchdb_type": "CachedCouchDB",
        "couchdb_uri": "http://{COUCH_SERVER_ROOT}/test_commcarehq",
        "document_class": "XFormInstance",
        "extra_args": {
            "doc_type": "XFormInstance",
            "domains": "ipm-senegal testing-ipm-senegal ct-apr"
        },
        "full_class_name": "custom.intrahealth.models.LivraisonFluffPillow",
        "include_docs": false,
        "name": "LivraisonFluffPillow"
    },
    "MVPCaseIndicatorPillow": {
        "advertised_name": "mvp_docs.pillows.MVPCaseIndicatorPillow.testhq",
        "change_feed_type": "CouchChangeFeed",
        "checkpoint_id": "mvp_docs.pillows.MVPCaseIndicatorPillow.testhq",
        "couch_filter": "hqadmin/domains_and_doc_types",
        "couchdb_type": "Database",
        "couchdb_uri": "http://{COUCH_SERVER_ROOT}/test_commcarehq",
        "document_class": "CommCareCase",
        "extra_args": {
            "doc_types": "CommCareCase CommCareCase-Deleted",
            "domains": ""
        },
        "full_class_name": "mvp_docs.pillows.MVPCaseIndicatorPillow",
        "include_docs": true,
        "name": "MVPCaseIndicatorPillow"
    },
    "MVPFormIndicatorPillow": {
        "advertised_name": "mvp_docs.pillows.MVPFormIndicatorPillow.testhq",
        "change_feed_type": "CouchChangeFeed",
        "checkpoint_id": "mvp_docs.pillows.MVPFormIndicatorPillow.testhq",
        "couch_filter": "hqadmin/domains_and_doc_types",
        "couchdb_type": "Database",
        "couchdb_uri": "http://{COUCH_SERVER_ROOT}/test_commcarehq",
        "document_class": "XFormInstance",
        "extra_args": {
            "doc_types": "XFormInstance XFormInstance-Deleted XFormArchived",
            "domains": ""
        },
        "full_class_name": "mvp_docs.pillows.MVPFormIndicatorPillow",
        "include_docs": true,
        "name": "MVPFormIndicatorPillow"
    },
    "McctMonthlyAggregateFormFluffPillow": {
        "advertised_name": "fluff.McctMonthlyAggregateFormFluffPillow.testhq",
        "change_feed_type": "KafkaChangeFeed",
        "checkpoint_id": "fluff.McctMonthlyAggregateFormFluffPillow.testhq",
        "couch_filter": null,
        "couchdb_type": "CachedCouchDB",
        "couchdb_uri": "http://{COUCH_SERVER_ROOT}/test_commcarehq",
        "document_class": "XFormInstance",
        "extra_args": {
            "doc_type": "XFormInstance",
            "domains": "m4change test-pathfinder"
        },
        "full_class_name": "custom.m4change.models.McctMonthlyAggregateFormFluffPillow",
        "include_docs": false,
        "name": "McctMonthlyAggregateFormFluffPillow"
    },
    "OpmUserFluffPillow": {
        "advertised_name": "fluff.OpmUserFluffPillow.testhq",
        "change_feed_type": "KafkaChangeFeed",
        "checkpoint_id": "fluff.OpmUserFluffPillow.testhq",
        "couch_filter": null,
        "couchdb_type": "CachedCouchDB",
        "couchdb_uri": "http://{COUCH_SERVER_ROOT}/test_commcarehq__users",
        "document_class": "CommCareUser",
        "extra_args": {
            "doc_type": "CommCareUser",
            "domains": "opm"
        },
        "full_class_name": "custom.opm.models.OpmUserFluffPillow",
        "include_docs": false,
        "name": "OpmUserFluffPillow"
    },
    "ProjectIndicatorsCaseFluffPillow": {
        "advertised_name": "fluff.ProjectIndicatorsCaseFluffPillow.testhq",
        "change_feed_type": "KafkaChangeFeed",
        "checkpoint_id": "fluff.ProjectIndicatorsCaseFluffPillow.testhq",
        "couch_filter": null,
        "couchdb_type": "CachedCouchDB",
        "couchdb_uri": "http://{COUCH_SERVER_ROOT}/test_commcarehq",
        "document_class": "XFormInstance",
        "extra_args": {
            "doc_type": "XFormInstance",
            "domains": "m4change test-pathfinder"
        },
        "full_class_name": "custom.m4change.models.ProjectIndicatorsCaseFluffPillow",
        "include_docs": false,
        "name": "ProjectIndicatorsCaseFluffPillow"
    },
    "RecapPassageFluffPillow": {
        "advertised_name": "fluff.RecapPassageFluffPillow.testhq",
        "change_feed_type": "KafkaChangeFeed",
        "checkpoint_id": "fluff.RecapPassageFluffPillow.testhq",
        "couch_filter": null,
        "couchdb_type": "CachedCouchDB",
        "couchdb_uri": "http://{COUCH_SERVER_ROOT}/test_commcarehq",
        "document_class": "XFormInstance",
        "extra_args": {
            "doc_type": "XFormInstance",
            "domains": "ipm-senegal testing-ipm-senegal ct-apr"
        },
        "full_class_name": "custom.intrahealth.models.RecapPassageFluffPillow",
        "include_docs": false,
        "name": "RecapPassageFluffPillow"
    },
    "RecouvrementFluffPillow": {
        "advertised_name": "fluff.RecouvrementFluffPillow.testhq",
        "change_feed_type": "KafkaChangeFeed",
        "checkpoint_id": "fluff.RecouvrementFluffPillow.testhq",
        "couch_filter": null,
        "couchdb_type": "CachedCouchDB",
        "couchdb_uri": "http://{COUCH_SERVER_ROOT}/test_commcarehq",
        "document_class": "CommCareCase",
        "extra_args": {
            "doc_type": "CommCareCase",
            "domains": "ipm-senegal testing-ipm-senegal ct-apr"
        },
        "full_class_name": "custom.intrahealth.models.RecouvrementFluffPillow",
        "include_docs": false,
        "name": "RecouvrementFluffPillow"
    },
    "ReportCaseToElasticsearchPillow": {
        "advertised_name": "ReportCaseToElasticsearchPillow",
        "change_feed_type": "KafkaChangeFeed",
        "checkpoint_id": "report-cases-to-elasticsearch",
        "full_class_name": "pillowtop.pillow.interface.ConstructedPillow",
        "name": "ReportCaseToElasticsearchPillow"
    },
<<<<<<< HEAD
    "ReportXFormPillow": {
        "advertised_name": "corehq.pillows.reportxform.ReportXFormPillow.test_report_xforms_20160707_2322.testhq",
        "change_feed_type": "CouchChangeFeed",
        "checkpoint_id": "corehq.pillows.reportxform.ReportXFormPillow.test_report_xforms_20160707_2322.testhq",
        "couch_filter": "couchforms/xforms",
        "couchdb_type": "Database",
        "couchdb_uri": "http://{COUCH_SERVER_ROOT}/test_commcarehq",
        "document_class": "XFormInstance",
        "es_alias": "report_xforms",
        "es_index": "test_report_xforms_20160707_2322",
        "es_type": "report_xform",
        "extra_args": {},
        "full_class_name": "corehq.pillows.reportxform.ReportXFormPillow",
        "include_docs": false,
        "name": "ReportXFormPillow",
        "unique_id": "test_report_xforms_20160707_2322"
    },
=======
>>>>>>> 5b46fb83
    "ReportXFormToElasticsearchPillow": {
        "advertised_name": "ReportXFormToElasticsearchPillow",
        "change_feed_type": "KafkaChangeFeed",
        "checkpoint_id": "report-xforms-to-elasticsearch",
        "full_class_name": "pillowtop.pillow.interface.ConstructedPillow",
        "name": "ReportXFormToElasticsearchPillow"
    },
    "SqlSMSPillow": {
        "advertised_name": "SqlSMSPillow",
        "change_feed_type": "KafkaChangeFeed",
        "checkpoint_id": "sql-sms-to-es",
        "full_class_name": "pillowtop.pillow.interface.ConstructedPillow",
        "name": "SqlSMSPillow"
    },
    "TauxDeRuptureFluffPillow": {
        "advertised_name": "fluff.TauxDeRuptureFluffPillow.testhq",
        "change_feed_type": "KafkaChangeFeed",
        "checkpoint_id": "fluff.TauxDeRuptureFluffPillow.testhq",
        "couch_filter": null,
        "couchdb_type": "CachedCouchDB",
        "couchdb_uri": "http://{COUCH_SERVER_ROOT}/test_commcarehq",
        "document_class": "XFormInstance",
        "extra_args": {
            "doc_type": "XFormInstance",
            "domains": "ipm-senegal testing-ipm-senegal ct-apr"
        },
        "full_class_name": "custom.intrahealth.models.TauxDeRuptureFluffPillow",
        "include_docs": false,
        "name": "TauxDeRuptureFluffPillow"
    },
    "TauxDeSatisfactionFluffPillow": {
        "advertised_name": "fluff.TauxDeSatisfactionFluffPillow.testhq",
        "change_feed_type": "KafkaChangeFeed",
        "checkpoint_id": "fluff.TauxDeSatisfactionFluffPillow.testhq",
        "couch_filter": null,
        "couchdb_type": "CachedCouchDB",
        "couchdb_uri": "http://{COUCH_SERVER_ROOT}/test_commcarehq",
        "document_class": "XFormInstance",
        "extra_args": {
            "doc_type": "XFormInstance",
            "domains": "ipm-senegal testing-ipm-senegal ct-apr"
        },
        "full_class_name": "custom.intrahealth.models.TauxDeSatisfactionFluffPillow",
        "include_docs": false,
        "name": "TauxDeSatisfactionFluffPillow"
    },
    "UCLAPatientFluffPillow": {
        "advertised_name": "fluff.UCLAPatientFluffPillow.testhq",
        "change_feed_type": "KafkaChangeFeed",
        "checkpoint_id": "fluff.UCLAPatientFluffPillow.testhq",
        "couch_filter": null,
        "couchdb_type": "CachedCouchDB",
        "couchdb_uri": "http://{COUCH_SERVER_ROOT}/test_commcarehq",
        "document_class": "CommCareCase",
        "extra_args": {
            "doc_type": "CommCareCase",
            "domains": "succeed"
        },
        "full_class_name": "custom.succeed.models.UCLAPatientFluffPillow",
        "include_docs": false,
        "name": "UCLAPatientFluffPillow"
    },
    "UnknownUsersPillow": {
        "advertised_name": "UnknownUsersPillow",
        "change_feed_type": "KafkaChangeFeed",
        "checkpoint_id": "UnknownUsersPillow",
        "full_class_name": "pillowtop.pillow.interface.ConstructedPillow",
        "name": "UnknownUsersPillow"
    },
    "UserCacheInvalidatePillow": {
        "advertised_name": "UserCacheInvalidatePillow",
        "change_feed_type": "CouchChangeFeed",
        "checkpoint_id": "cache_invalidate_pillow_test_commcarehq__users",
        "full_class_name": "pillowtop.pillow.interface.ConstructedPillow",
        "name": "UserCacheInvalidatePillow"
    },
    "UserGroupsDbKafkaPillow": {
        "advertised_name": "UserGroupsDbKafkaPillow",
        "change_feed_type": "CouchChangeFeed",
        "checkpoint_id": "UserGroupsDbKafkaPillow",
        "full_class_name": "pillowtop.pillow.interface.ConstructedPillow",
        "name": "UserGroupsDbKafkaPillow"
    },
    "UserPillow": {
        "advertised_name": "UserPillow",
        "change_feed_type": "KafkaChangeFeed",
        "checkpoint_id": "UserPillow",
        "full_class_name": "pillowtop.pillow.interface.ConstructedPillow",
        "name": "UserPillow"
    },
    "WorldVisionChildFluffPillow": {
        "advertised_name": "fluff.WorldVisionChildFluffPillow.testhq",
        "change_feed_type": "KafkaChangeFeed",
        "checkpoint_id": "fluff.WorldVisionChildFluffPillow.testhq",
        "couch_filter": null,
        "couchdb_type": "CachedCouchDB",
        "couchdb_uri": "http://{COUCH_SERVER_ROOT}/test_commcarehq",
        "document_class": "CommCareCase",
        "extra_args": {
            "doc_type": "CommCareCase",
            "domains": "wvindia2"
        },
        "full_class_name": "custom.world_vision.models.WorldVisionChildFluffPillow",
        "include_docs": false,
        "name": "WorldVisionChildFluffPillow"
    },
    "WorldVisionHierarchyFluffPillow": {
        "advertised_name": "fluff.WorldVisionHierarchyFluffPillow.testhq",
        "change_feed_type": "KafkaChangeFeed",
        "checkpoint_id": "fluff.WorldVisionHierarchyFluffPillow.testhq",
        "couch_filter": null,
        "couchdb_type": "CachedCouchDB",
        "couchdb_uri": "http://{COUCH_SERVER_ROOT}/test_commcarehq__users",
        "document_class": "CommCareUser",
        "extra_args": {
            "doc_type": "CommCareUser",
            "domains": "wvindia2"
        },
        "full_class_name": "custom.world_vision.models.WorldVisionHierarchyFluffPillow",
        "include_docs": false,
        "name": "WorldVisionHierarchyFluffPillow"
    },
    "WorldVisionMotherFluffPillow": {
        "advertised_name": "fluff.WorldVisionMotherFluffPillow.testhq",
        "change_feed_type": "KafkaChangeFeed",
        "checkpoint_id": "fluff.WorldVisionMotherFluffPillow.testhq",
        "couch_filter": null,
        "couchdb_type": "CachedCouchDB",
        "couchdb_uri": "http://{COUCH_SERVER_ROOT}/test_commcarehq",
        "document_class": "CommCareCase",
        "extra_args": {
            "doc_type": "CommCareCase",
            "domains": "wvindia2"
        },
        "full_class_name": "custom.world_vision.models.WorldVisionMotherFluffPillow",
        "include_docs": false,
        "name": "WorldVisionMotherFluffPillow"
    },
    "XFormPillow": {
        "advertised_name": "corehq.pillows.xform.XFormPillow.test_xforms_2016-07-07.testhq",
        "change_feed_type": "CouchChangeFeed",
        "checkpoint_id": "corehq.pillows.xform.XFormPillow.test_xforms_2016-07-07.testhq",
        "couch_filter": "couchforms/xforms",
        "couchdb_type": "Database",
        "couchdb_uri": "http://{COUCH_SERVER_ROOT}/test_commcarehq",
        "document_class": "XFormInstance",
        "es_alias": "xforms",
        "es_index": "test_xforms_2016-07-07",
        "es_type": "xform",
        "extra_args": {},
        "full_class_name": "corehq.pillows.xform.XFormPillow",
        "include_docs": false,
        "name": "XFormPillow",
        "unique_id": "test_xforms_2016-07-07"
    },
    "XFormToElasticsearchPillow": {
        "advertised_name": "XFormToElasticsearchPillow",
        "change_feed_type": "KafkaChangeFeed",
        "checkpoint_id": "all-xforms-to-elasticsearch",
        "full_class_name": "pillowtop.pillow.interface.ConstructedPillow",
        "name": "XFormToElasticsearchPillow"
    },
    "AppFormSubmissionTrackerPillow": {
        "advertised_name": "AppFormSubmissionTrackerPillow",
        "change_feed_type": "KafkaChangeFeed",
        "checkpoint_id": "app-form-submission-tracker",
        "full_class_name": "pillowtop.pillow.interface.ConstructedPillow",
        "name": "AppFormSubmissionTrackerPillow"
    },
    "kafka-ucr-main": {
        "advertised_name": "kafka-ucr-main",
        "change_feed_type": "KafkaChangeFeed",
        "checkpoint_id": "kafka-ucr-main",
        "full_class_name": "corehq.apps.userreports.pillow.ConfigurableReportKafkaPillow",
        "name": "kafka-ucr-main"
    },
    "kafka-ucr-static": {
        "advertised_name": "kafka-ucr-static",
        "change_feed_type": "KafkaChangeFeed",
        "checkpoint_id": "kafka-ucr-static",
        "full_class_name": "corehq.apps.userreports.pillow.ConfigurableReportKafkaPillow",
        "name": "kafka-ucr-static"
    }
}<|MERGE_RESOLUTION|>--- conflicted
+++ resolved
@@ -386,26 +386,6 @@
         "full_class_name": "pillowtop.pillow.interface.ConstructedPillow",
         "name": "ReportCaseToElasticsearchPillow"
     },
-<<<<<<< HEAD
-    "ReportXFormPillow": {
-        "advertised_name": "corehq.pillows.reportxform.ReportXFormPillow.test_report_xforms_20160707_2322.testhq",
-        "change_feed_type": "CouchChangeFeed",
-        "checkpoint_id": "corehq.pillows.reportxform.ReportXFormPillow.test_report_xforms_20160707_2322.testhq",
-        "couch_filter": "couchforms/xforms",
-        "couchdb_type": "Database",
-        "couchdb_uri": "http://{COUCH_SERVER_ROOT}/test_commcarehq",
-        "document_class": "XFormInstance",
-        "es_alias": "report_xforms",
-        "es_index": "test_report_xforms_20160707_2322",
-        "es_type": "report_xform",
-        "extra_args": {},
-        "full_class_name": "corehq.pillows.reportxform.ReportXFormPillow",
-        "include_docs": false,
-        "name": "ReportXFormPillow",
-        "unique_id": "test_report_xforms_20160707_2322"
-    },
-=======
->>>>>>> 5b46fb83
     "ReportXFormToElasticsearchPillow": {
         "advertised_name": "ReportXFormToElasticsearchPillow",
         "change_feed_type": "KafkaChangeFeed",
