import uuid
from unittest.mock import patch

from django.test import TestCase

from pillow_retry.models import PillowError

from corehq.apps.case_search.models import CaseSearchConfig
from corehq.apps.es import CaseES, CaseSearchES
from corehq.apps.es.case_search import case_search_adapter
from corehq.apps.es.cases import case_adapter
from corehq.apps.es.client import manager
from corehq.apps.es.tests.utils import es_test
from corehq.form_processor.models import CommCareCase
<<<<<<< HEAD
from corehq.form_processor.tests.utils import FormProcessorTestUtils, create_case
from corehq.pillows.mappings.case_mapping import CASE_INDEX_INFO
from corehq.pillows.mappings.case_search_mapping import CASE_SEARCH_INDEX_INFO
from corehq.util.elastic import ensure_index_deleted
from corehq.util.es.elasticsearch import ConnectionError
from corehq.util.test_utils import trap_extra_setup
=======
from corehq.form_processor.tests.utils import (
    FormProcessorTestUtils,
    create_case,
)
from corehq.pillows.case_search import domains_needing_search_index
>>>>>>> 23a94c0e
from testapps.test_pillowtop.utils import process_pillow_changes


@es_test(requires=[case_adapter, case_search_adapter])
class CasePillowTest(TestCase):
    domain = 'case-pillowtest-domain'

    @classmethod
    def setUpClass(cls):
        super(CasePillowTest, cls).setUpClass()
        # enable case search for this domain
        CaseSearchConfig.objects.create(domain=cls.domain, enabled=True)

    def setUp(self):
        super(CasePillowTest, self).setUp()
        self.process_case_changes = process_pillow_changes('DefaultChangeFeedPillow')
        self.process_case_changes.add_pillow('case-pillow', {'skip_ucr': True})
        FormProcessorTestUtils.delete_all_cases()

    def tearDown(self):
        FormProcessorTestUtils.delete_all_cases_forms_ledgers(self.domain)
        PillowError.objects.all().delete()
        super(CasePillowTest, self).tearDown()

    def test_case_pillow(self):
        case_id, case_name = self._create_case_and_sync_to_es()

        # confirm change made it to elasticserach
        results = CaseES().run()
        self.assertEqual(1, results.total)
        case_doc = results.hits[0]
        self.assertEqual(self.domain, case_doc['domain'])
        self.assertEqual(case_id, case_doc['_id'])
        self.assertEqual(case_name, case_doc['name'])

    def test_case_pillow_error_in_case_es(self):
        self.assertEqual(0, PillowError.objects.filter(pillow='case-pillow').count())
<<<<<<< HEAD
        with patch('corehq.pillows.case.transform_case_for_elasticsearch') as case_transform, \
            patch('corehq.pillows.case_search.transform_case_for_elasticsearch') as case_search_transform:
                case_transform.side_effect = Exception('case_transform error')
                case_search_transform.side_effect = Exception('case_search_transform error')
                case_id, case_name = self._create_case_and_sync_to_es()
=======
        with (
            patch('corehq.pillows.case_search.domain_needs_search_index', return_value=True),
            patch.object(case_adapter, 'from_python') as case_transform,
            patch.object(case_search_adapter, 'from_python') as case_search_transform,
        ):
            case_transform.side_effect = Exception('case_transform error')
            case_search_transform.side_effect = Exception('case_search_transform error')
            case_id, case_name = self._create_case_and_sync_to_es()
>>>>>>> 23a94c0e

        # confirm change did not make it to case search index
        results = CaseSearchES().run()
        self.assertEqual(0, results.total)

        # confirm change did not make it to case index
        results = CaseES().run()
        self.assertEqual(0, results.total)

        self.assertEqual(1, PillowError.objects.filter(pillow='case-pillow').count())

    def test_case_soft_deletion(self):
        case_id, case_name = self._create_case_and_sync_to_es()

        # verify there
        results = CaseES().run()
        self.assertEqual(1, results.total)
        search_results = CaseSearchES().run()
        self.assertEqual(1, search_results.total)

        # soft delete the case
        with self.process_case_changes:
            CommCareCase.objects.soft_delete_cases(self.domain, [case_id])
        manager.index_refresh(case_adapter.index_name)
        manager.index_refresh(case_search_adapter.index_name)

        # ensure not there anymore
        results = CaseES().run()
        self.assertEqual(0, results.total)
        search_results = CaseSearchES().run()
        self.assertEqual(0, search_results.total)

    def test_case_hard_deletion(self):
        case_id, case_name = self._create_case_and_sync_to_es()

        # verify there
        results = CaseES().run()
        self.assertEqual(1, results.total)
        search_results = CaseSearchES().run()
        self.assertEqual(1, search_results.total)

        # hard delete the case
        with self.process_case_changes:
            CommCareCase.objects.hard_delete_cases(self.domain, [case_id])
        manager.index_refresh(case_adapter.index_name)
        manager.index_refresh(case_search_adapter.index_name)
        # ensure not there anymore
        results = CaseES().run()
        self.assertEqual(0, results.total)
        search_results = CaseSearchES().run()
        self.assertEqual(0, search_results.total)

    def _create_case_and_sync_to_es(self):
        case_id = uuid.uuid4().hex
        case_name = 'case-name-{}'.format(uuid.uuid4().hex)
        with self.process_case_changes:
            create_case(self.domain, case_id=case_id, name=case_name, save=True, enable_kafka=True)
        manager.index_refresh(case_adapter.index_name)
        manager.index_refresh(case_search_adapter.index_name)
        return case_id, case_name<|MERGE_RESOLUTION|>--- conflicted
+++ resolved
@@ -12,20 +12,10 @@
 from corehq.apps.es.client import manager
 from corehq.apps.es.tests.utils import es_test
 from corehq.form_processor.models import CommCareCase
-<<<<<<< HEAD
-from corehq.form_processor.tests.utils import FormProcessorTestUtils, create_case
-from corehq.pillows.mappings.case_mapping import CASE_INDEX_INFO
-from corehq.pillows.mappings.case_search_mapping import CASE_SEARCH_INDEX_INFO
-from corehq.util.elastic import ensure_index_deleted
-from corehq.util.es.elasticsearch import ConnectionError
-from corehq.util.test_utils import trap_extra_setup
-=======
 from corehq.form_processor.tests.utils import (
     FormProcessorTestUtils,
     create_case,
 )
-from corehq.pillows.case_search import domains_needing_search_index
->>>>>>> 23a94c0e
 from testapps.test_pillowtop.utils import process_pillow_changes
 
 
@@ -63,22 +53,13 @@
 
     def test_case_pillow_error_in_case_es(self):
         self.assertEqual(0, PillowError.objects.filter(pillow='case-pillow').count())
-<<<<<<< HEAD
-        with patch('corehq.pillows.case.transform_case_for_elasticsearch') as case_transform, \
-            patch('corehq.pillows.case_search.transform_case_for_elasticsearch') as case_search_transform:
-                case_transform.side_effect = Exception('case_transform error')
-                case_search_transform.side_effect = Exception('case_search_transform error')
-                case_id, case_name = self._create_case_and_sync_to_es()
-=======
         with (
-            patch('corehq.pillows.case_search.domain_needs_search_index', return_value=True),
             patch.object(case_adapter, 'from_python') as case_transform,
             patch.object(case_search_adapter, 'from_python') as case_search_transform,
         ):
             case_transform.side_effect = Exception('case_transform error')
             case_search_transform.side_effect = Exception('case_search_transform error')
             case_id, case_name = self._create_case_and_sync_to_es()
->>>>>>> 23a94c0e
 
         # confirm change did not make it to case search index
         results = CaseSearchES().run()
