--- conflicted
+++ resolved
@@ -1156,7 +1156,7 @@
 MAX_MOBILE_UCR_LIMIT = 300  # used in corehq.apps.cloudcare.util.should_restrict_web_apps_usage
 
 # used by periodic tasks that delete soft deleted data older than PERMANENT_DELETION_WINDOW days
-PERMANENT_DELETION_WINDOW = 30  # days
+PERMANENT_DELETION_WINDOW = 90  # days
 
 # GSheets related work that was dropped, but should be picked up in the near future
 GOOGLE_OATH_CONFIG = {}
@@ -2091,20 +2091,5 @@
 
 SECURE_REFERRER_POLICY = "strict-origin-when-cross-origin"
 
-<<<<<<< HEAD
-# Config settings for the google oauth handshake to get a user token
-# Google Cloud Platform secret settings config file
-GOOGLE_OATH_CONFIG = {}
-# Scopes to give read/write access to the code that generates the spreadsheets
-GOOGLE_OAUTH_SCOPES = ['https://www.googleapis.com/auth/spreadsheets']
-
-GOOGLE_SHEETS_API_NAME = "sheets"
-GOOGLE_SHEETS_API_VERSION = "v4"
-
-DAYS_KEEP_GSHEET_STATUS = 14
-
-PERMANENT_DELETION_WINDOW = 90  # days
-=======
 # NOTE: if you are adding a new setting that you intend to have other environments override,
-# make sure you add it before localsettings are imported (from localsettings import *)
->>>>>>> 6e7975ae
+# make sure you add it before localsettings are imported (from localsettings import *)