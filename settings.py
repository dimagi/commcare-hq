#!/usr/bin/env python
# vim: ai ts=4 sts=4 et sw=4 encoding=utf-8
from collections import defaultdict

import sys, os
from django.contrib import messages

# odd celery fix
import djcelery;

djcelery.setup_loader()

CACHE_BACKEND = 'memcached://127.0.0.1:11211/'

DEBUG = True
TEMPLATE_DEBUG = DEBUG

try:
    UNIT_TESTING = 'test' == sys.argv[1]
except IndexError:
    UNIT_TESTING = False

ADMINS = ()
MANAGERS = ADMINS

# Ensure that extraneous Tastypie formats are not actually used
# Curiously enough, browsers prefer html, then xml, lastly (or not at all) json
# so removing html from the this variable annoyingly makes it render as XML
# in the browser, when we want JSON. So I've added this commented
# to document intent, but it should only really be activated
# when we have logic in place to treat direct browser access specially.
#TASTYPIE_DEFAULT_FORMATS=['json', 'xml', 'yaml']

# default to the system's timezone settings
TIME_ZONE = "UTC"


# Language code for this installation. All choices can be found here:
# http://www.i18nguy.com/unicode/language-identifiers.html
LANGUAGE_CODE = 'en-us'

LANGUAGES = (
    ('en', 'English'),
    ('fr', 'French'),
    # ('hin', 'Hindi'),
)

SITE_ID = 1

# If you set this to False, Django will make some optimizations so as not
# to load the internationalization machinery.
USE_I18N = True

# Django i18n searches for translation files (django.po) within this dir
# and then in the locale/ directories of installed apps
LOCALE_PATHS = ()

# URL that handles the media served from MEDIA_ROOT. Make sure to use a
# trailing slash if there is a path component (optional in other cases).
# Examples: "http://media.lawrence.com", "http://example.com/media/"
MEDIA_URL = '/media/'
STATIC_URL = '/static/'

FILEPATH = os.path.abspath(os.path.dirname(__file__))
# media for user uploaded media.  in general this won't be used at all.
MEDIA_ROOT = os.path.join(FILEPATH, 'mediafiles')
STATIC_ROOT = os.path.join(FILEPATH, 'staticfiles')

STATICFILES_FINDERS = (
    "django.contrib.staticfiles.finders.FileSystemFinder",
    "django.contrib.staticfiles.finders.AppDirectoriesFinder"
)

STATICFILES_DIRS = (
    ('formdesigner', os.path.join(FILEPATH, 'submodules', 'formdesigner')),
)

DJANGO_LOG_FILE = "%s/%s" % (FILEPATH, "commcarehq.django.log")

# URL prefix for admin media -- CSS, JavaScript and images. Make sure to use a
# trailing slash.
# Examples: "http://foo.com/media/", "/media/".
ADMIN_MEDIA_PREFIX = '/static/admin/'

# Make this unique, and don't share it with anybody - put into localsettings.py
SECRET_KEY = ''

# List of callables that know how to import templates from various sources.
TEMPLATE_LOADERS = (
    'django.template.loaders.filesystem.load_template_source',
    'django.template.loaders.app_directories.load_template_source',
    'django.template.loaders.eggs.Loader',
    #     'django.template.loaders.eggs.load_template_source',
)

MIDDLEWARE_CLASSES = [
    'django.middleware.common.CommonMiddleware',
    'django.contrib.sessions.middleware.SessionMiddleware',
    'django.middleware.locale.LocaleMiddleware',
    'django.contrib.auth.middleware.AuthenticationMiddleware',
    'django.contrib.messages.middleware.MessageMiddleware',
    'corehq.middleware.OpenRosaMiddleware',
    'corehq.apps.users.middleware.UsersMiddleware',
    'casexml.apps.phone.middleware.SyncTokenMiddleware',
    'auditcare.middleware.AuditMiddleware',
]

ROOT_URLCONF = "urls"

TEMPLATE_CONTEXT_PROCESSORS = [
    "django.contrib.auth.context_processors.auth",
    "django.core.context_processors.debug",
    "django.core.context_processors.i18n",
    "django.core.context_processors.media",
    "django.core.context_processors.request",
    "django.contrib.messages.context_processors.messages",
    'django.core.context_processors.static',
    "corehq.util.context_processors.current_url_name",
    'corehq.util.context_processors.domain',
    "corehq.util.context_processors.base_template", # sticks the base template inside all responses
    "corehq.util.context_processors.analytics_js",
    "corehq.util.context_processors.raven",
]

TEMPLATE_DIRS = [
    # Put strings here, like "/home/html/django_templates" or "C:/www/django/templates".
    # Always use forward slashes, even on Windows.
    # Don't forget to use absolute paths, not relative paths.
]

DEFAULT_APPS = (
    'corehq.apps.userhack', # this has to be above auth
    'django.contrib.admin',
    'django.contrib.auth',
    'django.contrib.contenttypes',
    'django.contrib.sessions',
    'django.contrib.sites',
    #'django.contrib.messages', # don't need this for messages and it's causing some error
    'django.contrib.staticfiles',
    'south',
    'djcelery', # pip install django-celery
    'djtables', # pip install djtables
    #'ghettoq',     # pip install ghettoq
    'djkombu', # pip install django-kombu
    'couchdbkit.ext.django',
    'crispy_forms',
    'django.contrib.markup',
    'gunicorn',
    'raven.contrib.django.raven_compat',
)

CRISPY_TEMPLATE_PACK = 'bootstrap'

HQ_APPS = (
    'django_digest',
    'rosetta',
    'auditcare',
    'djangocouch',
    'djangocouchuser',
    'hqscripts',
    'casexml.apps.case',
    'casexml.apps.phone',
    'corehq.apps.cleanup',
    'corehq.apps.cloudcare',
    'corehq.apps.appstore',
    'corehq.apps.domain',
    'corehq.apps.domainsync',
    'corehq.apps.hqadmin',
    'corehq.apps.hqcase',
    'corehq.apps.hqcouchlog',
    'corehq.apps.hqwebapp',
    'corehq.apps.hqmedia',
    'corehq.apps.locations',
    'corehq.apps.commtrack',
    'couchforms',
    'couchexport',
    'couchlog',
    'ctable',
    'ctable_view',
    'dimagi.utils',
    'formtranslate',
    'receiver',
    'langcodes',
    'corehq.apps.adm',
    'corehq.apps.announcements',
    'corehq.apps.crud',
    'corehq.apps.receiverwrapper',
    'corehq.apps.migration',
    'corehq.apps.app_manager',
    'corehq.apps.orgs',
    'corehq.apps.facilities',
    'corehq.apps.fixtures',
    'corehq.apps.importer',
    'corehq.apps.reminders',
    'corehq.apps.prescriptions',
    'corehq.apps.translations',
    'corehq.apps.users',
    'corehq.apps.settings',
    'corehq.apps.ota',
    'corehq.apps.groups',
    'corehq.apps.mobile_auth',
    'corehq.apps.sms',
    'corehq.apps.smsforms',
    'corehq.apps.ivr',
    'corehq.apps.tropo',
    'corehq.apps.kookoo',
    'corehq.apps.sislog',
    'corehq.apps.yo',
    'corehq.apps.telerivet',
    'corehq.apps.mach',
    'corehq.apps.registration',
    'corehq.apps.unicel',
    'corehq.apps.reports',
    'corehq.apps.data_interfaces',
    'corehq.apps.builds',
    'corehq.apps.orgs',
    'corehq.apps.api',
    'corehq.apps.indicators',
    'corehq.couchapps',
    'fluff',
    'fluff.fluff_filter',
    'sofabed.forms',
    'soil',
    'corehq.apps.hqsofabed',
    'touchforms.formplayer',
    'hqbilling',
    'phonelog',
    'hutch',
    'loadtest',
    'pillowtop',
    'hqstyle',

    # custom reports
    'a5288',
    'benin',
    'bihar',
    'cvsu',
    'dca',
    'hsph',
    'mvp',
    'mvp_apps',
    'pathfinder',
    'pathindia',
    'pact',
    'psi',
)

TEST_APPS = ()

INSTALLED_APPS = DEFAULT_APPS + HQ_APPS


# after login, django redirects to this URL
# rather than the default 'accounts/profile'
LOGIN_REDIRECT_URL = '/'


# Default reporting database should be overridden in localsettings.
SQL_REPORTING_DATABASE_URL = "sqlite:////tmp/commcare_reporting_test.db"

REPORT_CACHE = 'default' # or e.g. 'redis'

####### Domain settings  #######

DOMAIN_MAX_REGISTRATION_REQUESTS_PER_DAY = 99
DOMAIN_SELECT_URL = "/domain/select/"
LOGIN_URL = "/accounts/login/"
# If a user tries to access domain admin pages but isn't a domain
# administrator, here's where he/she is redirected
DOMAIN_NOT_ADMIN_REDIRECT_PAGE_NAME = "homepage"

# domain syncs
# e.g.
#               { sourcedomain1: { "domain": targetdomain1,
#                      "transform": path.to.transformfunction1 },
#                 sourcedomain2: {...} }
DOMAIN_SYNCS = {}
# if you want to deidentify app names, put a dictionary in your settings
# of source names to deidentified names
DOMAIN_SYNC_APP_NAME_MAP = {}
DOMAIN_SYNC_DATABASE_NAME = "commcarehq-public"


####### Release Manager App settings  #######
RELEASE_FILE_PATH = os.path.join("data", "builds")

## soil heartbead config ##
SOIL_HEARTBEAT_CACHE_KEY = "django-soil-heartbeat"


####### Shared/Global/UI Settings ######

# restyle some templates
BASE_TEMPLATE = "hqwebapp/base.html"
LOGIN_TEMPLATE = "login_and_password/login.html"
LOGGEDOUT_TEMPLATE = "loggedout.html"

# email settings: these ones are the custom hq ones
EMAIL_LOGIN = "user@domain.com"
EMAIL_PASSWORD = "changeme"
EMAIL_SMTP_HOST = "smtp.gmail.com"
EMAIL_SMTP_PORT = 587

# put email addresses here to have them receive bug reports
BUG_REPORT_RECIPIENTS = ()
EXCHANGE_NOTIFICATION_RECIPIENTS = []

SERVER_EMAIL = 'commcarehq-noreply@dimagi.com' #the physical server emailing - differentiate if needed
DEFAULT_FROM_EMAIL = 'commcarehq-noreply@dimagi.com'
SUPPORT_EMAIL = "commcarehq-support@dimagi.com"
EMAIL_SUBJECT_PREFIX = '[commcarehq] '

PAGINATOR_OBJECTS_PER_PAGE = 15
PAGINATOR_MAX_PAGE_LINKS = 5

# OpenRosa Standards
OPENROSA_VERSION = "1.0"

# OTA restore fixture generators
FIXTURE_GENERATORS = [
    "corehq.apps.users.fixturegenerators.user_groups",
    "corehq.apps.fixtures.fixturegenerators.item_lists",
]

GET_URL_BASE = 'dimagi.utils.web.get_url_base'

SMS_GATEWAY_URL = "http://localhost:8001/"
SMS_GATEWAY_PARAMS = "user=my_username&password=my_password&id=%(phone_number)s&text=%(message)s"

# celery
BROKER_URL = 'django://' #default django db based

SKIP_SOUTH_TESTS = True
#AUTH_PROFILE_MODULE = 'users.HqUserProfile'
TEST_RUNNER = 'testrunner.HqTestSuiteRunner'
HQ_ACCOUNT_ROOT = "commcarehq.org" # this is what gets appended to @domain after your accounts

XFORMS_PLAYER_URL = "http://localhost:4444/"  # touchform's setting

####### Couchlog config ######

COUCHLOG_BLUEPRINT_HOME = "%s%s" % (STATIC_URL, "hqwebapp/stylesheets/blueprint/")
COUCHLOG_DATATABLES_LOC = "%s%s" % (
    STATIC_URL, "hqwebapp/js/lib/datatables-1.9/js/jquery.dataTables.min.js")

# These allow HQ to override what shows up in couchlog (add a domain column)
COUCHLOG_TABLE_CONFIG = {"id_column": 0,
                         "archived_column": 1,
                         "date_column": 2,
                         "message_column": 4,
                         "actions_column": 8,
                         "email_column": 9,
                         "no_cols": 10}
COUCHLOG_DISPLAY_COLS = ["id", "archived?", "date", "exception type",
                         "message", "domain", "user", "url", "actions", "report"]
COUCHLOG_RECORD_WRAPPER = "corehq.apps.hqcouchlog.wrapper"
COUCHLOG_DATABASE_NAME = "commcarehq-couchlog"

# couchlog/case search
LUCENE_ENABLED = False

# sofabed
FORMDATA_MODEL = 'hqsofabed.HQFormData'



# unicel sms config
UNICEL_CONFIG = {"username": "Dimagi",
                 "password": "changeme",
                 "sender": "Promo"}

# mach sms config
MACH_CONFIG = {"username": "Dimagi",
               "password": "changeme",
               "service_profile": "changeme"}

#auditcare parameters
AUDIT_MODEL_SAVE = [
    'corehq.apps.app_manager.Application',
    'corehq.apps.app_manager.RemoteApp',
]
AUDIT_VIEWS = [
    'corehq.apps.domain.views.registration_request',
    'corehq.apps.domain.views.registration_confirm',
    'corehq.apps.domain.views.password_change',
    'corehq.apps.domain.views.password_change_done',
    'corehq.apps.reports.views.submit_history',
    'corehq.apps.reports.views.active_cases',
    'corehq.apps.reports.views.submit_history',
    'corehq.apps.reports.views.default',
    'corehq.apps.reports.views.submission_log',
    'corehq.apps.reports.views.form_data',
    'corehq.apps.reports.views.export_data',
    'corehq.apps.reports.views.excel_report_data',
    'corehq.apps.reports.views.daily_submissions',
]

# Don't use google analytics unless overridden in localsettings
ANALYTICS_IDS = {
    'GOOGLE_ANALYTICS_ID': '',
    'PINGDOM_ID': ''
}

# for touchforms maps
GMAPS_API_KEY = "changeme"

# for touchforms authentication
TOUCHFORMS_API_USER = "changeme"
TOUCHFORMS_API_PASSWORD = "changeme"

# import local settings if we find them
LOCAL_APPS = ()
LOCAL_MIDDLEWARE_CLASSES = ()
LOCAL_PILLOWTOPS = []

# our production logstash aggregation
LOGSTASH_DEVICELOG_PORT = 10777
LOGSTASH_COUCHLOG_PORT = 10888
LOGSTASH_AUDITCARE_PORT = 10999
LOGSTASH_HOST = 'localhost'

#on both a single instance or distributed setup this should assume to be localhost
ELASTICSEARCH_HOST = 'localhost'
ELASTICSEARCH_PORT = 9200

#for production this ought to be set to true on your configured couch instance
COUCH_HTTPS = False

# this should be overridden in localsettings
INTERNAL_DATA = defaultdict(list)

COUCH_STALE_QUERY='update_after'  # 'ok' for cloudant


MESSAGE_LOG_OPTIONS = {
    "abbreviated_phone_number_domains": ["mustmgh", "mgh-cgh-uganda"],
}

IVR_OUTBOUND_RETRIES = 3
IVR_OUTBOUND_RETRY_INTERVAL = 10

try:
    #try to see if there's an environmental variable set for local_settings
    if os.environ.get('CUSTOMSETTINGS', None) == "demo":
        # this sucks, but is a workaround for supporting different settings
        # in the same environment
        from settings_demo import *
    else:
        from localsettings import *
except ImportError:
    pass

LOGGING = {
    'version': 1,
    'disable_existing_loggers': True,
    'formatters': {
        'verbose': {
            'format': '%(levelname)s %(asctime)s %(module)s %(process)d %(thread)d %(message)s'
        },
        'simple': {
            'format': '%(asctime)s %(levelname)s %(message)s'
        },

        'pillowtop': {
            'format': '%(asctime)s %(levelname)s %(module)s %(message)s'
        },
    },
    'handlers': {
        'pillowtop': {
            'level': 'INFO',
            'class': 'logging.StreamHandler',
            'formatter': 'pillowtop'
        },
        'console': {
            'level': 'INFO',
            'class': 'logging.StreamHandler',
            'formatter': 'simple'
        },
        'file': {
            'level': 'INFO',
            'class': 'logging.FileHandler',
            'formatter': 'verbose',
            'filename': DJANGO_LOG_FILE
        },
        'couchlog': {
            'level': 'WARNING',
            'class': 'couchlog.handlers.CouchHandler',
        },
        'mail_admins': {
            'level': 'ERROR',
            'class': 'django.utils.log.AdminEmailHandler',
        },
        'sentry': {
            'level': 'ERROR',
            'class': 'raven.contrib.django.raven_compat.handlers.SentryHandler',
        },
    },
    'loggers': {
        '': {
            'handlers': ['console', 'file', 'couchlog', 'sentry'],
            'propagate': True,
            'level': 'INFO',
        },
        'django.request': {
            'handlers': ['mail_admins'],
            'level': 'ERROR',
            'propagate': True,
        },
        'notify': {
            'handlers': ['mail_admins'],
            'level': 'ERROR',
            'propagate': True,
        },
        'celery.task': {
            'handlers': ['console', 'file', 'couchlog'],
            'level': 'INFO',
            'propagate': True
        },
        'pillowtop': {
            'handlers': ['pillowtop'],
            'level': 'ERROR',
            'propagate': False,
        }
    }
}

if DEBUG:
    try:
        import luna
        del luna
    except ImportError:
        pass
    else:
        INSTALLED_APPS = INSTALLED_APPS + (
            'luna',
        )

if not DEBUG:
    TEMPLATE_LOADERS = [
        ('django.template.loaders.cached.Loader', TEMPLATE_LOADERS),
    ]

####### South Settings #######
#SKIP_SOUTH_TESTS=True
#SOUTH_TESTS_MIGRATE=False

####### Couch Forms & Couch DB Kit Settings #######
from settingshelper import get_dynamic_db_settings, make_couchdb_tuple

_dynamic_db_settings = get_dynamic_db_settings(COUCH_SERVER_ROOT, COUCH_USERNAME, COUCH_PASSWORD,
                                               COUCH_DATABASE_NAME, INSTALLED_APPS,
                                               use_https=COUCH_HTTPS)

# create local server and database configs
COUCH_SERVER = _dynamic_db_settings["COUCH_SERVER"]
COUCH_DATABASE = _dynamic_db_settings["COUCH_DATABASE"]

# other urls that depend on the server
XFORMS_POST_URL = _dynamic_db_settings["XFORMS_POST_URL"]

COUCHDB_APPS = [
    'adm',
    'announcements',
    'api',
    'app_manager',
    'appstore',
    'orgs',
    'auditcare',
    'builds',
    'case',
    'cleanup',
    'cloudcare',
    'commtrack',
    'couch',
    # This is necessary for abstract classes in dimagi.utils.couch.undo; otherwise breaks tests
    'couchdbkit_aggregate',
    'couchforms',
    'couchexport',
    'ctable',
    'hqadmin',
    'domain',
    'facilities',
    'fluff_filter',
    'forms',
    'fixtures',
    'groups',
    'hqcase',
    'hqmedia',
    'importer',
    'indicators',
    'locations',
    'migration',
    'mobile_auth',
    'phone',
    'receiverwrapper',
    'reminders',
    'prescriptions',
    'reports',
    'sms',
    'smsforms',
    'telerivet',
    'translations',
    'users',
    'utils',  # dimagi-utils
    'formplayer',
    'phonelog',
    'registration',
    'hutch',
    'hqbilling',
    'couchlog',

    # custom reports
    'benin',
    'cvsu',
    'dca',
    'hsph',
    'mvp',
    'pathfinder',
    'pathindia',
    'pact',
    'psi',
]

COUCHDB_DATABASES = [make_couchdb_tuple(app_label, COUCH_DATABASE) for app_label in COUCHDB_APPS]

COUCHDB_DATABASES += [
    ('bihar', COUCH_DATABASE + '__fluff-bihar'),
    ('fluff', COUCH_DATABASE + '__fluff-bihar'),
]

INSTALLED_APPS += LOCAL_APPS

MIDDLEWARE_CLASSES += LOCAL_MIDDLEWARE_CLASSES

# these are the official django settings
# which really we should be using over the custom ones
EMAIL_HOST = EMAIL_SMTP_HOST
EMAIL_PORT = EMAIL_SMTP_PORT
EMAIL_HOST_USER = EMAIL_LOGIN
EMAIL_HOST_PASSWORD = EMAIL_PASSWORD
EMAIL_USE_TLS = True

NO_HTML_EMAIL_MESSAGE = """
This is an email from CommCare HQ. You're seeing this message because your
email client chose to display the plaintext version of an email that CommCare
HQ can only provide in HTML.  Please set your email client to view this email
in HTML or read this email in a client that supports HTML email.

Thanks,
The CommCare HQ Team"""


MESSAGE_TAGS = {
    messages.INFO: 'alert-info',
    messages.DEBUG: '',
    messages.SUCCESS: 'alert-success',
    messages.WARNING: 'alert-error',
    messages.ERROR: 'alert-error',
}

COMMCARE_USER_TERM = "Mobile Worker"
WEB_USER_TERM = "Web User"

DEFAULT_CURRENCY = "USD"

SMS_HANDLERS = [
    'corehq.apps.sms.api.forwarding_handler',
    'corehq.apps.commtrack.sms.handle',
    'corehq.apps.sms.api.structured_sms_handler',
    'corehq.apps.sms.api.form_session_handler',
    'corehq.apps.sms.api.fallback_handler',
]

SMS_LOADED_BACKENDS = [
    "corehq.apps.unicel.api.UnicelBackend",
    "corehq.apps.mach.api.MachBackend",
    "corehq.apps.tropo.api.TropoBackend",
    "corehq.apps.sms.backend.http_api.HttpBackend",
    "corehq.apps.telerivet.models.TelerivetBackend",
    "corehq.apps.sms.test_backend.TestSMSBackend",
    "corehq.apps.sms.backend.test.TestBackend",
]

SELENIUM_APP_SETTING_DEFAULTS = {
    'cloudcare': {
        # over-generous defaults for now
        'OPEN_FORM_WAIT_TIME': 20,
        'SUBMIT_FORM_WAIT_TIME': 20
    },

    'reports': {
        'MAX_PRELOAD_TIME': 20,
        'MAX_LOAD_TIME': 30,
    },
}

INDICATOR_CONFIG = {
    "mvp-sauri": ['mvp_indicators'],
    "mvp-potou": ['mvp_indicators'],
}

CASE_WRAPPER = 'corehq.apps.hqcase.utils.get_case_wrapper'

PILLOWTOPS = [
                 'corehq.pillows.case.CasePillow',
                 'corehq.pillows.fullcase.FullCasePillow',
                 'corehq.pillows.xform.XFormPillow',
                 'corehq.pillows.fullxform.FullXFormPillow',
                 'corehq.pillows.domain.DomainPillow',
                 'corehq.pillows.user.UserPillow',
                 'corehq.pillows.exchange.ExchangePillow',
                 'corehq.pillows.commtrack.ConsumptionRatePillow',

                 # fluff
                 'bihar.models.CareBiharFluffPillow',
             ] + LOCAL_PILLOWTOPS

<<<<<<< HEAD
=======
# List of Fluff pillow classes that ctable should process diffs for
>>>>>>> 840eefbf
FLUFF_PILLOW_TYPES_TO_SQL = []

#Custom workflow for indexing xform data beyond the standard properties
XFORM_PILLOW_HANDLERS = ['pact.pillowhandler.PactHandler', ]

#Custom fully indexed domains for FullCase index/pillowtop
# Adding a domain will not automatically index that domain's existing cases
ES_CASE_FULL_INDEX_DOMAINS = [
    'pact', 
    'hsph', 
    'care-bihar', 
    'hsph-dev', 
    'hsph-betterbirth-pilot-2',
]

REMOTE_APP_NAMESPACE = "%(domain)s.commcarehq.org"

# mapping of domains to modules for those that aren't identical
# a DOMAIN_MODULE_CONFIG doc present in your couchdb can override individual
# items.
DOMAIN_MODULE_MAP = {
    'a5288-test': 'a5288',
    'a5288-study': 'a5288',
    'care-bihar': 'bihar',
    'dca-malawi': 'dca',
    'eagles-fahu': 'dca',
    'hsph-dev': 'hsph',
    'hsph-betterbirth-pilot-2': 'hsph',
    'mvp-potou': 'mvp',
    'mvp-sauri': 'mvp',
    'mvp-bonsaaso': 'mvp',
    'mvp-ruhiira': 'mvp',
    'mvp-mwandama': 'mvp',
    'mvp-sada': 'mvp',
    'psi-unicef': 'psi',
}

CASEXML_FORCE_DOMAIN_CHECK = True<|MERGE_RESOLUTION|>--- conflicted
+++ resolved
@@ -715,10 +715,7 @@
                  'bihar.models.CareBiharFluffPillow',
              ] + LOCAL_PILLOWTOPS
 
-<<<<<<< HEAD
-=======
 # List of Fluff pillow classes that ctable should process diffs for
->>>>>>> 840eefbf
 FLUFF_PILLOW_TYPES_TO_SQL = []
 
 #Custom workflow for indexing xform data beyond the standard properties
