--- conflicted
+++ resolved
@@ -1983,11 +1983,8 @@
     os.path.join('custom', 'enikshay', 'ucr', 'data_sources', 'voucher_v2.json'),
     os.path.join('custom', 'enikshay', 'ucr', 'data_sources', 'voucher_v3.json'),
     os.path.join('custom', 'enikshay', 'ucr', 'data_sources', 'person_for_referral_report.json'),
-<<<<<<< HEAD
     os.path.join('custom', 'enikshay', 'ucr', 'data_sources', 'person_for_referral_report_v2.json'),
-=======
     os.path.join('custom', 'enikshay', 'ucr', 'data_sources', 'episode_for_adherence_report.json'),
->>>>>>> 1ba5b146
 
     os.path.join('custom', 'enikshay', 'ucr', 'data_sources', 'qa', 'episode.json'),
     os.path.join('custom', 'enikshay', 'ucr', 'data_sources', 'qa', 'test.json'),
