#!/usr/bin/env python
from __future__ import absolute_import
from __future__ import unicode_literals

import inspect
from collections import defaultdict
import importlib
import os
import six

from django.contrib import messages
import settingshelper as helper

DEBUG = True
LESS_DEBUG = DEBUG

# clone http://github.com/dimagi/Vellum into submodules/formdesigner and use
# this to select various versions of Vellum source on the form designer page.
# Acceptable values:
# None - production mode
# "dev" - use raw vellum source (submodules/formdesigner/src)
# "dev-min" - use built/minified vellum (submodules/formdesigner/_build/src)
VELLUM_DEBUG = None

# Build paths inside the project like this: os.path.join(BASE_DIR, ...)
BASE_DIR = os.path.dirname(os.path.abspath(__file__))

# gets set to False for unit tests that run without the database
DB_ENABLED = True
UNIT_TESTING = helper.is_testing()
DISABLE_RANDOM_TOGGLES = UNIT_TESTING

ADMINS = ()
MANAGERS = ADMINS

# Ensure that extraneous Tastypie formats are not actually used
# Curiously enough, browsers prefer html, then xml, lastly (or not at all) json
# so removing html from the this variable annoyingly makes it render as XML
# in the browser, when we want JSON. So I've added this commented
# to document intent, but it should only really be activated
# when we have logic in place to treat direct browser access specially.
#TASTYPIE_DEFAULT_FORMATS=['json', 'xml', 'yaml']

# default to the system's timezone settings
TIME_ZONE = "UTC"


# Language code for this installation. All choices can be found here:
# http://www.i18nguy.com/unicode/language-identifiers.html
LANGUAGE_CODE = 'en-us'

LANGUAGES = (
    ('en', 'English'),
    ('es', 'Spanish'),
    ('fra', 'French'),  # we need this alias
    ('hin', 'Hindi'),
    ('sw', 'Swahili'),
)

SITE_ID = 1

# If you set this to False, Django will make some optimizations so as not
# to load the internationalization machinery.
USE_I18N = True

# URL that handles the media served from MEDIA_ROOT. Make sure to use a
# trailing slash if there is a path component (optional in other cases).
# Examples: "http://media.lawrence.com", "http://example.com/media/"
MEDIA_URL = '/media/'
STATIC_URL = '/static/'
STATIC_CDN = ''

FILEPATH = BASE_DIR

# These templates are put on the server during deploy by fabric
SERVICE_DIR = os.path.join(FILEPATH, 'deployment', 'commcare-hq-deploy', 'fab', 'services', 'templates')

# media for user uploaded media.  in general this won't be used at all.
MEDIA_ROOT = os.path.join(FILEPATH, 'mediafiles')
STATIC_ROOT = os.path.join(FILEPATH, 'staticfiles')


# Django i18n searches for translation files (django.po) within this dir
# and then in the locale/ directories of installed apps
LOCALE_PATHS = (
    os.path.join(FILEPATH, 'locale'),
)

BOWER_COMPONENTS = os.path.join(FILEPATH, 'bower_components')

STATICFILES_FINDERS = (
    "django.contrib.staticfiles.finders.FileSystemFinder",
    "django.contrib.staticfiles.finders.AppDirectoriesFinder",
    'compressor.finders.CompressorFinder',
)

STATICFILES_DIRS = [
    BOWER_COMPONENTS,
]

# bleh, why did this submodule have to be removed?
# deploy fails if this item is present and the path does not exist
_formdesigner_path = os.path.join(FILEPATH, 'submodules', 'formdesigner')
if os.path.exists(_formdesigner_path):
    STATICFILES_DIRS += (('formdesigner', _formdesigner_path),)
del _formdesigner_path

LOG_HOME = FILEPATH
COUCH_LOG_FILE = "%s/%s" % (FILEPATH, "commcarehq.couch.log")
DJANGO_LOG_FILE = "%s/%s" % (FILEPATH, "commcarehq.django.log")
ACCOUNTING_LOG_FILE = "%s/%s" % (FILEPATH, "commcarehq.accounting.log")
ANALYTICS_LOG_FILE = "%s/%s" % (FILEPATH, "commcarehq.analytics.log")
UCR_TIMING_FILE = "%s/%s" % (FILEPATH, "ucr.timing.log")
UCR_DIFF_FILE = "%s/%s" % (FILEPATH, "ucr.diff.log")
UCR_EXCEPTION_FILE = "%s/%s" % (FILEPATH, "ucr.exception.log")
FORMPLAYER_TIMING_FILE = "%s/%s" % (FILEPATH, "formplayer.timing.log")
FORMPLAYER_DIFF_FILE = "%s/%s" % (FILEPATH, "formplayer.diff.log")
SOFT_ASSERTS_LOG_FILE = "%s/%s" % (FILEPATH, "soft_asserts.log")
MAIN_COUCH_SQL_DATAMIGRATION = "%s/%s" % (FILEPATH, "main_couch_sql_datamigration.log")

LOCAL_LOGGING_HANDLERS = {}
LOCAL_LOGGING_LOGGERS = {}

# URL prefix for admin media -- CSS, JavaScript and images. Make sure to use a
# trailing slash.
# Examples: "http://foo.com/media/", "/media/".
ADMIN_MEDIA_PREFIX = '/static/admin/'

# Make this unique, and don't share it with anybody - put into localsettings.py
SECRET_KEY = 'you should really change this'

MIDDLEWARE = [
    'corehq.middleware.NoCacheMiddleware',
    'django.contrib.sessions.middleware.SessionMiddleware',
    'django.middleware.locale.LocaleMiddleware',
    'django.middleware.common.CommonMiddleware',
    'django.middleware.csrf.CsrfViewMiddleware',
    'django.contrib.auth.middleware.AuthenticationMiddleware',
    'django.contrib.messages.middleware.MessageMiddleware',
    'django.middleware.common.BrokenLinkEmailsMiddleware',
    'django_otp.middleware.OTPMiddleware',
    'django_user_agents.middleware.UserAgentMiddleware',
    'corehq.middleware.OpenRosaMiddleware',
    'corehq.util.global_request.middleware.GlobalRequestMiddleware',
    'corehq.apps.users.middleware.UsersMiddleware',
    'corehq.middleware.SentryContextMiddleware',
    'corehq.apps.domain.middleware.DomainMigrationMiddleware',
    'corehq.middleware.TimeoutMiddleware',
    'corehq.middleware.LogLongRequestMiddleware',
    'corehq.apps.domain.middleware.CCHQPRBACMiddleware',
    'corehq.apps.domain.middleware.DomainHistoryMiddleware',
    'corehq.apps.domain.project_access.middleware.ProjectAccessMiddleware',
    'casexml.apps.phone.middleware.SyncTokenMiddleware',
    'auditcare.middleware.AuditMiddleware',
    'no_exceptions.middleware.NoExceptionsMiddleware',
    'corehq.apps.locations.middleware.LocationAccessMiddleware',
]

SESSION_ENGINE = "django.contrib.sessions.backends.cache"

# time in minutes before forced logout due to inactivity
INACTIVITY_TIMEOUT = 60 * 24 * 14
SECURE_TIMEOUT = 30
ENABLE_DRACONIAN_SECURITY_FEATURES = False

PASSWORD_HASHERS = (
    # this is the default list with SHA1 moved to the front
    'django.contrib.auth.hashers.SHA1PasswordHasher',
    'django.contrib.auth.hashers.PBKDF2PasswordHasher',
    'django.contrib.auth.hashers.PBKDF2SHA1PasswordHasher',
    'django.contrib.auth.hashers.BCryptPasswordHasher',
    'django.contrib.auth.hashers.MD5PasswordHasher',
    'django.contrib.auth.hashers.UnsaltedMD5PasswordHasher',
    'django.contrib.auth.hashers.CryptPasswordHasher',
)

ROOT_URLCONF = "urls"

DEFAULT_APPS = (
    'django.contrib.admin',
    'django.contrib.auth',
    'django.contrib.contenttypes',
    'django.contrib.humanize',
    'django.contrib.sessions',
    'django.contrib.sites',
    'django.contrib.staticfiles',
    'django_celery_results',
    'django_prbac',
    'djangular',
    'captcha',
    'couchdbkit.ext.django',
    'crispy_forms',
    'gunicorn',
    'compressor',
    'tastypie',
    'django_otp',
    'django_otp.plugins.otp_static',
    'django_otp.plugins.otp_totp',
    'two_factor',
    'ws4redis',
    'statici18n',
    'raven.contrib.django.raven_compat',
    'django_user_agents',
)

CAPTCHA_FIELD_TEMPLATE = 'hq-captcha-field.html'
CRISPY_TEMPLATE_PACK = 'bootstrap3'
CRISPY_ALLOWED_TEMPLATE_PACKS = (
    'bootstrap',
    'bootstrap3',
)

HQ_APPS = (
    'django_digest',
    'auditcare',
    'casexml.apps.case',
    'corehq.apps.casegroups',
    'corehq.apps.case_migrations',
    'casexml.apps.phone',
    'casexml.apps.stock',
    'corehq.apps.cleanup',
    'corehq.apps.cloudcare',
    'corehq.apps.couch_sql_migration',
    'corehq.apps.smsbillables',
    'corehq.apps.accounting',
    'corehq.apps.appstore',
    'corehq.apps.data_analytics',
    'corehq.apps.data_pipeline_audit',
    'corehq.apps.domain',
    'corehq.apps.domainsync',
    'corehq.apps.domain_migration_flags',
    'corehq.apps.dump_reload',
    'corehq.apps.hqadmin',
    'corehq.apps.hqcase',
    'corehq.apps.hqwebapp',
    'corehq.apps.hqmedia',
    'corehq.apps.integration',
    'corehq.apps.linked_domain',
    'corehq.apps.locations',
    'corehq.apps.products',
    'corehq.apps.programs',
    'corehq.apps.commtrack',
    'corehq.apps.consumption',
    'corehq.apps.tzmigration',
    'corehq.form_processor.app_config.FormProcessorAppConfig',
    'corehq.sql_db',
    'corehq.sql_accessors',
    'corehq.sql_proxy_accessors',
    'couchforms',
    'couchexport',
    'dimagi.utils',
    'langcodes',
    'corehq.apps.data_dictionary',
    'corehq.apps.analytics',
    'corehq.apps.callcenter',
    'corehq.apps.change_feed',
    'corehq.apps.custom_data_fields',
    'corehq.apps.receiverwrapper',
    'corehq.apps.app_manager',
    'corehq.apps.es',
    'corehq.apps.fixtures',
    'corehq.apps.calendar_fixture',
    'corehq.apps.case_importer',
    'corehq.apps.reminders',
    'corehq.apps.translations',
    'corehq.apps.users',
    'corehq.apps.settings',
    'corehq.apps.ota',
    'corehq.apps.groups',
    'corehq.apps.mobile_auth',
    'corehq.apps.sms',
    'corehq.apps.smsforms',
    'corehq.apps.ivr',
    'corehq.messaging',
    'corehq.messaging.scheduling',
    'corehq.messaging.scheduling.scheduling_partitioned',
    'corehq.messaging.smsbackends.tropo',
    'corehq.messaging.smsbackends.twilio',
    'corehq.apps.dropbox',
    'corehq.messaging.smsbackends.megamobile',
    'corehq.messaging.ivrbackends.kookoo',
    'corehq.messaging.smsbackends.sislog',
    'corehq.messaging.smsbackends.yo',
    'corehq.messaging.smsbackends.telerivet',
    'corehq.messaging.smsbackends.mach',
    'corehq.messaging.smsbackends.http',
    'corehq.messaging.smsbackends.smsgh',
    'corehq.messaging.smsbackends.push',
    'corehq.messaging.smsbackends.starfish',
    'corehq.messaging.smsbackends.apposit',
    'corehq.messaging.smsbackends.test',
    'corehq.apps.registration',
    'corehq.messaging.smsbackends.unicel',
    'corehq.messaging.smsbackends.icds_nic',
    'corehq.messaging.smsbackends.vertex',
    'corehq.messaging.smsbackends.start_enterprise',
    'corehq.messaging.smsbackends.ivory_coast_mtn',
    'corehq.messaging.smsbackends.karix',
    'corehq.messaging.smsbackends.airtel_tcl',
    'corehq.apps.reports.app_config.ReportsModule',
    'corehq.apps.reports_core',
    'corehq.apps.saved_reports',
    'corehq.apps.userreports',
    'corehq.apps.aggregate_ucrs',
    'corehq.apps.data_interfaces',
    'corehq.apps.export',
    'corehq.apps.builds',
    'corehq.apps.api',
    'corehq.apps.notifications',
    'corehq.apps.cachehq',
    'corehq.apps.toggle_ui',
    'corehq.apps.hqpillow_retry',
    'corehq.couchapps',
    'corehq.preindex',
    'corehq.tabs',
    'custom.apps.wisepill',
    'custom.openclinica',
    'fluff',
    'fluff.fluff_filter',
    'soil',
    'toggle',
    'phonelog',
    'pillowtop',
    'pillow_retry',
    'corehq.apps.styleguide',
    'corehq.messaging.smsbackends.grapevine',
    'corehq.apps.dashboard',
    'corehq.motech',
    'corehq.motech.dhis2',
    'corehq.motech.openmrs',
    'corehq.motech.repeaters',
    'corehq.util',
    'dimagi.ext',
    'corehq.doctypemigrations',
    'corehq.blobs',
    'corehq.warehouse',
    'corehq.apps.case_search',
    'corehq.apps.zapier.apps.ZapierConfig',
    'corehq.apps.translations',

    # custom reports
    'hsph',
    'pact',

    'custom.reports.mc',
    'custom.apps.crs_reports',
    'custom.hope',
    'custom.ilsgateway',
    'custom.zipline',
    'custom.ewsghana',
    'custom.m4change',
    'custom.succeed',
    'custom.ucla',

    'custom.intrahealth',
    'custom.up_nrhm',

    'custom.care_pathways',
    'custom.common',

    'custom.icds',
    'custom.icds_reports',
    'custom.pnlppgi',
    'custom.nic_compliance',
    'custom.hki',
    'custom.champ',
    'custom.aaa',
<<<<<<< HEAD
)

# also excludes any app starting with 'django.'
APPS_TO_EXCLUDE_FROM_TESTS = (
    'captcha',
    'couchdbkit.ext.django',
    'corehq.apps.ivr',
    'corehq.messaging.smsbackends.mach',
    'corehq.messaging.smsbackends.http',
    'corehq.apps.settings',
    'corehq.messaging.smsbackends.megamobile',
    'corehq.messaging.smsbackends.yo',
    'corehq.messaging.smsbackends.smsgh',
    'corehq.messaging.smsbackends.push',
    'corehq.messaging.smsbackends.apposit',
    'crispy_forms',
    'django_extensions',
    'django_prbac',
    'django_otp',
    'django_otp.plugins.otp_static',
    'django_otp.plugins.otp_totp',
    'djcelery',
    'gunicorn',
    'langcodes',
    'raven.contrib.django.raven_compat',
    'rosetta',
    'two_factor',
    'custom.apps.crs_reports',
    'custom.m4change',
=======
>>>>>>> a4441c08
)

# any built-in management commands we want to override should go in hqscripts
INSTALLED_APPS = ('hqscripts',) + DEFAULT_APPS + HQ_APPS

# after login, django redirects to this URL
# rather than the default 'accounts/profile'
LOGIN_REDIRECT_URL = 'homepage'

REPORT_CACHE = 'default'  # or e.g. 'redis'

# When set to False, HQ will not cache any reports using is_cacheable
CACHE_REPORTS = True

####### Domain settings  #######

DOMAIN_MAX_REGISTRATION_REQUESTS_PER_DAY = 99
DOMAIN_SELECT_URL = "/domain/select/"

# This is not used by anything in CommCare HQ, leaving it here in case anything
# in Django unexpectedly breaks without it.
LOGIN_URL = "/accounts/login/"
# If a user tries to access domain admin pages but isn't a domain
# administrator, here's where he/she is redirected
DOMAIN_NOT_ADMIN_REDIRECT_PAGE_NAME = "homepage"

PAGES_NOT_RESTRICTED_FOR_DIMAGI = (
    '/a/%(domain)s/settings/project/internal_subscription_management/',
    '/a/%(domain)s/settings/project/internal/info/',
    '/a/%(domain)s/settings/project/internal/calculations/',
    '/a/%(domain)s/settings/project/flags/'
)

####### Release Manager App settings  #######
RELEASE_FILE_PATH = os.path.join("data", "builds")

## soil heartbead config ##
SOIL_HEARTBEAT_CACHE_KEY = "django-soil-heartbeat"


####### Shared/Global/UI Settings #######

# restyle some templates
BASE_TEMPLATE = "hqwebapp/base.html"
BASE_ASYNC_TEMPLATE = "reports/async/basic.html"
LOGIN_TEMPLATE = "login_and_password/login.html"
LOGGEDOUT_TEMPLATE = LOGIN_TEMPLATE

CSRF_FAILURE_VIEW = 'corehq.apps.hqwebapp.views.csrf_failure'

# These are non-standard setting names that are used in localsettings
# The standard variables are then set to these variables after localsettings
# Todo: Change to use standard settings variables
EMAIL_LOGIN = "user@domain.com"
EMAIL_PASSWORD = "changeme"
EMAIL_SMTP_HOST = "smtp.gmail.com"
EMAIL_SMTP_PORT = 587
# These are the normal Django settings
EMAIL_USE_TLS = True

# put email addresses here to have them receive bug reports
BUG_REPORT_RECIPIENTS = ()
EXCHANGE_NOTIFICATION_RECIPIENTS = []

# the physical server emailing - differentiate if needed
SERVER_EMAIL = 'commcarehq-noreply@example.com'
DEFAULT_FROM_EMAIL = 'commcarehq-noreply@example.com'
SUPPORT_EMAIL = "support@example.com"
PROBONO_SUPPORT_EMAIL = 'pro-bono@example.com'
CCHQ_BUG_REPORT_EMAIL = 'commcarehq-bug-reports@example.com'
ACCOUNTS_EMAIL = 'accounts@example.com'
DATA_EMAIL = 'datatree@example.com'
SUBSCRIPTION_CHANGE_EMAIL = 'accounts+subchange@example.com'
INTERNAL_SUBSCRIPTION_CHANGE_EMAIL = 'accounts+subchange+internal@example.com'
BILLING_EMAIL = 'billing-comm@example.com'
INVOICING_CONTACT_EMAIL = 'billing-support@example.com'
GROWTH_EMAIL = 'growth@example.com'
MASTER_LIST_EMAIL = 'master-list@example.com'
REPORT_BUILDER_ADD_ON_EMAIL = 'sales@example.com'
EULA_CHANGE_EMAIL = 'eula-notifications@example.com'
CONTACT_EMAIL = 'info@example.com'
BOOKKEEPER_CONTACT_EMAILS = []
SOFT_ASSERT_EMAIL = 'commcarehq-ops+soft_asserts@example.com'
DAILY_DEPLOY_EMAIL = None
EMAIL_SUBJECT_PREFIX = '[commcarehq] '

ENABLE_SOFT_ASSERT_EMAILS = True

SERVER_ENVIRONMENT = 'localdev'
ICDS_ENVS = ('icds', 'icds-new')
UNLIMITED_RULE_RESTART_ENVS = ('echis', 'pna', 'swiss')

# minimum minutes between updates to user reporting metadata
USER_REPORTING_METADATA_UPDATE_FREQUENCY = 15

BASE_ADDRESS = 'localhost:8000'
J2ME_ADDRESS = ''

# Set this if touchforms can't access HQ via the public URL e.g. if using a self signed cert
# Should include the protocol.
# If this is None, get_url_base() will be used
CLOUDCARE_BASE_URL = None

PAGINATOR_OBJECTS_PER_PAGE = 15
PAGINATOR_MAX_PAGE_LINKS = 5

# OTA restore fixture generators
FIXTURE_GENERATORS = [
    "corehq.apps.users.fixturegenerators.user_groups",
    "corehq.apps.fixtures.fixturegenerators.item_lists",
    "corehq.apps.callcenter.fixturegenerators.indicators_fixture_generator",
    "corehq.apps.products.fixtures.product_fixture_generator",
    "corehq.apps.programs.fixtures.program_fixture_generator",
    "corehq.apps.app_manager.fixtures.report_fixture_generator",
    "corehq.apps.app_manager.fixtures.report_fixture_v2_generator",
    "corehq.apps.calendar_fixture.fixture_provider.calendar_fixture_generator",
    "corehq.apps.locations.fixtures.location_fixture_generator",
    "corehq.apps.locations.fixtures.flat_location_fixture_generator",
    "corehq.apps.locations.fixtures.related_locations_fixture_generator",
    "custom.m4change.fixtures.report_fixtures.generator",
    "custom.m4change.fixtures.location_fixtures.generator",
]

### Shared drive settings ###
# Also see section after localsettings import
SHARED_DRIVE_ROOT = None
# names of directories within SHARED_DRIVE_ROOT
RESTORE_PAYLOAD_DIR_NAME = None
SHARED_TEMP_DIR_NAME = None
SHARED_BLOB_DIR_NAME = 'blobdb'

## django-transfer settings
# These settings must match the apache / nginx config
TRANSFER_SERVER = None  # 'apache' or 'nginx'
# name of the directory within SHARED_DRIVE_ROOT
TRANSFER_FILE_DIR_NAME = None

GET_URL_BASE = 'dimagi.utils.web.get_url_base'

# celery
CELERY_BROKER_URL = 'redis://localhost:6379/0'

# https://github.com/celery/celery/issues/4226
CELERY_BROKER_POOL_LIMIT = None

CELERY_RESULT_BACKEND = 'django-db'

CELERY_TASK_ANNOTATIONS = {
    '*': {
        'on_failure': helper.celery_failure_handler,
        'trail': False,
    }
}

CELERY_MAIN_QUEUE = 'celery'
CELERY_PERIODIC_QUEUE = 'celery_periodic'
CELERY_REMINDER_RULE_QUEUE = 'reminder_rule_queue'
CELERY_REMINDER_CASE_UPDATE_QUEUE = 'reminder_case_update_queue'
CELERY_REPEAT_RECORD_QUEUE = 'repeat_record_queue'

# Will cause a celery task to raise a SoftTimeLimitExceeded exception if
# time limit is exceeded.
CELERY_TASK_SOFT_TIME_LIMIT = 86400 * 2  # 2 days in seconds

# http://docs.celeryproject.org/en/3.1/configuration.html#celery-event-queue-ttl
# Keep messages in the events queue only for 2 hours
CELERY_EVENT_QUEUE_TTL = 2 * 60 * 60

CELERY_TASK_SERIALIZER = 'json'  # Default value in celery 4.x
CELERY_ACCEPT_CONTENT = ['json', 'pickle']  # Defaults to ['json'] in celery 4.x.  Remove once pickle is not used.

# websockets config
WEBSOCKET_URL = '/ws/'
WS4REDIS_PREFIX = 'ws'
WSGI_APPLICATION = 'ws4redis.django_runserver.application'
WS4REDIS_ALLOWED_CHANNELS = helper.get_allowed_websocket_channels


TEST_RUNNER = 'testrunner.TwoStageTestRunner'
# this is what gets appended to @domain after your accounts
HQ_ACCOUNT_ROOT = "commcarehq.org"

FORMPLAYER_URL = 'http://localhost:8080'

####### SMS Queue Settings #######

CUSTOM_PROJECT_SMS_QUEUES = {
    'ils-gateway': 'ils_gateway_sms_queue',
    'ils-gateway-train': 'ils_gateway_sms_queue',
    'ils-gateway-training': 'ils_gateway_sms_queue',
}

# Setting this to False will make the system process outgoing and incoming SMS
# immediately rather than use the queue.
# This should always be set to True in production environments, and the sms_queue
# celery worker(s) should be deployed. We set this to False for tests and (optionally)
# for local testing.
SMS_QUEUE_ENABLED = True

# Number of minutes a celery task will alot for itself (via lock timeout)
SMS_QUEUE_PROCESSING_LOCK_TIMEOUT = 5

# Number of minutes to wait before retrying an unsuccessful processing attempt
# for a single SMS
SMS_QUEUE_REPROCESS_INTERVAL = 5

# Number of minutes to wait before retrying an SMS that has reached
# the default maximum number of processing attempts
SMS_QUEUE_REPROCESS_INDEFINITELY_INTERVAL = 60 * 6

# Max number of processing attempts before giving up on processing the SMS
SMS_QUEUE_MAX_PROCESSING_ATTEMPTS = 3

# Number of minutes to wait before retrying SMS that was delayed because the
# domain restricts sending SMS to certain days/times.
SMS_QUEUE_DOMAIN_RESTRICTED_RETRY_INTERVAL = 15

# The number of hours to wait before counting a message as stale. Stale
# messages will not be processed.
SMS_QUEUE_STALE_MESSAGE_DURATION = 7 * 24


####### Reminders Queue Settings #######

# Setting this to False will make the system fire reminders every
# minute on the periodic queue. Setting to True will queue up reminders
# on the reminders queue.
REMINDERS_QUEUE_ENABLED = False

# If a reminder still has not been processed in this number of minutes, enqueue it
# again.
REMINDERS_QUEUE_ENQUEUING_TIMEOUT = 180

# Number of minutes a celery task will alot for itself (via lock timeout)
REMINDERS_QUEUE_PROCESSING_LOCK_TIMEOUT = 5

# Number of minutes to wait before retrying an unsuccessful processing attempt
# for a single reminder
REMINDERS_QUEUE_REPROCESS_INTERVAL = 5

# Max number of processing attempts before giving up on processing the reminder
REMINDERS_QUEUE_MAX_PROCESSING_ATTEMPTS = 3

# The number of hours to wait before counting a reminder as stale. Stale
# reminders will not be processed.
REMINDERS_QUEUE_STALE_REMINDER_DURATION = 7 * 24

# Reminders rate limiting settings. A single project will only be allowed to
# fire REMINDERS_RATE_LIMIT_COUNT reminders every REMINDERS_RATE_LIMIT_PERIOD
# seconds.
REMINDERS_RATE_LIMIT_COUNT = 30
REMINDERS_RATE_LIMIT_PERIOD = 60

PILLOW_RETRY_QUEUE_ENABLED = False

SUBMISSION_REPROCESSING_QUEUE_ENABLED = True

####### auditcare parameters #######
AUDIT_MODEL_SAVE = [
    'corehq.apps.app_manager.Application',
    'corehq.apps.app_manager.RemoteApp',
]

AUDIT_VIEWS = [
    'corehq.apps.settings.views.ChangeMyPasswordView',
    'corehq.apps.hqadmin.views.users.AuthenticateAs',
]

AUDIT_MODULES = [
    'corehq.apps.reports',
    'corehq.apps.userreports',
    'corehq.apps.data',
    'corehq.apps.registration',
    'corehq.apps.hqadmin',
    'corehq.apps.accounting',
    'tastypie',
]

# Don't use google analytics unless overridden in localsettings
ANALYTICS_IDS = {
    'GOOGLE_ANALYTICS_API_ID': '',
    'KISSMETRICS_KEY': '',
    'HUBSPOT_API_KEY': '',
    'HUBSPOT_API_ID': '',
    'GTM_ID': '',
    'DRIFT_ID': '',
    'APPCUES_ID': '',
    'APPCUES_KEY': '',
}

ANALYTICS_CONFIG = {
    "HQ_INSTANCE": '',  # e.g. "www" or "staging"
    "DEBUG": False,
    "LOG_LEVEL": "warning",     # "warning", "debug", "verbose", or "" for no logging
}

GREENHOUSE_API_KEY = ''

MAPBOX_ACCESS_TOKEN = 'pk.eyJ1IjoiZGltYWdpIiwiYSI6ImpZWWQ4dkUifQ.3FNy5rVvLolWLycXPxKVEA'

OPEN_EXCHANGE_RATES_API_ID = ''

# for touchforms maps
GMAPS_API_KEY = "changeme"

# import local settings if we find them
LOCAL_APPS = ()
LOCAL_MIDDLEWARE = ()
LOCAL_PILLOWTOPS = {}

# tuple of fully qualified repeater class names that are enabled.
# Set to None to enable all or empty tuple to disable all.
REPEATERS_WHITELIST = None

# If ENABLE_PRELOGIN_SITE is set to true, redirect to Dimagi.com urls
ENABLE_PRELOGIN_SITE = False

# dimagi.com urls
PRICING_PAGE_URL = "https://www.dimagi.com/commcare/pricing/"

# Sumologic log aggregator
SUMOLOGIC_URL = None

# on both a single instance or distributed setup this should assume localhost
ELASTICSEARCH_HOST = 'localhost'
ELASTICSEARCH_PORT = 9200

BITLY_LOGIN = ''
BITLY_APIKEY = ''

# this should be overridden in localsettings
INTERNAL_DATA = defaultdict(list)

COUCH_STALE_QUERY = 'update_after'  # 'ok' for cloudant
# Run reindex every 10 minutes (by default)
COUCH_REINDEX_SCHEDULE = {'timedelta': {'minutes': 10}}

MESSAGE_LOG_OPTIONS = {
    "abbreviated_phone_number_domains": ["mustmgh", "mgh-cgh-uganda"],
}

PREVIEWER_RE = '^$'

MESSAGE_STORAGE = 'django.contrib.messages.storage.session.SessionStorage'

DIGEST_LOGIN_FACTORY = 'django_digest.NoEmailLoginFactory'

# Django Compressor
COMPRESS_PRECOMPILERS = (
    ('text/less', 'corehq.apps.hqwebapp.precompilers.LessFilter'),
)
COMPRESS_ENABLED = True
COMPRESS_JS_COMPRESSOR = 'corehq.apps.hqwebapp.uglify.JsUglifySourcemapCompressor'
# use 'compressor.js.JsCompressor' for faster local compressing (will get rid of source maps)
COMPRESS_CSS_FILTERS = ['compressor.filters.css_default.CssAbsoluteFilter',
'compressor.filters.cssmin.rCSSMinFilter']

LESS_B3_PATHS = {
    'variables': '../../../hqwebapp/less/_hq/includes/variables',
    'mixins': '../../../hqwebapp/less/_hq/includes/mixins',
}

USER_AGENTS_CACHE = 'default'

# Invoicing
INVOICE_STARTING_NUMBER = 0
INVOICE_PREFIX = ''
INVOICE_TERMS = ''
INVOICE_FROM_ADDRESS = {}
BANK_ADDRESS = {}
BANK_NAME = ''
BANK_ACCOUNT_NUMBER = ''
BANK_ROUTING_NUMBER_ACH = ''
BANK_ROUTING_NUMBER_WIRE = ''
BANK_SWIFT_CODE = ''

STRIPE_PUBLIC_KEY = ''
STRIPE_PRIVATE_KEY = ''

# mapping of report engine IDs to database configurations
# values must be an alias of a DB in the Django DB configuration
# or a dict of the following format:
# {
#     'WRITE': 'django_db_alias',
#     'READ': [('django_db_alias', query_weighting_int), (...)]
# }
REPORTING_DATABASES = {
    'default': 'default',
    'ucr': 'default'
}

PL_PROXY_CLUSTER_NAME = 'commcarehq'

USE_PARTITIONED_DATABASE = False

# number of days since last access after which a saved export is considered unused
SAVED_EXPORT_ACCESS_CUTOFF = 35

# override for production
DEFAULT_PROTOCOL = 'http'

# Dropbox
DROPBOX_KEY = ''
DROPBOX_SECRET = ''
DROPBOX_APP_NAME = ''

# Amazon S3
S3_ACCESS_KEY = None
S3_SECRET_KEY = None

# Supervisor RPC
SUPERVISOR_RPC_ENABLED = False
SUBSCRIPTION_USERNAME = None
SUBSCRIPTION_PASSWORD = None

ENVIRONMENT_HOSTS = {
    'pillowtop': ['localhost']
}

DATADOG_API_KEY = None
DATADOG_APP_KEY = None

SYNCLOGS_SQL_DB_ALIAS = 'default'
WAREHOUSE_DATABASE_ALIAS = 'default'

# A dict of django apps in which the reads are
# split betweeen the primary and standby db machines
# Example format:
# {
# "users":
#     [
#      ("pgmain", 5),
#      ("pgmainstandby", 5)
#     ]
# }
LOAD_BALANCED_APPS = {}

# Override with the PEM export of an RSA private key, for use with any
# encryption or signing workflows.
HQ_PRIVATE_KEY = None

# Settings for Zipline integration
ZIPLINE_API_URL = ''
ZIPLINE_API_USER = ''
ZIPLINE_API_PASSWORD = ''

# Set to the list of domain names for which we will run the ICDS SMS indicators
ICDS_SMS_INDICATOR_DOMAINS = []

KAFKA_BROKERS = ['localhost:9092']
KAFKA_API_VERSION = None

MOBILE_INTEGRATION_TEST_TOKEN = None

COMMCARE_HQ_NAME = {
    "default": "CommCare HQ",
}
COMMCARE_NAME = {
    "default": "CommCare",
}

ENTERPRISE_MODE = False

RESTRICT_DOMAIN_CREATION = False

CUSTOM_LANDING_PAGE = False

TABLEAU_URL_ROOT = "https://icds.commcarehq.org/"

SENTRY_PUBLIC_KEY = None
SENTRY_PRIVATE_KEY = None
SENTRY_PROJECT_ID = None
SENTRY_QUERY_URL = 'https://sentry.io/{org}/{project}/?query='
SENTRY_API_KEY = None

OBFUSCATE_PASSWORD_FOR_NIC_COMPLIANCE = False
RESTRICT_USED_PASSWORDS_FOR_NIC_COMPLIANCE = False
DATA_UPLOAD_MAX_MEMORY_SIZE = None
# Exports use a lot of fields to define columns. See: https://dimagi-dev.atlassian.net/browse/HI-365
DATA_UPLOAD_MAX_NUMBER_FIELDS = 5000

AUTHPROXY_URL = None
AUTHPROXY_CERT = None

# number of docs for UCR to queue asynchronously at once
# ideally # of documents it takes to process in ~30 min
ASYNC_INDICATORS_TO_QUEUE = 10000
ASYNC_INDICATOR_QUEUE_TIMES = None
DAYS_TO_KEEP_DEVICE_LOGS = 60
NO_DEVICE_LOG_ENVS = list(ICDS_ENVS) + ['production']

UCR_COMPARISONS = {}

MAX_RULE_UPDATES_IN_ONE_RUN = 10000

# used for providing separate landing pages for different URLs
# default will be used if no hosts match
CUSTOM_LANDING_TEMPLATE = {
    # "icds-cas.gov.in": 'icds/login.html',
    # "default": 'login_and_password/login.html',
}

from env_settings import *

try:
    # try to see if there's an environmental variable set for local_settings
    custom_settings = os.environ.get('CUSTOMSETTINGS', None)
    if custom_settings:
        if custom_settings == 'demo':
            from settings_demo import *
        else:
            custom_settings_module = importlib.import_module(custom_settings)
            try:
                attrlist = custom_settings_module.__all__
            except AttributeError:
                attrlist = dir(custom_settings_module)
            for attr in attrlist:
                globals()[attr] = getattr(custom_settings_module, attr)
    else:
        from localsettings import *
except ImportError as error:
    if error.message != 'No module named localsettings':
        raise error
    # fallback in case nothing else is found - used for readthedocs
    from dev_settings import *


# Unless DISABLE_SERVER_SIDE_CURSORS has explicitly been set, default to True because Django >= 1.11.1 and our
# hosting environments use pgBouncer with transaction pooling. For more information, see:
# https://docs.djangoproject.com/en/1.11/releases/1.11.1/#allowed-disabling-server-side-cursors-on-postgresql
for database in DATABASES.values():
    if (
        database['ENGINE'] == 'django.db.backends.postgresql_psycopg2' and
        database.get('DISABLE_SERVER_SIDE_CURSORS') is None
    ):
        database['DISABLE_SERVER_SIDE_CURSORS'] = True


_location = lambda x: os.path.join(FILEPATH, x)

IS_SAAS_ENVIRONMENT = SERVER_ENVIRONMENT in ('production', 'staging')

if 'KAFKA_URL' in globals():
    import warnings
    warnings.warn(inspect.cleandoc("""KAFKA_URL is deprecated

    Please replace KAFKA_URL with KAFKA_BROKERS as follows:

        KAFKA_BROKERS = ['%s']
    """) % KAFKA_URL, DeprecationWarning)

    KAFKA_BROKERS = [KAFKA_URL]

TEMPLATES = [
    {
        'BACKEND': 'django.template.backends.django.DjangoTemplates',
        'DIRS': [
            _location('corehq/apps/domain/templates/login_and_password'),
        ],
        'OPTIONS': {
            'context_processors': [
                'django.contrib.auth.context_processors.auth',
                'django.contrib.messages.context_processors.messages',
                'django.template.context_processors.debug',
                'django.template.context_processors.i18n',
                'django.template.context_processors.media',
                'django.template.context_processors.request',
                'django.template.context_processors.static',
                'django.template.context_processors.tz',

                'corehq.util.context_processors.base_template',
                'corehq.util.context_processors.current_url_name',
                'corehq.util.context_processors.domain',
                'corehq.util.context_processors.domain_billing_context',
                'corehq.util.context_processors.enterprise_mode',
                'corehq.util.context_processors.mobile_experience',
                'corehq.util.context_processors.get_demo',
                'corehq.util.context_processors.js_api_keys',
                'corehq.util.context_processors.js_toggles',
                'corehq.util.context_processors.websockets_override',
                'corehq.util.context_processors.commcare_hq_names',
            ],
            'debug': DEBUG,
            'loaders': [
                'django.template.loaders.filesystem.Loader',
                'django.template.loaders.app_directories.Loader',
                'django.template.loaders.eggs.Loader',
            ],
        },
    },
]

LOGGING = {
    'version': 1,
    'disable_existing_loggers': True,
    'formatters': {
        'verbose': {
            'format': '%(levelname)s %(asctime)s %(module)s %(process)d %(thread)d %(message)s'
        },
        'simple': {
            'format': '%(asctime)s %(levelname)s %(message)s'
        },
        'pillowtop': {
            'format': '%(asctime)s %(levelname)s %(module)s %(message)s'
        },
        'couch-request-formatter': {
            'format': '%(asctime)s [%(username)s:%(domain)s] %(hq_url)s %(database)s %(method)s %(status_code)s %(content_length)s %(path)s %(duration)s'
        },
        'formplayer_timing': {
            'format': '%(asctime)s, %(action)s, %(control_duration)s, %(candidate_duration)s'
        },
        'formplayer_diff': {
            'format': '%(asctime)s, %(action)s, %(request)s, %(control)s, %(candidate)s'
        },
        'ucr_timing': {
            'format': '%(asctime)s\t%(domain)s\t%(report_config_id)s\t%(filter_values)s\t%(control_duration)s\t%(candidate_duration)s'
        },
        'ucr_diff': {
            'format': '%(asctime)s\t%(domain)s\t%(report_config_id)s\t%(filter_values)s\t%(control)s\t%(diff)s'
        },
        'ucr_exception': {
            'format': '%(asctime)s\t%(domain)s\t%(report_config_id)s\t%(filter_values)s\t%(candidate)s'
        },
    },
    'filters': {
        'hqcontext': {
            '()': 'corehq.util.log.HQRequestFilter',
        },
        'exclude_static': {
            '()': 'corehq.util.log.SuppressStaticLogs',
        },
    },
    'handlers': {
        'pillowtop': {
            'level': 'INFO',
            'class': 'logging.StreamHandler',
            'formatter': 'pillowtop'
        },
        'console': {
            'level': 'INFO',
            'class': 'logging.StreamHandler',
            'formatter': 'simple'
        },
        'file': {
            'level': 'INFO',
            'class': 'logging.handlers.RotatingFileHandler',
            'formatter': 'verbose',
            'filename': DJANGO_LOG_FILE,
            'maxBytes': 10 * 1024 * 1024,  # 10 MB
            'backupCount': 20  # Backup 200 MB of logs
        },
        'couch-request-handler': {
            'level': 'DEBUG',
            'class': 'logging.handlers.RotatingFileHandler',
            'formatter': 'couch-request-formatter',
            'filters': ['hqcontext'],
            'filename': COUCH_LOG_FILE,
            'maxBytes': 10 * 1024 * 1024,  # 10 MB
            'backupCount': 20  # Backup 200 MB of logs
        },
        'accountinglog': {
            'level': 'INFO',
            'class': 'logging.handlers.RotatingFileHandler',
            'formatter': 'verbose',
            'filename': ACCOUNTING_LOG_FILE,
            'maxBytes': 10 * 1024 * 1024,  # 10 MB
            'backupCount': 20  # Backup 200 MB of logs
        },
        'analyticslog': {
            'level': 'DEBUG',
            'class': 'logging.handlers.RotatingFileHandler',
            'formatter': 'verbose',
            'filename': ANALYTICS_LOG_FILE,
            'maxBytes': 10 * 1024 * 1024,  # 10 MB
            'backupCount': 20  # Backup 200 MB of logs
        },
        'formplayer_diff': {
            'level': 'INFO',
            'class': 'logging.handlers.RotatingFileHandler',
            'formatter': 'formplayer_diff',
            'filename': FORMPLAYER_DIFF_FILE,
            'maxBytes': 10 * 1024 * 1024,  # 10 MB
            'backupCount': 20  # Backup 200 MB of logs
        },
        'formplayer_timing': {
            'level': 'INFO',
            'class': 'logging.handlers.RotatingFileHandler',
            'formatter': 'formplayer_timing',
            'filename': FORMPLAYER_TIMING_FILE,
            'maxBytes': 10 * 1024 * 1024,  # 10 MB
            'backupCount': 20  # Backup 200 MB of logs
        },
        'ucr_diff': {
            'level': 'INFO',
            'class': 'concurrent_log_handler.ConcurrentRotatingFileHandler',
            'formatter': 'ucr_diff',
            'filename': UCR_DIFF_FILE,
            'maxBytes': 10 * 1024 * 1024,  # 10 MB
            'backupCount': 20  # Backup 200 MB of logs
        },
        'ucr_exception': {
            'level': 'INFO',
            'class': 'logging.handlers.RotatingFileHandler',
            'formatter': 'ucr_exception',
            'filename': UCR_EXCEPTION_FILE,
            'maxBytes': 10 * 1024 * 1024,  # 10 MB
            'backupCount': 20  # Backup 200 MB of logs
        },
        'ucr_timing': {
            'level': 'INFO',
            'class': 'logging.handlers.RotatingFileHandler',
            'formatter': 'ucr_timing',
            'filename': UCR_TIMING_FILE,
            'maxBytes': 10 * 1024 * 1024,  # 10 MB
            'backupCount': 20  # Backup 200 MB of logs
        },
        'mail_admins': {
            'level': 'ERROR',
            'class': 'corehq.util.log.HqAdminEmailHandler',
        },
        'notify_exception': {
            'level': 'ERROR',
            'class': 'corehq.util.log.NotifyExceptionEmailer',
        },
        'null': {
            'class': 'logging.NullHandler',
        },
        'sentry': {
            'level': 'ERROR',
            'class': 'raven.contrib.django.raven_compat.handlers.SentryHandler',
        },
        'soft_asserts': {
            "level": "DEBUG",
            'class': 'logging.handlers.RotatingFileHandler',
            'formatter': 'verbose',
            'filename': SOFT_ASSERTS_LOG_FILE,
            'maxBytes': 10 * 1024 * 1024,  # 10 MB
            'backupCount': 200  # Backup 2000 MB of logs
        },
        'main_couch_sql_datamigration': {
            'level': 'INFO',
            'class': 'logging.handlers.RotatingFileHandler',
            'formatter': 'simple',
            'filename': MAIN_COUCH_SQL_DATAMIGRATION,
            'maxBytes': 10 * 1024 * 1024,
            'backupCount': 20
        },
    },
    'root': {
        'level': 'INFO',
        'handlers': ['console', 'file'],
    },
    'loggers': {
        'couchdbkit.request': {
            'handlers': ['couch-request-handler'],
            'level': 'DEBUG',
            'propagate': False,
        },
        'django': {
            'handlers': ['sentry'],
            'level': 'ERROR',
            'propagate': True,
        },
        'django.server': {
            'handlers': ['console'],
            'level': 'INFO',
            'propagate': False,
            'filters': ['exclude_static'],
        },
        'django.security.DisallowedHost': {
            'handlers': ['null'],
            'propagate': False,
        },
        'notify': {
            'handlers': ['sentry'],
            'level': 'ERROR',
            'propagate': True,
        },
        'celery.task': {
            'handlers': ['console', 'file'],
            'level': 'INFO',
            'propagate': True
        },
        'pillowtop': {
            'handlers': ['pillowtop'],
            'level': 'INFO',
            'propagate': False,
        },
        'smsbillables': {
            'handlers': ['file', 'console', 'mail_admins'],
            'level': 'INFO',
            'propagate': False,
        },
        'accounting': {
            'handlers': ['accountinglog', 'console', 'mail_admins'],
            'level': 'INFO',
            'propagate': False,
        },
        'analytics': {
            'handlers': ['analyticslog'],
            'level': 'DEBUG',
            'propagate': False
        },
        'elasticsearch': {
            'handlers': ['file'],
            'level': 'ERROR',
            'propagate': True,
        },
        'formplayer_timing': {
            'handlers': ['formplayer_timing'],
            'level': 'INFO',
            'propogate': True,
        },
        'formplayer_diff': {
            'handlers': ['formplayer_diff'],
            'level': 'INFO',
            'propogate': True,
        },
        'ucr_timing': {
            'handlers': ['ucr_timing'],
            'level': 'INFO',
            'propagate': True,
        },
        'ucr_diff': {
            'handlers': ['ucr_diff'],
            'level': 'INFO',
            'propagate': True,
        },
        'ucr_exception': {
            'handlers': ['ucr_exception'],
            'level': 'INFO',
            'propagate': True,
        },
        'boto3': {
            'handlers': ['console'],
            'level': 'WARNING',
            'propagate': True
        },
        'botocore': {
            'handlers': ['console'],
            'level': 'WARNING',
            'propagate': True
        },
        'sentry.errors.uncaught': {
            'handlers': ['console'],
            'level': 'DEBUG',
            'propagate': False,
        },
        'soft_asserts': {
            'handlers': ['soft_asserts', 'console'],
            'level': 'DEBUG',
            'propagate': False,
        },
        'kafka': {
            'handlers': ['file'],
            'level': 'ERROR',
            'propagate': False,
        },
    }
}

LOGGING['handlers'].update(LOCAL_LOGGING_HANDLERS)
LOGGING['loggers'].update(LOCAL_LOGGING_LOGGERS)

fix_logger_obfuscation_ = globals().get("FIX_LOGGER_ERROR_OBFUSCATION")
helper.fix_logger_obfuscation(fix_logger_obfuscation_, LOGGING)

if DEBUG:
    INSTALLED_APPS = INSTALLED_APPS + ('corehq.apps.mocha',)
    import warnings
    warnings.simplefilter('default')
    os.environ['PYTHONWARNINGS'] = 'd'  # Show DeprecationWarning
else:
    TEMPLATES[0]['OPTIONS']['loaders'] = [[
        'django.template.loaders.cached.Loader',
        TEMPLATES[0]['OPTIONS']['loaders']
    ]]

if helper.is_testing():
    helper.assign_test_db_names(DATABASES)


DATABASE_ROUTERS = globals().get('DATABASE_ROUTERS', [])
if 'corehq.sql_db.routers.MultiDBRouter' not in DATABASE_ROUTERS:
    DATABASE_ROUTERS.append('corehq.sql_db.routers.MultiDBRouter')

INDICATOR_CONFIG = {
}

COMPRESS_URL = STATIC_CDN + STATIC_URL

####### Couch Forms & Couch DB Kit Settings #######
if six.PY3:
    NEW_USERS_GROUPS_DB = 'users'
    USERS_GROUPS_DB = NEW_USERS_GROUPS_DB

    NEW_FIXTURES_DB = 'fixtures'
    FIXTURES_DB = NEW_FIXTURES_DB

    NEW_DOMAINS_DB = 'domains'
    DOMAINS_DB = NEW_DOMAINS_DB

    NEW_APPS_DB = 'apps'
    APPS_DB = NEW_APPS_DB

    META_DB = 'meta'
else:
    NEW_USERS_GROUPS_DB = b'users'
    USERS_GROUPS_DB = NEW_USERS_GROUPS_DB

    NEW_FIXTURES_DB = b'fixtures'
    FIXTURES_DB = NEW_FIXTURES_DB

    NEW_DOMAINS_DB = b'domains'
    DOMAINS_DB = NEW_DOMAINS_DB

    NEW_APPS_DB = b'apps'
    APPS_DB = NEW_APPS_DB

    META_DB = b'meta'


COUCHDB_APPS = [
    'api',
    'appstore',
    'builds',
    'case',
    'casegroups',
    'cleanup',
    'cloudcare',
    'commtrack',
    'consumption',
    'couch',
    # This is necessary for abstract classes in dimagi.utils.couch.undo;
    # otherwise breaks tests
    'couchdbkit_aggregate',
    'couchforms',
    'couchexport',
    'custom_data_fields',
    'hqadmin',
    'dhis2',
    'ext',
    'facilities',
    'fluff_filter',
    'hqcase',
    'hqmedia',
    'hope',
    'case_importer',
    'indicators',
    'locations',
    'mobile_auth',
    'openmrs',
    'pillowtop',
    'pillow_retry',
    'products',
    'programs',
    'reminders',
    'reports',
    'saved_reports',
    'sms',
    'smsforms',
    'telerivet',
    'toggle',
    'translations',
    'utils',  # dimagi-utils
    'formplayer',
    'phonelog',
    'registration',
    'wisepill',
    'crs_reports',
    'grapevine',
    'openclinica',

    # custom reports
    'hsph',
    'pact',
    'accounting',
    'succeed',
    'ilsgateway',
    'ewsghana',
    ('auditcare', 'auditcare'),
    ('repeaters', 'receiverwrapper'),
    ('userreports', META_DB),
    ('custom_data_fields', META_DB),
    # needed to make couchdbkit happy
    ('fluff', 'fluff-bihar'),
    ('mc', 'fluff-mc'),
    ('m4change', 'm4change'),
    ('export', META_DB),
    ('callcenter', META_DB),

    # users and groups
    ('groups', USERS_GROUPS_DB),
    ('users', USERS_GROUPS_DB),

    # fixtures
    ('fixtures', FIXTURES_DB),

    # domains
    ('domain', DOMAINS_DB),

    # applications
    ('app_manager', APPS_DB),
]

COUCH_SETTINGS_HELPER = helper.CouchSettingsHelper(
    COUCH_DATABASES,
    COUCHDB_APPS,
    [NEW_USERS_GROUPS_DB, NEW_FIXTURES_DB, NEW_DOMAINS_DB, NEW_APPS_DB],
    UNIT_TESTING
)
COUCH_DATABASE = COUCH_SETTINGS_HELPER.main_db_url
COUCHDB_DATABASES = COUCH_SETTINGS_HELPER.make_couchdb_tuples()
EXTRA_COUCHDB_DATABASES = COUCH_SETTINGS_HELPER.get_extra_couchdbs()

# note: the only reason LOCAL_APPS come before INSTALLED_APPS is because of
# a weird travis issue with kafka. if for any reason this order causes problems
# it can be reverted whenever that's figured out.
# https://github.com/dimagi/commcare-hq/pull/10034#issuecomment-174868270
INSTALLED_APPS = LOCAL_APPS + INSTALLED_APPS

seen = set()
INSTALLED_APPS = [x for x in INSTALLED_APPS if x not in seen and not seen.add(x)]

MIDDLEWARE += LOCAL_MIDDLEWARE
if 'icds-ucr' in DATABASES:
    MIDDLEWARE.append('custom.icds_reports.middleware.ICDSAuditMiddleware')

### Shared drive settings ###
SHARED_DRIVE_CONF = helper.SharedDriveConfiguration(
    SHARED_DRIVE_ROOT,
    RESTORE_PAYLOAD_DIR_NAME,
    TRANSFER_FILE_DIR_NAME,
    SHARED_TEMP_DIR_NAME,
    SHARED_BLOB_DIR_NAME
)
TRANSFER_MAPPINGS = {
    SHARED_DRIVE_CONF.transfer_dir: '/{}'.format(TRANSFER_FILE_DIR_NAME),  # e.g. '/mnt/shared/downloads': '/downloads',
}

# these are the official django settings
# which really we should be using over the custom ones
EMAIL_HOST = EMAIL_SMTP_HOST
EMAIL_PORT = EMAIL_SMTP_PORT
EMAIL_HOST_USER = EMAIL_LOGIN
EMAIL_HOST_PASSWORD = EMAIL_PASSWORD
# EMAIL_USE_TLS is set above
# so it can be overridden in localsettings (e.g. in a dev environment)

NO_HTML_EMAIL_MESSAGE = """
This is an email from CommCare HQ. You're seeing this message because your
email client chose to display the plaintext version of an email that CommCare
HQ can only provide in HTML.  Please set your email client to view this email
in HTML or read this email in a client that supports HTML email.

Thanks,
The CommCare HQ Team"""

MESSAGE_TAGS = {
    messages.INFO: 'alert-info',
    messages.DEBUG: '',
    messages.SUCCESS: 'alert-success',
    messages.WARNING: 'alert-warning',
    messages.ERROR: 'alert-danger',
}

COMMCARE_USER_TERM = "Mobile Worker"
WEB_USER_TERM = "Web User"

DEFAULT_CURRENCY = "USD"
DEFAULT_CURRENCY_SYMBOL = "$"

CUSTOM_SMS_HANDLERS = [
    'custom.ilsgateway.tanzania.handler.handle',
    'custom.ewsghana.handler.handle',
]

SMS_HANDLERS = [
    'corehq.apps.sms.handlers.forwarding.forwarding_handler',
    'corehq.apps.commtrack.sms.handle',
    'corehq.apps.sms.handlers.keyword.sms_keyword_handler',
    'corehq.apps.sms.handlers.form_session.form_session_handler',
    'corehq.apps.sms.handlers.fallback.fallback_handler',
]


SMS_LOADED_SQL_BACKENDS = [
    'corehq.messaging.smsbackends.apposit.models.SQLAppositBackend',
    'corehq.messaging.smsbackends.grapevine.models.SQLGrapevineBackend',
    'corehq.messaging.smsbackends.http.models.SQLHttpBackend',
    'corehq.messaging.smsbackends.icds_nic.models.SQLICDSBackend',
    'corehq.messaging.smsbackends.mach.models.SQLMachBackend',
    'corehq.messaging.smsbackends.megamobile.models.SQLMegamobileBackend',
    'corehq.messaging.smsbackends.push.models.PushBackend',
    'corehq.messaging.smsbackends.starfish.models.StarfishBackend',
    'corehq.messaging.smsbackends.sislog.models.SQLSislogBackend',
    'corehq.messaging.smsbackends.smsgh.models.SQLSMSGHBackend',
    'corehq.messaging.smsbackends.telerivet.models.SQLTelerivetBackend',
    'corehq.messaging.smsbackends.test.models.SQLTestSMSBackend',
    'corehq.messaging.smsbackends.tropo.models.SQLTropoBackend',
    'corehq.messaging.smsbackends.twilio.models.SQLTwilioBackend',
    'corehq.messaging.smsbackends.unicel.models.SQLUnicelBackend',
    'corehq.messaging.smsbackends.yo.models.SQLYoBackend',
    'corehq.messaging.smsbackends.vertex.models.VertexBackend',
    'corehq.messaging.smsbackends.start_enterprise.models.StartEnterpriseBackend',
    'corehq.messaging.smsbackends.ivory_coast_mtn.models.IvoryCoastMTNBackend',
    'corehq.messaging.smsbackends.karix.models.KarixBackend',
    'corehq.messaging.smsbackends.airtel_tcl.models.AirtelTCLBackend',
]

# The number of seconds to use as a timeout when making gateway requests
SMS_GATEWAY_TIMEOUT = 5

# These are functions that can be called
# to retrieve custom content in a reminder event.
# If the function is not in here, it will not be called.
# Used by the old reminders framework
ALLOWED_CUSTOM_CONTENT_HANDLERS = {
    "UCLA_GENERAL_HEALTH": "custom.ucla.api.general_health_message_bank_content",
    "UCLA_MENTAL_HEALTH": "custom.ucla.api.mental_health_message_bank_content",
    "UCLA_SEXUAL_HEALTH": "custom.ucla.api.sexual_health_message_bank_content",
    "UCLA_MED_ADHERENCE": "custom.ucla.api.med_adherence_message_bank_content",
    "UCLA_SUBSTANCE_USE": "custom.ucla.api.substance_use_message_bank_content",
}

# Used by the new reminders framework
AVAILABLE_CUSTOM_SCHEDULING_CONTENT = {
    "ICDS_STATIC_NEGATIVE_GROWTH_MESSAGE":
        ["custom.icds.messaging.custom_content.static_negative_growth_indicator",
         "ICDS: Static/Negative Growth Indicator"],
    "ICDS_MISSED_CF_VISIT_TO_AWW":
        ["custom.icds.messaging.custom_content.missed_cf_visit_to_aww",
         "ICDS: Missed CF Visit for AWW recipient"],
    "ICDS_MISSED_CF_VISIT_TO_LS":
        ["custom.icds.messaging.custom_content.missed_cf_visit_to_ls",
         "ICDS: Missed CF Visit for LS recipient"],
    "ICDS_MISSED_PNC_VISIT_TO_LS":
        ["custom.icds.messaging.custom_content.missed_pnc_visit_to_ls",
         "ICDS: Missed PNC Visit for LS recipient"],
    "ICDS_CHILD_ILLNESS_REPORTED":
        ["custom.icds.messaging.custom_content.child_illness_reported",
         "ICDS: Child Illness Reported"],
    "ICDS_CF_VISITS_COMPLETE":
        ["custom.icds.messaging.custom_content.cf_visits_complete",
         "ICDS: CF Visits Complete"],
    "ICDS_AWW_1":
        ["custom.icds.messaging.custom_content.aww_1",
         "ICDS: Weekly AWC Submission Performance to AWW"],
    "ICDS_AWW_2":
        ["custom.icds.messaging.custom_content.aww_2",
         "ICDS: Monthly AWC Aggregate Performance to AWW"],
    "ICDS_LS_1":
        ["custom.icds.messaging.custom_content.ls_1",
         "ICDS: Monthly AWC Aggregate Performance to LS"],
    "ICDS_LS_2":
        ["custom.icds.messaging.custom_content.ls_2",
         "ICDS: Weekly AWC VHND Performance to LS"],
    "ICDS_LS_6":
        ["custom.icds.messaging.custom_content.ls_6",
         "ICDS: Weekly AWC Submission Performance to LS"],
    "ICDS_PHASE2_AWW_1":
        ["custom.icds.messaging.custom_content.phase2_aww_1",
         "ICDS: AWC VHND Performance to AWW"],
    "UCLA_GENERAL_HEALTH":
        ["custom.ucla.api.general_health_message_bank_content_new",
         "UCLA: General Health Message Bank"],
    "UCLA_MENTAL_HEALTH":
        ["custom.ucla.api.mental_health_message_bank_content_new",
         "UCLA: Mental Health Message Bank"],
    "UCLA_SEXUAL_HEALTH":
        ["custom.ucla.api.sexual_health_message_bank_content_new",
         "UCLA: Sexual Health Message Bank"],
    "UCLA_MED_ADHERENCE":
        ["custom.ucla.api.med_adherence_message_bank_content_new",
         "UCLA: Med Adherence Message Bank"],
    "UCLA_SUBSTANCE_USE":
        ["custom.ucla.api.substance_use_message_bank_content_new",
         "UCLA: Substance Use Message Bank"],
}

# Used by the old reminders framework
AVAILABLE_CUSTOM_REMINDER_RECIPIENTS = {
    'HOST_CASE_OWNER_LOCATION':
        ['corehq.apps.reminders.custom_recipients.host_case_owner_location',
         "Custom: Extension Case -> Host Case -> Owner (which is a location)"],
    'HOST_CASE_OWNER_LOCATION_PARENT':
        ['corehq.apps.reminders.custom_recipients.host_case_owner_location_parent',
         "Custom: Extension Case -> Host Case -> Owner (which is a location) -> Parent location"],
    'CASE_OWNER_LOCATION_PARENT':
        ['custom.abt.messaging.custom_recipients.abt_case_owner_location_parent_old_framework',
         "Abt: The case owner's location's parent location"],
}

# Used by the new reminders framework
AVAILABLE_CUSTOM_SCHEDULING_RECIPIENTS = {
    'ICDS_MOTHER_PERSON_CASE_FROM_CCS_RECORD_CASE':
        ['custom.icds.messaging.custom_recipients.recipient_mother_person_case_from_ccs_record_case',
         "ICDS: Mother person case from ccs_record case"],
    'ICDS_MOTHER_PERSON_CASE_FROM_CCS_RECORD_CASE_EXCL_MIGRATED_OR_OPTED_OUT':
        ['custom.icds.messaging.custom_recipients'
         '.recipient_mother_person_case_from_ccs_record_case_excl_migrated_or_opted_out',
         "ICDS: Mother person case from ccs_record case (excluding migrated and not registered mothers)"],
    'ICDS_MOTHER_PERSON_CASE_FROM_CHILD_HEALTH_CASE':
        ['custom.icds.messaging.custom_recipients.recipient_mother_person_case_from_child_health_case',
         "ICDS: Mother person case from child_health case"],
    'ICDS_MOTHER_PERSON_CASE_FROM_CHILD_PERSON_CASE':
        ['custom.icds.messaging.custom_recipients.recipient_mother_person_case_from_child_person_case',
         "ICDS: Mother person case from child person case"],
    'ICDS_SUPERVISOR_FROM_AWC_OWNER':
        ['custom.icds.messaging.custom_recipients.supervisor_from_awc_owner',
         "ICDS: Supervisor Location from AWC Owner"],
    'HOST_CASE_OWNER_LOCATION':
        ['corehq.messaging.scheduling.custom_recipients.host_case_owner_location',
         "Custom: Extension Case -> Host Case -> Owner (which is a location)"],
    'HOST_CASE_OWNER_LOCATION_PARENT':
        ['corehq.messaging.scheduling.custom_recipients.host_case_owner_location_parent',
         "Custom: Extension Case -> Host Case -> Owner (which is a location) -> Parent location"],
    'CASE_OWNER_LOCATION_PARENT':
        ['custom.abt.messaging.custom_recipients.abt_case_owner_location_parent_new_framework',
         "Abt: The case owner's location's parent location"],
}

AVAILABLE_CUSTOM_RULE_CRITERIA = {
    'ICDS_PERSON_CASE_IS_UNDER_6_YEARS_OLD':
        'custom.icds.rules.custom_criteria.person_case_is_under_6_years_old',
    'ICDS_PERSON_CASE_IS_UNDER_19_YEARS_OLD':
        'custom.icds.rules.custom_criteria.person_case_is_under_19_years_old',
    'ICDS_CCS_RECORD_CASE_HAS_FUTURE_EDD':
        'custom.icds.rules.custom_criteria.ccs_record_case_has_future_edd',
    'ICDS_IS_USERCASE_OF_AWW':
        'custom.icds.rules.custom_criteria.is_usercase_of_aww',
    'ICDS_IS_USERCASE_OF_LS':
        'custom.icds.rules.custom_criteria.is_usercase_of_ls',
}

AVAILABLE_CUSTOM_RULE_ACTIONS = {
    'ICDS_ESCALATE_TECH_ISSUE':
        'custom.icds.rules.custom_actions.escalate_tech_issue',
}

# These are custom templates which can wrap default the sms/chat.html template
CUSTOM_CHAT_TEMPLATES = {}

CASE_WRAPPER = 'corehq.apps.hqcase.utils.get_case_wrapper'

PILLOWTOPS = {
    'core': [
        {
            'name': 'CaseToElasticsearchPillow',
            'class': 'pillowtop.pillow.interface.ConstructedPillow',
            'instance': 'corehq.pillows.case.get_case_to_elasticsearch_pillow',
        },
        {
            'name': 'XFormToElasticsearchPillow',
            'class': 'pillowtop.pillow.interface.ConstructedPillow',
            'instance': 'corehq.pillows.xform.get_xform_to_elasticsearch_pillow',
        },
        {
            'name': 'case-pillow',
            'class': 'pillowtop.pillow.interface.ConstructedPillow',
            'instance': 'corehq.pillows.case.get_case_pillow',
            'params': {
                'ucr_division': '0f'
            }
        },
        {
            'name': 'xform-pillow',
            'class': 'pillowtop.pillow.interface.ConstructedPillow',
            'instance': 'corehq.pillows.xform.get_xform_pillow',
            'params': {
                'ucr_division': '0f'
            }
        },
        {
            'name': 'UserPillow',
            'class': 'pillowtop.pillow.interface.ConstructedPillow',
            'instance': 'corehq.pillows.user.get_user_pillow_old',
        },
        {
            'name': 'user-pillow',
            'class': 'pillowtop.pillow.interface.ConstructedPillow',
            'instance': 'corehq.pillows.user.get_user_pillow',
        },
        {
            'name': 'ApplicationToElasticsearchPillow',
            'class': 'pillowtop.pillow.interface.ConstructedPillow',
            'instance': 'corehq.pillows.application.get_app_to_elasticsearch_pillow',
        },
        {
            'name': 'GroupPillow',
            'class': 'pillowtop.pillow.interface.ConstructedPillow',
            'instance': 'corehq.pillows.group.get_group_pillow_old',
        },
        {
            'name': 'GroupToUserPillow',
            'class': 'pillowtop.pillow.interface.ConstructedPillow',
            'instance': 'corehq.pillows.groups_to_user.get_group_to_user_pillow',
        },
        {
            'name': 'group-pillow',
            'class': 'pillowtop.pillow.interface.ConstructedPillow',
            'instance': 'corehq.pillows.groups_to_user.get_group_pillow',
        },
        {
            'name': 'SqlSMSPillow',
            'class': 'pillowtop.pillow.interface.ConstructedPillow',
            'instance': 'corehq.pillows.sms.get_sql_sms_pillow',
        },
        {
            'name': 'UserGroupsDbKafkaPillow',
            'class': 'pillowtop.pillow.interface.ConstructedPillow',
            'instance': 'corehq.apps.change_feed.pillow.get_user_groups_db_kafka_pillow',
        },
        {
            'name': 'KafkaDomainPillow',
            'class': 'pillowtop.pillow.interface.ConstructedPillow',
            'instance': 'corehq.pillows.domain.get_domain_kafka_to_elasticsearch_pillow',
        },
        {
            'name': 'FormSubmissionMetadataTrackerPillow',
            'class': 'pillowtop.pillow.interface.ConstructedPillow',
            'instance': 'corehq.pillows.app_submission_tracker.get_form_submission_metadata_tracker_pillow',
        },
        {
            'name': 'UpdateUserSyncHistoryPillow',
            'class': 'pillowtop.pillow.interface.ConstructedPillow',
            'instance': 'corehq.pillows.synclog.get_user_sync_history_pillow',
        },
        {
            'name': 'kafka-ucr-main',
            'class': 'corehq.apps.userreports.pillow.ConfigurableReportKafkaPillow',
            'instance': 'corehq.apps.userreports.pillow.get_kafka_ucr_pillow',
            'params': {
                'ucr_division': '0f'
            }
        },
        {
            'name': 'kafka-ucr-static',
            'class': 'corehq.apps.userreports.pillow.ConfigurableReportKafkaPillow',
            'instance': 'corehq.apps.userreports.pillow.get_kafka_ucr_static_pillow',
            'params': {
                'ucr_division': '0f'
            }
        },
        {
            'name': 'ReportCaseToElasticsearchPillow',
            'class': 'pillowtop.pillow.interface.ConstructedPillow',
            'instance': 'corehq.pillows.reportcase.get_report_case_to_elasticsearch_pillow',
        },
        {
            'name': 'ReportXFormToElasticsearchPillow',
            'class': 'pillowtop.pillow.interface.ConstructedPillow',
            'instance': 'corehq.pillows.reportxform.get_report_xform_to_elasticsearch_pillow',
        },
        {
            'name': 'UnknownUsersPillow',
            'class': 'pillowtop.pillow.interface.ConstructedPillow',
            'instance': 'corehq.pillows.user.get_unknown_users_pillow',
        },
    ],
    'core_ext': [
        {
            'name': 'AppDbChangeFeedPillow',
            'class': 'pillowtop.pillow.interface.ConstructedPillow',
            'instance': 'corehq.apps.change_feed.pillow.get_application_db_kafka_pillow',
        },
        {
            'name': 'DefaultChangeFeedPillow',
            'class': 'pillowtop.pillow.interface.ConstructedPillow',
            'instance': 'corehq.apps.change_feed.pillow.get_default_couch_db_change_feed_pillow',
        },
        {
            'name': 'DomainDbKafkaPillow',
            'class': 'pillowtop.pillow.interface.ConstructedPillow',
            'instance': 'corehq.apps.change_feed.pillow.get_domain_db_kafka_pillow',
        },
        {
            'name': 'location-ucr-pillow',
            'class': 'pillowtop.pillow.interface.ConstructedPillow',
            'instance': 'corehq.apps.userreports.pillow.get_location_pillow',
        },
    ],
    'cache': [
        {
            'name': 'CacheInvalidatePillow',
            'class': 'pillowtop.pillow.interface.ConstructedPillow',
            'instance': 'corehq.pillows.cacheinvalidate.get_main_cache_invalidation_pillow',
        },
        {
            'name': 'UserCacheInvalidatePillow',
            'class': 'pillowtop.pillow.interface.ConstructedPillow',
            'instance': 'corehq.pillows.cacheinvalidate.get_user_groups_cache_invalidation_pillow',
        },
    ],
    'fluff': [
        'custom.m4change.models.M4ChangeFormFluffPillow',
        'custom.intrahealth.models.IntraHealthFormFluffPillow',
        'custom.intrahealth.models.RecouvrementFluffPillow',
        'custom.care_pathways.models.GeographyFluffPillow',
        'custom.care_pathways.models.FarmerRecordFluffPillow',
        'custom.succeed.models.UCLAPatientFluffPillow',
    ],
    'experimental': [
        {
            'name': 'CaseSearchToElasticsearchPillow',
            'class': 'pillowtop.pillow.interface.ConstructedPillow',
            'instance': 'corehq.pillows.case_search.get_case_search_to_elasticsearch_pillow',
        },
        {
            'name': 'LedgerToElasticsearchPillow',
            'class': 'pillowtop.pillow.interface.ConstructedPillow',
            'instance': 'corehq.pillows.ledger.get_ledger_to_elasticsearch_pillow',
        },
    ]
}

REPEATERS = (
    'corehq.motech.repeaters.models.FormRepeater',
    'corehq.motech.repeaters.models.CaseRepeater',
    'corehq.motech.repeaters.models.CreateCaseRepeater',
    'corehq.motech.repeaters.models.UpdateCaseRepeater',
    'corehq.motech.repeaters.models.ShortFormRepeater',
    'corehq.motech.repeaters.models.AppStructureRepeater',
    'corehq.motech.repeaters.models.UserRepeater',
    'corehq.motech.repeaters.models.LocationRepeater',
    'corehq.motech.openmrs.repeaters.OpenmrsRepeater',
    'corehq.motech.dhis2.repeaters.Dhis2Repeater',
)


STATIC_UCR_REPORTS = [
    os.path.join('custom', '_legacy', 'mvp', 'ucr', 'reports', 'deidentified_va_report.json'),
    os.path.join('custom', 'abt', 'reports', 'incident_report.json'),
    os.path.join('custom', 'abt', 'reports', 'sms_indicator_report.json'),
    os.path.join('custom', 'abt', 'reports', 'spray_progress_country.json'),
    os.path.join('custom', 'abt', 'reports', 'spray_progress_level_1.json'),
    os.path.join('custom', 'abt', 'reports', 'spray_progress_level_2.json'),
    os.path.join('custom', 'abt', 'reports', 'spray_progress_level_3.json'),
    os.path.join('custom', 'abt', 'reports', 'spray_progress_level_4.json'),
    os.path.join('custom', 'abt', 'reports', 'supervisory_report.json'),
    os.path.join('custom', 'abt', 'reports', 'supervisory_report_v2.json'),
    os.path.join('custom', 'abt', 'reports', 'supervisory_report_v2019.json'),
    os.path.join('custom', 'icds_reports', 'ucr', 'reports', 'asr_2_3_person_cases.json'),
    os.path.join('custom', 'icds_reports', 'ucr', 'reports', 'asr_2_household_cases.json'),
    os.path.join('custom', 'icds_reports', 'ucr', 'reports', 'asr_2_lactating.json'),
    os.path.join('custom', 'icds_reports', 'ucr', 'reports', 'asr_2_pregnancies.json'),
    os.path.join('custom', 'icds_reports', 'ucr', 'reports', 'asr_4_6_infrastructure.json'),
    os.path.join('custom', 'icds_reports', 'ucr', 'reports', 'hardware_block.json'),
    os.path.join('custom', 'icds_reports', 'ucr', 'reports', 'hardware_district.json'),
    os.path.join('custom', 'icds_reports', 'ucr', 'reports', 'hardware_individual.json'),
    os.path.join('custom', 'icds_reports', 'ucr', 'reports', 'it_individual_issues.json'),
    os.path.join('custom', 'icds_reports', 'ucr', 'reports', 'it_issues_activity.json'),
    os.path.join('custom', 'icds_reports', 'ucr', 'reports', 'it_issues_block.json'),
    os.path.join('custom', 'icds_reports', 'ucr', 'reports', 'it_issues_by_ticket_level.json'),
    os.path.join('custom', 'icds_reports', 'ucr', 'reports', 'it_issues_by_type.json'),
    os.path.join('custom', 'icds_reports', 'ucr', 'reports', 'it_issues_district.json'),
    os.path.join('custom', 'icds_reports', 'ucr', 'reports', 'it_issues_state.json'),
    os.path.join('custom', 'icds_reports', 'ucr', 'reports', 'mpr_10a_person_cases.json'),
    os.path.join('custom', 'icds_reports', 'ucr', 'reports', 'mpr_10b_person_cases.json'),
    os.path.join('custom', 'icds_reports', 'ucr', 'reports', 'mpr_11_visitor_book_forms.json'),
    os.path.join('custom', 'icds_reports', 'ucr', 'reports', 'mpr_1_person_cases.json'),
    os.path.join('custom', 'icds_reports', 'ucr', 'reports', 'mpr_2a_3_child_delivery_forms.json'),
    os.path.join('custom', 'icds_reports', 'ucr', 'reports', 'mpr_2a_person_cases.json'),
    os.path.join('custom', 'icds_reports', 'ucr', 'reports', 'mobile', 'asr_2_3_beneficiaries.json'),
    os.path.join('custom', 'icds_reports', 'ucr', 'reports', 'mobile', 'mpr_2a3_children_delivered.json'),
    os.path.join('custom', 'icds_reports', 'ucr', 'reports', 'mobile', 'mpr_2a_deaths.json'),
    os.path.join('custom', 'icds_reports', 'ucr', 'reports', 'mobile', 'mpr_3_children_registered.json'),
    os.path.join('custom', 'icds_reports', 'ucr', 'reports', 'mobile', 'mpr_3i_pregnancies.json'),
    os.path.join('custom', 'icds_reports', 'ucr', 'reports', 'mobile', 'mpr_4a6_preschool_education.json'),
    os.path.join('custom', 'icds_reports', 'ucr', 'reports', 'mobile', 'mpr_4b_iodized_salt.json'),
    os.path.join('custom', 'icds_reports', 'ucr', 'reports', 'mobile', 'mpr_5_child_nutrition.json'),
    os.path.join('custom', 'icds_reports', 'ucr', 'reports', 'mobile', 'mpr_5_pregnancy_nutrition.json'),
    os.path.join('custom', 'icds_reports', 'ucr', 'reports', 'mobile', 'mpr_6ac_pse_attendance.json'),
    os.path.join('custom', 'icds_reports', 'ucr', 'reports', 'mobile', 'mpr_6b_pse_attendance_per_year.json'),
    os.path.join('custom', 'icds_reports', 'ucr', 'reports', 'mobile', 'mpr_7_growth_monitored.json'),
    os.path.join('custom', 'icds_reports', 'ucr', 'reports', 'mobile', 'mpr_8_immunizations.json'),
    os.path.join('custom', 'icds_reports', 'ucr', 'reports', 'mobile', 'mpr_9_vhnd.json'),
    os.path.join('custom', 'icds_reports', 'ucr', 'reports', 'mobile', 'mpr_10a_children_referred.json'),
    os.path.join('custom', 'icds_reports', 'ucr', 'reports', 'mobile', 'mpr_10b_pregnancies_referred.json'),
    os.path.join('custom', 'icds_reports', 'ucr', 'reports', 'mobile', 'mpr_11_awc_visits.json'),
    os.path.join('custom', 'icds_reports', 'ucr', 'reports', 'mpr_2bi_preg_delivery_death_list.json'),
    os.path.join('custom', 'icds_reports', 'ucr', 'reports', 'mpr_2bii_child_death_list.json'),
    os.path.join('custom', 'icds_reports', 'ucr', 'reports', 'mpr_2ci_child_birth_list.json'),
    os.path.join('custom', 'icds_reports', 'ucr', 'reports', 'mpr_3i_person_cases.json'),
    os.path.join('custom', 'icds_reports', 'ucr', 'reports', 'mpr_3ii_person_cases.json'),
    os.path.join('custom', 'icds_reports', 'ucr', 'reports', 'mpr_4a_6_pse.json'),
    os.path.join('custom', 'icds_reports', 'ucr', 'reports', 'mpr_4b_infra_forms.json'),
    os.path.join('custom', 'icds_reports', 'ucr', 'reports', 'mpr_5_ccs_record_cases.json'),
    os.path.join('custom', 'icds_reports', 'ucr', 'reports', 'mpr_5_ccs_record_cases_v2.json'),
    os.path.join('custom', 'icds_reports', 'ucr', 'reports', 'mpr_5_child_health_cases.json'),
    os.path.join('custom', 'icds_reports', 'ucr', 'reports', 'mpr_5_child_health_cases_v2.json'),
    os.path.join('custom', 'icds_reports', 'ucr', 'reports', 'custom_mpr_5_child_health_cases_v2.json'),
    os.path.join('custom', 'icds_reports', 'ucr', 'reports', 'mpr_6ac_child_health_cases.json'),
    os.path.join('custom', 'icds_reports', 'ucr', 'reports', 'mpr_6ac_child_health_cases_v2.json'),
    os.path.join('custom', 'icds_reports', 'ucr', 'reports', 'custom_mpr_6ac_child_health_cases_v2.json'),
    os.path.join('custom', 'icds_reports', 'ucr', 'reports', 'mpr_6b_child_health_cases.json'),
    os.path.join('custom', 'icds_reports', 'ucr', 'reports', 'mpr_6b_child_health_cases_v2.json'),
    os.path.join('custom', 'icds_reports', 'ucr', 'reports', 'custom_mpr_6b_child_health_cases_v2.json'),
    os.path.join('custom', 'icds_reports', 'ucr', 'reports', 'mpr_7_growth_monitoring_forms.json'),
    os.path.join('custom', 'icds_reports', 'ucr', 'reports', 'mpr_8_tasks_cases.json'),
    os.path.join('custom', 'icds_reports', 'ucr', 'reports', 'mpr_9_vhnd_forms.json'),
    os.path.join('custom', 'icds_reports', 'ucr', 'reports', 'list_pnc_delivery_complications.json'),
    os.path.join('custom', 'icds_reports', 'ucr', 'reports', 'ls_above_6mo_nutrition.json'),
    os.path.join('custom', 'icds_reports', 'ucr', 'reports', 'ls_awc_days_open.json'),
    os.path.join('custom', 'icds_reports', 'ucr', 'reports', 'ls_awc_locations.json'),
    os.path.join('custom', 'icds_reports', 'ucr', 'reports', 'ls_awc_mgmt_forms.json'),
    os.path.join('custom', 'icds_reports', 'ucr', 'reports', 'ls_beneficiary_feedback.json'),
    os.path.join('custom', 'icds_reports', 'ucr', 'reports', 'ls_born_last_30_days.json'),
    os.path.join('custom', 'icds_reports', 'ucr', 'reports', 'ls_child_nutrition_status.json'),
    os.path.join('custom', 'icds_reports', 'ucr', 'reports', 'ls_children_weighed.json'),
    os.path.join('custom', 'icds_reports', 'ucr', 'reports', 'ls_comp_feeding.json'),
    os.path.join('custom', 'icds_reports', 'ucr', 'reports', 'ls_ebf.json'),
    os.path.join('custom', 'icds_reports', 'ucr', 'reports', 'ls_handwashing.json'),
    os.path.join('custom', 'icds_reports', 'ucr', 'reports', 'ls_ifa_consumption.json'),
    os.path.join('custom', 'icds_reports', 'ucr', 'reports', 'ls_immun_complete.json'),
    os.path.join('custom', 'icds_reports', 'ucr', 'reports', 'ls_report_child_names.json'),
    os.path.join('custom', 'icds_reports', 'ucr', 'reports', 'ls_report_child_nutrition_status.json'),
    os.path.join('custom', 'icds_reports', 'ucr', 'reports', 'ls_report_lbw_pre_term.json'),
    os.path.join('custom', 'icds_reports', 'ucr', 'reports', 'ls_report_pregnant_women_names.json'),
    os.path.join('custom', 'icds_reports', 'ucr', 'reports', 'ls_thr_30_days.json'),
    os.path.join('custom', 'icds_reports', 'ucr', 'reports', 'ls_thr_forms.json'),
    os.path.join('custom', 'icds_reports', 'ucr', 'reports', 'ls_timely_home_visits.json'),
    os.path.join('custom', 'icds_reports', 'ucr', 'reports', 'ls_ccs_record_cases.json'),
    os.path.join('custom', 'icds_reports', 'ucr', 'reports', 'testing', '*.json'),

    os.path.join('custom', 'echis_reports', 'ucr', 'reports', '*.json'),
]


STATIC_DATA_SOURCES = [
    os.path.join('custom', 'up_nrhm', 'data_sources', 'location_hierarchy.json'),
    os.path.join('custom', 'up_nrhm', 'data_sources', 'asha_facilitators.json'),
    os.path.join('custom', 'succeed', 'data_sources', 'submissions.json'),
    os.path.join('custom', 'succeed', 'data_sources', 'patient_task_list.json'),
    os.path.join('custom', 'abt', 'reports', 'data_sources', 'sms_case.json'),
    os.path.join('custom', 'abt', 'reports', 'data_sources', 'supervisory.json'),
    os.path.join('custom', 'abt', 'reports', 'data_sources', 'supervisory_v2.json'),
    os.path.join('custom', 'abt', 'reports', 'data_sources', 'supervisory_v2019.json'),
    os.path.join('custom', 'abt', 'reports', 'data_sources', 'late_pmt.json'),
    os.path.join('custom', '_legacy', 'mvp', 'ucr', 'reports', 'data_sources', 'va_datasource.json'),
    os.path.join('custom', 'reports', 'mc', 'data_sources', 'malaria_consortium.json'),
    os.path.join('custom', 'reports', 'mc', 'data_sources', 'weekly_forms.json'),
    os.path.join('custom', 'icds_reports', 'ucr', 'data_sources', 'awc_locations.json'),
    os.path.join('custom', 'icds_reports', 'ucr', 'data_sources', 'awc_mgt_forms.json'),
    os.path.join('custom', 'icds_reports', 'ucr', 'data_sources', 'ccs_record_cases.json'),
    os.path.join('custom', 'icds_reports', 'ucr', 'data_sources', 'ccs_record_cases_monthly_v2.json'),
    os.path.join('custom', 'icds_reports', 'ucr', 'data_sources', 'ccs_record_cases_monthly_tableau2.json'),
    os.path.join('custom', 'icds_reports', 'ucr', 'data_sources', 'child_cases_monthly_v2.json'),
    os.path.join('custom', 'icds_reports', 'ucr', 'data_sources', 'child_delivery_forms.json'),
    os.path.join('custom', 'icds_reports', 'ucr', 'data_sources', 'child_health_cases.json'),
    os.path.join('custom', 'icds_reports', 'ucr', 'data_sources', 'daily_feeding_forms.json'),
    os.path.join('custom', 'icds_reports', 'ucr', 'data_sources', 'gm_forms.json'),
    os.path.join('custom', 'icds_reports', 'ucr', 'data_sources', 'hardware_cases.json'),
    os.path.join('custom', 'icds_reports', 'ucr', 'data_sources', 'home_visit_forms.json'),
    os.path.join('custom', 'icds_reports', 'ucr', 'data_sources', 'household_cases.json'),
    os.path.join('custom', 'icds_reports', 'ucr', 'data_sources', 'infrastructure_form.json'),
    os.path.join('custom', 'icds_reports', 'ucr', 'data_sources', 'infrastructure_form_v2.json'),
    os.path.join('custom', 'icds_reports', 'ucr', 'data_sources', 'it_report_follow_issue.json'),
    os.path.join('custom', 'icds_reports', 'ucr', 'data_sources', 'ls_home_visit_forms_filled.json'),
    os.path.join('custom', 'icds_reports', 'ucr', 'data_sources', 'ls_vhnd_form.json'),
    os.path.join('custom', 'icds_reports', 'ucr', 'data_sources', 'person_cases_v3.json'),
    os.path.join('custom', 'icds_reports', 'ucr', 'data_sources', 'tasks_cases.json'),
    os.path.join('custom', 'icds_reports', 'ucr', 'data_sources', 'tech_issue_cases.json'),
    os.path.join('custom', 'icds_reports', 'ucr', 'data_sources', 'thr_forms_v2.json'),
    os.path.join('custom', 'icds_reports', 'ucr', 'data_sources', 'usage_forms.json'),
    os.path.join('custom', 'icds_reports', 'ucr', 'data_sources', 'vhnd_form.json'),
    os.path.join('custom', 'icds_reports', 'ucr', 'data_sources', 'visitorbook_forms.json'),
    os.path.join('custom', 'icds_reports', 'ucr', 'data_sources', 'dashboard', 'complementary_feeding_forms.json'),
    os.path.join('custom', 'icds_reports', 'ucr', 'data_sources', 'dashboard', 'dashboard_growth_monitoring.json'),
    os.path.join('custom', 'icds_reports', 'ucr', 'data_sources', 'dashboard', 'postnatal_care_forms.json'),
    os.path.join('custom', 'icds_reports', 'ucr', 'data_sources', 'dashboard', 'commcare_user_cases.json'),
    os.path.join('custom', 'icds_reports', 'ucr', 'data_sources', 'dashboard', 'delivery_forms.json'),
    os.path.join('custom', 'icds_reports', 'ucr', 'data_sources', 'dashboard', 'pregnant_tasks.json'),
    os.path.join('custom', 'icds_reports', 'ucr', 'data_sources', 'dashboard', 'child_tasks.json'),
    os.path.join('custom', 'icds_reports', 'ucr', 'data_sources', 'dashboard', 'thr_forms.json'),
    os.path.join('custom', 'icds_reports', 'ucr', 'data_sources', 'dashboard', 'birth_preparedness_forms.json'),
    os.path.join('custom', 'icds_reports', 'ucr', 'data_sources', 'dashboard', 'daily_feeding_forms.json'),
    os.path.join('custom', 'icds_reports', 'ucr', 'data_sources', 'cbe_form.json'),
    os.path.join('custom', 'pnlppgi', 'resources', 'site_reporting_rates.json'),
    os.path.join('custom', 'pnlppgi', 'resources', 'malaria.json'),
    os.path.join('custom', 'champ', 'ucr_data_sources', 'champ_cameroon.json'),
    os.path.join('custom', 'champ', 'ucr_data_sources', 'enhanced_peer_mobilization.json'),
    os.path.join('custom', 'intrahealth', 'ucr', 'data_sources', 'commande_combined.json'),
    os.path.join('custom', 'intrahealth', 'ucr', 'data_sources', 'livraison_combined.json'),
    os.path.join('custom', 'intrahealth', 'ucr', 'data_sources', 'operateur_combined.json'),
    os.path.join('custom', 'intrahealth', 'ucr', 'data_sources', 'rapture_combined.json'),
    os.path.join('custom', 'intrahealth', 'ucr', 'data_sources', 'recouvrement_combined.json'),
    os.path.join('custom', 'intrahealth', 'ucr', 'data_sources', 'visite_de_l_operateur.json'),
    os.path.join('custom', 'intrahealth', 'ucr', 'data_sources', 'visite_de_l_operateur_per_product.json'),
    os.path.join('custom', 'intrahealth', 'ucr', 'data_sources', 'yeksi_naa_reports_logisticien.json'),
    os.path.join('custom', 'intrahealth', 'ucr', 'data_sources', 'visite_de_l_operateur_per_program.json'),

    os.path.join('custom', 'echis_reports', 'ucr', 'data_sources', '*.json'),
    os.path.join('custom', 'aaa', 'ucr', 'data_sources', '*.json'),
]

STATIC_DATA_SOURCE_PROVIDERS = [
    'corehq.apps.callcenter.data_source.call_center_data_source_configuration_provider'
]


for k, v in LOCAL_PILLOWTOPS.items():
    plist = PILLOWTOPS.get(k, [])
    plist.extend(v)
    PILLOWTOPS[k] = plist

COUCH_CACHE_BACKENDS = [
    'corehq.apps.cachehq.cachemodels.DomainGenerationCache',
    'corehq.apps.cachehq.cachemodels.UserGenerationCache',
    'corehq.apps.cachehq.cachemodels.GroupGenerationCache',
    'corehq.apps.cachehq.cachemodels.UserRoleGenerationCache',
    'corehq.apps.cachehq.cachemodels.ReportGenerationCache',
    'corehq.apps.cachehq.cachemodels.DefaultConsumptionGenerationCache',
    'corehq.apps.cachehq.cachemodels.InvitationGenerationCache',
    'corehq.apps.cachehq.cachemodels.UserReportsDataSourceCache',
    'dimagi.utils.couch.cache.cache_core.gen.GlobalCache',
]

# Custom fully indexed domains for ReportCase index/pillowtop
# Adding a domain will not automatically index that domain's existing cases
ES_CASE_FULL_INDEX_DOMAINS = [
    'pact',
    'hsph',
    'hsph-dev',
    'hsph-betterbirth-pilot-2',
    'commtrack-public-demo',
    'crs-remind',
    'succeed',
]

# Custom fully indexed domains for ReportXForm index/pillowtop --
# only those domains that don't require custom pre-processing before indexing,
# otherwise list in XFORM_PILLOW_HANDLERS
# Adding a domain will not automatically index that domain's existing forms
ES_XFORM_FULL_INDEX_DOMAINS = [
    'commtrack-public-demo',
    'pact',
    'succeed'
]

CUSTOM_UCR_EXPRESSIONS = [
    ('abt_supervisor', 'custom.abt.reports.expressions.abt_supervisor_expression'),
    ('abt_supervisor_v2', 'custom.abt.reports.expressions.abt_supervisor_v2_expression'),
    ('abt_supervisor_v2019', 'custom.abt.reports.expressions.abt_supervisor_v2019_expression'),
    ('succeed_referenced_id', 'custom.succeed.expressions.succeed_referenced_id'),
    ('location_type_name', 'corehq.apps.locations.ucr_expressions.location_type_name'),
    ('location_parent_id', 'corehq.apps.locations.ucr_expressions.location_parent_id'),
    ('ancestor_location', 'corehq.apps.locations.ucr_expressions.ancestor_location'),
    ('eqa_expression', 'custom.eqa.expressions.eqa_expression'),
    ('cqi_action_item', 'custom.eqa.expressions.cqi_action_item'),
    ('eqa_percent_expression', 'custom.eqa.expressions.eqa_percent_expression'),
    ('year_expression', 'custom.pnlppgi.expressions.year_expression'),
    ('week_expression', 'custom.pnlppgi.expressions.week_expression'),
]

CUSTOM_UCR_EXPRESSION_LISTS = [
    ('mvp.ucr.reports.expressions.CUSTOM_UCR_EXPRESSIONS'),
    ('custom.icds_reports.ucr.expressions.CUSTOM_UCR_EXPRESSIONS'),
    ('corehq.apps.userreports.expressions.extension_expressions.CUSTOM_UCR_EXPRESSIONS'),
]

CUSTOM_UCR_REPORT_FILTERS = [
    ('village_choice_list', 'custom.icds_reports.ucr.filter_spec.build_village_choice_list_filter_spec')
]

CUSTOM_UCR_REPORT_FILTER_VALUES = [
    ('village_choice_list', 'custom.icds_reports.ucr.filter_value.VillageFilterValue')
]

CUSTOM_MODULES = [
    'custom.apps.crs_reports',
    'custom.ilsgateway',
    'custom.ewsghana',
]

CUSTOM_DASHBOARD_PAGE_URL_NAMES = {
    'ews-ghana': 'dashboard_page',
    'ils-gateway': 'ils_dashboard_report'
}

REMOTE_APP_NAMESPACE = "%(domain)s.commcarehq.org"

DOMAIN_MODULE_MAP = {
    'hsph-dev': 'hsph',
    'hsph-betterbirth-pilot-2': 'hsph',
    'mc-inscale': 'custom.reports.mc',
    'pact': 'pact',

    'ipm-senegal': 'custom.intrahealth',
    'icds-test': 'custom.icds_reports',
    'icds-cas': 'custom.icds_reports',
    'icds-dashboard-qa': 'custom.icds_reports',
    'reach-test': 'custom.aaa',
<<<<<<< HEAD
=======
    'reach-dashboard-qa': 'custom.aaa',
>>>>>>> a4441c08
    'testing-ipm-senegal': 'custom.intrahealth',
    'up-nrhm': 'custom.up_nrhm',

    'crs-remind': 'custom.apps.crs_reports',

    'm4change': 'custom.m4change',
    'succeed': 'custom.succeed',
    'test-pathfinder': 'custom.m4change',
    'pathways-india-mis': 'custom.care_pathways',
    'pathways-tanzania': 'custom.care_pathways',
    'care-macf-malawi': 'custom.care_pathways',
    'care-macf-bangladesh': 'custom.care_pathways',
    'care-macf-ghana': 'custom.care_pathways',
    'pnlppgi': 'custom.pnlppgi',
    'champ-cameroon': 'custom.champ',

    # From DOMAIN_MODULE_CONFIG on production
    'ews-ghana': 'custom.ewsghana',
    'ews-ghana-1': 'custom.ewsghana',
    'ewsghana-6': 'custom.ewsghana',
    'ewsghana-september': 'custom.ewsghana',
    'ewsghana-test-4': 'custom.ewsghana',
    'ewsghana-test-5': 'custom.ewsghana',
    'ewsghana-test3': 'custom.ewsghana',
    'ils-gateway': 'custom.ilsgateway',
    'ils-gateway-training': 'custom.ilsgateway',
    'ilsgateway-full-test': 'custom.ilsgateway',
    'ilsgateway-test-2': 'custom.ilsgateway',
    'ilsgateway-test3': 'custom.ilsgateway',
    # Used in tests.  TODO - use override_settings instead
    'ewsghana-test-input-stock': 'custom.ewsghana',
    'test-pna': 'custom.intrahealth',

    #vectorlink domains
    'abtmali': 'custom.abt',
    'airs': 'custom.abt',
    'airs-testing': 'custom.abt',
    'airsbenin': 'custom.abt',
    'airsethiopia': 'custom.abt',
    'airskenya': 'custom.abt',
    'airsmadagascar': 'custom.abt',
    'airsmozambique': 'custom.abt',
    'airsrwanda': 'custom.abt',
    'airstanzania': 'custom.abt',
    'airszambia': 'custom.abt',
    'airszimbabwe': 'custom.abt',
    'vectorlink-benin': 'custom.abt',
    'vectorlink-burkina-faso': 'custom.abt',
    'vectorlink-ethiopia': 'custom.abt',
    'vectorlink-ghana': 'custom.abt',
    'vectorlink-kenya': 'custom.abt',
    'vectorlink-madagascar': 'custom.abt',
    'vectorlink-malawi': 'custom.abt',
    'vectorlink-mali': 'custom.abt',
    'vectorlink-mozambique': 'custom.abt',
    'vectorlink-rwanda': 'custom.abt',
    'vectorlink-tanzania': 'custom.abt',
    'vectorlink-uganda': 'custom.abt',
    'vectorlink-zambia': 'custom.abt',
    'vectorlink-zimbabwe': 'custom.abt',
}

THROTTLE_SCHED_REPORTS_PATTERNS = (
    # Regex patterns matching domains whose scheduled reports use a
    # separate queue so that they don't hold up the background queue.
    'ews-ghana$',
    'mvp-',
)

# Domains that we want to tag in datadog
DATADOG_DOMAINS = {
    # ("env", "domain"),
    ("production", "born-on-time-2"),
    ("production", "hki-nepal-suaahara-2"),
    ("production", "malawi-fp-study"),
    ("production", "no-lean-season"),
    ("production", "rec"),
    ("production", "sauti-1"),
}

#### Django Compressor Stuff after localsettings overrides ####

# This makes sure that Django Compressor does not run at all
# when LESS_DEBUG is set to True.
if LESS_DEBUG:
    COMPRESS_ENABLED = False
    COMPRESS_PRECOMPILERS = ()

COMPRESS_OFFLINE_CONTEXT = {
    'base_template': BASE_TEMPLATE,
    'login_template': LOGIN_TEMPLATE,
    'original_template': BASE_ASYNC_TEMPLATE,
    'less_debug': LESS_DEBUG,
}

COMPRESS_CSS_HASHING_METHOD = 'content'


if 'locmem' not in CACHES:
    CACHES['locmem'] = {'BACKEND': 'django.core.cache.backends.locmem.LocMemCache'}
if 'dummy' not in CACHES:
    CACHES['dummy'] = {'BACKEND': 'django.core.cache.backends.dummy.DummyCache'}

try:
    from datadog import initialize
except ImportError:
    pass
else:
    initialize(DATADOG_API_KEY, DATADOG_APP_KEY)

if UNIT_TESTING or DEBUG:
    try:
        from ddtrace import tracer
        tracer.enabled = False
    except ImportError:
        pass

REST_FRAMEWORK = {
    'DATETIME_FORMAT': '%Y-%m-%dT%H:%M:%S.%fZ',
}

SENTRY_CONFIGURED = False
_raven_config = helper.configure_sentry(
    BASE_DIR,
    SERVER_ENVIRONMENT,
    SENTRY_PUBLIC_KEY,
    SENTRY_PRIVATE_KEY,
    SENTRY_PROJECT_ID
)
if _raven_config:
    RAVEN_CONFIG = _raven_config
    SENTRY_CONFIGURED = True
    SENTRY_CLIENT = 'corehq.util.sentry.HQSentryClient'

CSRF_COOKIE_HTTPONLY = True
if RESTRICT_USED_PASSWORDS_FOR_NIC_COMPLIANCE:
    AUTH_PASSWORD_VALIDATORS = [
        {
            'NAME': 'custom.nic_compliance.password_validation.UsedPasswordValidator',
        }
    ]

PACKAGE_MONITOR_REQUIREMENTS_FILE = os.path.join(FILEPATH, 'requirements', 'requirements.txt')<|MERGE_RESOLUTION|>--- conflicted
+++ resolved
@@ -365,38 +365,6 @@
     'custom.hki',
     'custom.champ',
     'custom.aaa',
-<<<<<<< HEAD
-)
-
-# also excludes any app starting with 'django.'
-APPS_TO_EXCLUDE_FROM_TESTS = (
-    'captcha',
-    'couchdbkit.ext.django',
-    'corehq.apps.ivr',
-    'corehq.messaging.smsbackends.mach',
-    'corehq.messaging.smsbackends.http',
-    'corehq.apps.settings',
-    'corehq.messaging.smsbackends.megamobile',
-    'corehq.messaging.smsbackends.yo',
-    'corehq.messaging.smsbackends.smsgh',
-    'corehq.messaging.smsbackends.push',
-    'corehq.messaging.smsbackends.apposit',
-    'crispy_forms',
-    'django_extensions',
-    'django_prbac',
-    'django_otp',
-    'django_otp.plugins.otp_static',
-    'django_otp.plugins.otp_totp',
-    'djcelery',
-    'gunicorn',
-    'langcodes',
-    'raven.contrib.django.raven_compat',
-    'rosetta',
-    'two_factor',
-    'custom.apps.crs_reports',
-    'custom.m4change',
-=======
->>>>>>> a4441c08
 )
 
 # any built-in management commands we want to override should go in hqscripts
@@ -2090,10 +2058,7 @@
     'icds-cas': 'custom.icds_reports',
     'icds-dashboard-qa': 'custom.icds_reports',
     'reach-test': 'custom.aaa',
-<<<<<<< HEAD
-=======
     'reach-dashboard-qa': 'custom.aaa',
->>>>>>> a4441c08
     'testing-ipm-senegal': 'custom.intrahealth',
     'up-nrhm': 'custom.up_nrhm',
 
