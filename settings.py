--- conflicted
+++ resolved
@@ -1155,8 +1155,6 @@
 
 CONNECTID_USERINFO_URL = 'http://localhost:8080/o/userinfo'
 
-<<<<<<< HEAD
-=======
 MAX_MOBILE_UCR_LIMIT = 300  # used in corehq.apps.cloudcare.util.should_restrict_web_apps_usage
 
 # used by periodic tasks that delete soft deleted data older than PERMANENT_DELETION_WINDOW days
@@ -1168,7 +1166,6 @@
 GOOGLE_SHEETS_API_NAME = "sheets"
 GOOGLE_SHEETS_API_VERSION = "v4"
 DAYS_KEEP_GSHEET_STATUS = 14
->>>>>>> c68e5833
 
 try:
     # try to see if there's an environmental variable set for local_settings
@@ -2096,22 +2093,8 @@
 
 SECURE_REFERRER_POLICY = "strict-origin-when-cross-origin"
 
-<<<<<<< HEAD
-# Config settings for the google oauth handshake to get a user token
-# Google Cloud Platform secret settings config file
-GOOGLE_OATH_CONFIG = {}
-# Scopes to give read/write access to the code that generates the spreadsheets
-GOOGLE_OAUTH_SCOPES = ['https://www.googleapis.com/auth/spreadsheets']
-
-GOOGLE_SHEETS_API_NAME = "sheets"
-GOOGLE_SHEETS_API_VERSION = "v4"
-
-DAYS_KEEP_GSHEET_STATUS = 14
-
-PERMANENT_DELETION_WINDOW = 30  # days
 
 ABDM_TOKEN_EXPIRY = 24 * 60 * 3  # in minutes
-=======
+
 # NOTE: if you are adding a new setting that you intend to have other environments override,
-# make sure you add it before localsettings are imported (from localsettings import *)
->>>>>>> c68e5833
+# make sure you add it before localsettings are imported (from localsettings import *)