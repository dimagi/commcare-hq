<<<<<<< HEAD
from corehq.apps.reports.standard import StandardHQReport

class PathIndiaKrantiReport(StandardHQReport):
    name = "Kranti Report"
    fields = ['corehq.apps.reports.fields.FilterUsersField',
              'corehq.apps.reports.fields.DatespanField']
=======
from corehq.apps.reports.standard import StandardDateHQReport
from dimagi.utils.couch.database import get_db

class PathIndiaKrantiReport(StandardDateHQReport):
    name = "Kranti Report"
    slug = "pathindia_kranti"
    fields = ['corehq.apps.reports.fields.FilterUsersField',
                'corehq.apps.reports.fields.GroupField',
                'corehq.apps.reports.fields.DatespanField']
    template_name = "pathindia/reports/kranti_report.html"

    def calc(self):
        report_data = dict()
        for user in self.users:
            key = [user.userID]
            data = get_db().view("pathindia/kranti_report",
                reduce=True,
                startkey = key+[self.datespan.startdate_param_utc],
                endkey = key+[self.datespan.enddate_param_utc]
            ).all()
            for item in data:
                report_data = self.merge_data(report_data, item.get('value', {}))

        delivery_place_total = report_data.get("antenatal", {}).get("delivery_place", {}).get("govt", 0) + \
                               report_data.get("antenatal", {}).get("delivery_place", {}).get("priv", 0)

        complications = report_data.get("postnatal", {}).get("complications", {})
        complications_total = complications.get("bleeding", 0) + \
                                complications.get("fever", 0) + \
                                complications.get("convulsions", 0)
        report_data["postnatal"]["complications_total"] = complications_total

        reg_preg_total = report_data.get("antenatal", {}).get("registered_preg", 0)
        anc_exam_total = report_data.get("antenatal", {}).get("anc_examination", 0)
        live_birth_total = report_data.get("intranatal", {}).get("outcome", {}).get("live_birth", 0)
        sexed_total = report_data.get("intranatal", {}).get("sex", {}).get("female", 0) +\
                      report_data.get("intranatal", {}).get("sex", {}).get("male", 0)
        hb_exam_total = report_data.get("antenatal", {}).get("stats", {}).get("hb_exam", 0)

        kranti_expected = dict(
            antenatal=dict(
                reg_place=dict(
                    govt=reg_preg_total,
                    priv=reg_preg_total
                ),
                early_registration=reg_preg_total,
                stats=dict(
                    bp=anc_exam_total,
                    weight=anc_exam_total,
                    abdominal_exam=anc_exam_total,
                    hb_exam=anc_exam_total
                ),
                hb=dict(
                    low=hb_exam_total,
                    avg=hb_exam_total,
                    high=hb_exam_total
                ),
                tt_booster=reg_preg_total,
                ifa_tabs=reg_preg_total,
                injection_syrup=reg_preg_total,
                delivery_place=dict(
                    govt=delivery_place_total,
                    priv=delivery_place_total
                )
            ),
            intranatal=dict(
                place=dict(
                    govt=live_birth_total,
                    priv=live_birth_total,
                    home=live_birth_total
                ),
                type=dict(
                    normal=live_birth_total,
                    lscs=live_birth_total,
                    forceps=live_birth_total
                ),
                sex=dict(
                    male=sexed_total,
                    female=sexed_total
                ),
                weight=dict(
                    low=live_birth_total,
                    avg=live_birth_total,
                    high=live_birth_total
                )
            ),
            postnatal=dict(
                currently_breastfeeding=live_birth_total,
                at_least_one_pnc=live_birth_total,
                no_pnc=live_birth_total,
                complications=dict(
                    bleeding=complications_total,
                    fever=complications_total,
                    convulsions=complications_total
                ),
                jsy=live_birth_total
            )
        )

        self.context.update(dict(kranti=report_data))

        kranti_percentages = self.get_percentages(report_data, kranti_expected)
        self.context.update(dict(percentages=kranti_percentages))

        month_reporting_range = self.datespan.enddate.strftime("%B %Y")
        if self.datespan.enddate.strftime("%B %Y") != self.datespan.startdate.strftime("%B %Y"):
            month_reporting_range = "%s to %s" % (self.datespan.startdate.strftime("%B %Y"), month_reporting_range)

        self.context.update(dict(
            general_info=dict(
                total_link_workers=len(self.users),
                month_of_reporting=month_reporting_range,
                date_of_sending_report=self.datespan.enddate.strftime("%d %B %Y"),
                total_preg_women_monitored=get_db().view("pathindia/kranti_cases",
                    reduce=True
                ).first().get('value', 0),
                uhp=self.group.name if self.group else "All UHPs"
            )
        ))

    def merge_data(self, dict1, dict2):
        for key, val in dict2.items():
            if isinstance(val, dict):
                if key not in dict1:
                    dict1[key] = val
                else:
                    dict1[key] = self.merge_data(dict1[key], val)
            elif isinstance(val, int):
                if key not in dict1:
                    dict1[key] = val
                else:
                    dict1[key] += val
        return dict1

    def get_percentages(self, data, expected,
                              compute_percent=lambda x,expected: (float(x)/expected)*100 if expected != 0 else 0):
        for key, val in expected.items():
            if isinstance(val, dict):
                self.get_percentages(data.get(key, {}), expected[key])
            elif isinstance(val, int):
                expected[key] = "%.2f%%" % compute_percent(data.get(key, 0), val)
        return expected
>>>>>>> 24f8b3a3
<|MERGE_RESOLUTION|>--- conflicted
+++ resolved
@@ -1,11 +1,3 @@
-<<<<<<< HEAD
-from corehq.apps.reports.standard import StandardHQReport
-
-class PathIndiaKrantiReport(StandardHQReport):
-    name = "Kranti Report"
-    fields = ['corehq.apps.reports.fields.FilterUsersField',
-              'corehq.apps.reports.fields.DatespanField']
-=======
 from corehq.apps.reports.standard import StandardDateHQReport
 from dimagi.utils.couch.database import get_db
 
@@ -148,4 +140,3 @@
             elif isinstance(val, int):
                 expected[key] = "%.2f%%" % compute_percent(data.get(key, 0), val)
         return expected
->>>>>>> 24f8b3a3
