--- conflicted
+++ resolved
@@ -1,25 +1,3 @@
 from django.dispatch import Signal
 
-<<<<<<< HEAD
-xform_saved = Signal(providing_args=["form"])
-
-#===============================================================================
-# This doesn't appear to be called anywhere...
-# 
-# def post_form_to_couch(sender, instance, **kwargs):
-#    """
-#    When XForms are received, post them to couch.
-#    """
-#    from couchforms.util import post_xform_to_couch
-#    doc = post_xform_to_couch(instance)
-#    # fire another signal, this time saying the document was posted
-#    xform_saved.send(sender="post", form=doc)
-#    
-# # maybe hook this up to the xforms_received signal, for 
-# # now it lives on its own
-# # xform_received.connect(post_form_to_couch)
-#            
-#===============================================================================
-=======
-xform_saved = Signal(providing_args=["xform"])
->>>>>>> 3e932954
+xform_saved = Signal(providing_args=["xform"])