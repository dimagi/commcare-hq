#!/usr/bin/env python

from __future__ import absolute_import
from __future__ import unicode_literals

import attr


@attr.s
class GeventCommand(object):
    command = attr.ib()
    contains = attr.ib(default=None)
    http_adapter_pool_size = attr.ib(default=None)


def _set_source_root_parent(source_root_parent):
    """
    add everything under `source_root_parent` to the list of source roots
    e.g. if you call this with param 'submodules'
    and you have the file structure

    project/
        submodules/
            foo-src/
                foo/
            bar-src/
                bar/

    (where foo and bar are python modules)
    then foo and bar would become top-level importable

    """
    import os
    import sys
    filedir = os.path.dirname(__file__)
    submodules_list = os.listdir(os.path.join(filedir, source_root_parent))
    for d in submodules_list:
        if d == "__init__.py" or d == '.' or d == '..':
            continue
        sys.path.insert(1, os.path.join(filedir, source_root_parent, d))

    sys.path.append(os.path.join(filedir, source_root_parent))


def _set_source_root(source_root):
    import os
    import sys
    filedir = os.path.dirname(__file__)
    sys.path.insert(1, os.path.join(filedir, source_root))


# HACK monkey-patch django setup to prevent second setup by django_nose
def _setup_once(*args, **kw):
    if not hasattr(_setup_once, "done"):
        _setup_once.done = True
        _setup_once.setup(*args, **kw)


def init_hq_python_path():
    import os
    _set_source_root_parent('submodules')
    _set_source_root(os.path.join('corehq', 'ex-submodules'))
    _set_source_root(os.path.join('custom', '_legacy'))


def _should_patch_gevent(args, gevent_commands):
    import requests
    should_patch = False
    for gevent_command in gevent_commands:
        should_patch = args[1] == gevent_command.command
        if gevent_command.contains:
            should_patch = should_patch and gevent_command.contains in ' '.join(args)
        if should_patch:
            if gevent_command.http_adapter_pool_size:
                requests.adapters.DEFAULT_POOLSIZE = gevent_command.http_adapter_pool_size
            break
    return should_patch


def set_default_settings_path(argv):
    import os
    if len(argv) > 1 and argv[1] == 'test' or os.environ.get('CCHQ_TESTING') == '1':
        os.environ.setdefault('CCHQ_TESTING', '1')
        module = 'testsettings'
    else:
        module = 'settings'
    os.environ.setdefault("DJANGO_SETTINGS_MODULE", module)


def patch_jsonfield():
    """Patch the ``to_python`` method of JSONField
    See https://github.com/bradjasper/django-jsonfield/pull/173 for more details
    """
    import six
    import json
    from django.core.exceptions import ValidationError
    from django.utils.translation import ugettext_lazy as _
    from jsonfield import JSONField

    def to_python(self, value):
        if isinstance(value, six.string_types):
            try:
                return json.loads(value, **self.load_kwargs)
            except ValueError:
                raise ValidationError(_("Enter valid JSON"))
        return value

    JSONField.to_python = to_python


def patch_assertItemsEqual():
    import six
    import unittest
    if six.PY3:
        unittest.TestCase.assertItemsEqual = unittest.TestCase.assertCountEqual


def patch_pickle_version():
    # to avoid incompatibility between python 2 and 3
    import pickle
    pickle.HIGHEST_PROTOCOL = 2


<<<<<<< HEAD
if __name__ == "__main__":
    init_hq_python_path()
=======
def run_patches():
    # workaround for https://github.com/smore-inc/tinys3/issues/33
    import mimetypes
    mimetypes.init()

    patch_jsonfield()
>>>>>>> a4441c08

    patch_assertItemsEqual()

    # After PY3 migration: remove
    patch_pickle_version()

    import django
    _setup_once.setup = django.setup
    django.setup = _setup_once


if __name__ == "__main__":
    # important to apply gevent monkey patches before running any other code
    # applying this later can lead to inconsistencies and threading issues
    # but compressor doesn't like it
    # ('module' object has no attribute 'poll' which has to do with
    # gevent-patching subprocess)
    import sys
    GEVENT_COMMANDS = (
        GeventCommand('run_gunicorn'),
        GeventCommand('run_sql'),
        GeventCommand('run_blob_migration'),
        GeventCommand('check_blob_logs'),
        GeventCommand('preindex_everything'),
        GeventCommand('migrate_multi'),
        GeventCommand('prime_views'),
        GeventCommand('ptop_preindex'),
        GeventCommand('sync_prepare_couchdb_multi'),
        GeventCommand('sync_couch_views'),
        GeventCommand('populate_form_date_modified'),
        GeventCommand('migrate_domain_from_couch_to_sql', http_adapter_pool_size=32),
        GeventCommand('migrate_multiple_domains_from_couch_to_sql', http_adapter_pool_size=32),
    )
    if len(sys.argv) > 1 and _should_patch_gevent(sys.argv, GEVENT_COMMANDS):
        from gevent.monkey import patch_all; patch_all(subprocess=True)
        from psycogreen.gevent import patch_psycopg; patch_psycopg()

    init_hq_python_path()
    run_patches()

    patch_pickle_version()

    set_default_settings_path(sys.argv)
    from django.core.management import execute_from_command_line
    execute_from_command_line(sys.argv)<|MERGE_RESOLUTION|>--- conflicted
+++ resolved
@@ -121,17 +121,12 @@
     pickle.HIGHEST_PROTOCOL = 2
 
 
-<<<<<<< HEAD
-if __name__ == "__main__":
-    init_hq_python_path()
-=======
 def run_patches():
     # workaround for https://github.com/smore-inc/tinys3/issues/33
     import mimetypes
     mimetypes.init()
 
     patch_jsonfield()
->>>>>>> a4441c08
 
     patch_assertItemsEqual()
 
@@ -172,8 +167,6 @@
     init_hq_python_path()
     run_patches()
 
-    patch_pickle_version()
-
     set_default_settings_path(sys.argv)
     from django.core.management import execute_from_command_line
     execute_from_command_line(sys.argv)