--- conflicted
+++ resolved
@@ -45,14 +45,14 @@
     _set_source_root(os.path.join('custom', '_legacy'))
 
 
-<<<<<<< HEAD
 def set_default_settings_path(argv):
     if len(argv) > 1 and argv[1] == 'test':
         module = 'testsettings'
     else:
         module = 'settings'
     os.environ.setdefault("DJANGO_SETTINGS_MODULE", module)
-=======
+
+
 def _should_patch_gevent(args, gevent_commands):
     should_patch = False
     for gevent_command in gevent_commands:
@@ -62,7 +62,6 @@
         if should_patch:
             break
     return should_patch
->>>>>>> 8c36623f
 
 
 if __name__ == "__main__":
